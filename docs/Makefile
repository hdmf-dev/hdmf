--- conflicted
+++ resolved
@@ -46,11 +46,7 @@
 	@echo "  apidoc     to build RST from source code"
 
 clean:
-<<<<<<< HEAD
-	-rm -rf $(BUILDDIR)/* $(RSTDIR)/$(PKGNAME)*.rst $(RSTDIR)/tutorials $(RSTDIR)/_autosummary
-=======
-	-rm -rf $(BUILDDIR)/* $(RSTDIR)/$(PKGNAME)*.rst $(GALLERYDIR)/*.hdf5 $(GALLERYDIR)/*.sqlite $(RSTDIR)/tutorials
->>>>>>> 1df24154
+	-rm -rf $(BUILDDIR)/* $(RSTDIR)/$(PKGNAME)*.rst $(GALLERYDIR)/*.hdf5 $(GALLERYDIR)/*.sqlite $(RSTDIR)/_autosummary $(RSTDIR)/tutorials
 
 html:
 	$(SPHINXBUILD) -b html $(ALLSPHINXOPTS) $(BUILDDIR)/html
