--- conflicted
+++ resolved
@@ -3,12 +3,8 @@
 
 from hdmf.backends.hdf5.h5tools import HDF5IO
 from tests.unit.test_io_hdf5_h5tools import _get_manager
-<<<<<<< HEAD
 from tests.unit.utils import Foo, FooBucket
-=======
-from tests.unit.test_utils import Foo, FooBucket
 from hdmf.testing import TestCase
->>>>>>> da9b6ce4
 
 
 class Test1_1_0(TestCase):
