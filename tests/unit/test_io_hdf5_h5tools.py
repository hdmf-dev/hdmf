--- conflicted
+++ resolved
@@ -18,17 +18,7 @@
 from hdmf.container import Container
 from h5py import SoftLink, HardLink, ExternalLink, File
 
-<<<<<<< HEAD
-
-import tempfile
-import warnings
-import numpy as np
-
 from tests.unit.test_utils import Foo, FooBucket, CacheSpecTestHelper, CORE_NAMESPACE
-=======
-from tests.unit.test_utils import Foo, FooBucket, CORE_NAMESPACE
->>>>>>> 4867e907
-
 
 class FooFile(Container):
 
@@ -499,25 +489,14 @@
         foobucket = FooBucket('test_bucket', [foo1, foo2])
         foofile = FooFile([foobucket])
 
-<<<<<<< HEAD
-        # Write the first file
-        self.io.write(foofile, cache_spec=True)
-        self.io.close()
-        ns_catalog = NamespaceCatalog()
-        HDF5IO.load_namespaces(ns_catalog, self.test_temp_file.name)
-        self.assertEqual(ns_catalog.namespaces, ('test_core',))
-        source_types = CacheSpecTestHelper.get_types(self.io.manager.namespace_catalog)
-        read_types = CacheSpecTestHelper.get_types(ns_catalog)
-        self.assertSetEqual(source_types, read_types)
-=======
         with HDF5IO(self.path, manager=self.manager, mode='w') as io:
             io.write(foofile)
 
             ns_catalog = NamespaceCatalog()
             HDF5IO.load_namespaces(ns_catalog, self.test_temp_file.name)
             self.assertEqual(ns_catalog.namespaces, (CORE_NAMESPACE,))
-            source_types = self.__get_types(io.manager.namespace_catalog)
-            read_types = self.__get_types(ns_catalog)
+            source_types = CacheSpecTestHelper.get_types(io.manager.namespace_catalog)
+            read_types = CacheSpecTestHelper.get_types(ns_catalog)
             self.assertSetEqual(source_types, read_types)
 
     def test_double_cache_spec(self):
@@ -532,9 +511,8 @@
 
         with HDF5IO(self.path, manager=self.manager, mode='a') as io:
             io.write(foofile)
->>>>>>> 4867e907
-
-
+
+            
 class TestNoCacheSpec(unittest.TestCase):
 
     def setUp(self):
