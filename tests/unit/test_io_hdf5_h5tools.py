"""Test module to validate that HDF5IO is working"""
import os
import unittest
import warnings
from io import BytesIO
from pathlib import Path
import shutil
import tempfile

import h5py
import numpy as np
from h5py import SoftLink, HardLink, ExternalLink, File
from h5py import filters as h5py_filters
from hdmf.backends.hdf5 import H5DataIO
from hdmf.backends.hdf5.h5tools import HDF5IO, SPEC_LOC_ATTR, H5PY_3
from hdmf.backends.io import HDMFIO
from hdmf.backends.warnings import BrokenLinkWarning
from hdmf.backends.errors import UnsupportedOperation
from hdmf.build import GroupBuilder, DatasetBuilder, BuildManager, TypeMap, OrphanContainerBuildError, LinkBuilder
from hdmf.container import Container
from hdmf.data_utils import DataChunkIterator, GenericDataChunkIterator, InvalidDataIOError
from hdmf.spec.catalog import SpecCatalog
from hdmf.spec.namespace import NamespaceCatalog, SpecNamespace
from hdmf.spec.spec import GroupSpec
from hdmf.testing import TestCase

from tests.unit.utils import (Foo, FooBucket, FooFile, get_foo_buildmanager,
                              Baz, BazData, BazCpdData, BazBucket, get_baz_buildmanager,
                              CORE_NAMESPACE, get_temp_filepath, CacheSpecTestHelper,
                              CustomGroupSpec, CustomDatasetSpec, CustomSpecNamespace)

try:
    import zarr
    SKIP_ZARR_TESTS = False
except ImportError:
    SKIP_ZARR_TESTS = True


class NumpyArrayGenericDataChunkIterator(GenericDataChunkIterator):
    def __init__(self, array: np.ndarray, **kwargs):
        self.array = array
        super().__init__(**kwargs)

    def _get_data(self, selection):
        return self.array[selection]

    def _get_maxshape(self):
        return self.array.shape

    def _get_dtype(self):
        return self.array.dtype


class H5IOTest(TestCase):
    """Tests for h5tools IO tools"""

    def setUp(self):
        self.path = get_temp_filepath()
        self.io = HDF5IO(self.path, mode='a')
        self.f = self.io._file

    def tearDown(self):
        self.io.close()
        os.remove(self.path)

    ##########################################
    #  __chunked_iter_fill__(...) tests
    ##########################################
    def test__chunked_iter_fill(self):
        """Matrix test of HDF5IO.__chunked_iter_fill__ using a DataChunkIterator with different parameters"""
        data_opts = {'iterator': range(10),
                     'numpy': np.arange(30).reshape(5, 2, 3),
                     'list': np.arange(30).reshape(5, 2, 3).tolist(),
                     'sparselist1': [1, 2, 3, None, None, None, None, 8, 9, 10],
                     'sparselist2': [None, None, 3],
                     'sparselist3': [1, 2, 3, None, None],  # note: cannot process None in ndarray
                     'nanlist': [[[1, 2, 3, np.nan, np.nan, 6], [np.nan, np.nan, 3, 4, np.nan, np.nan]],
                                 [[10, 20, 30, 40, np.nan, np.nan], [np.nan, np.nan, np.nan, np.nan, np.nan, np.nan]]]}
        buffer_size_opts = [1, 2, 3, 4]  # data is divisible by some of these, some not
        for data_type, data in data_opts.items():
            iter_axis_opts = [0, 1, 2]
            if data_type == 'iterator' or data_type.startswith('sparselist'):
                iter_axis_opts = [0]  # only one dimension

            for iter_axis in iter_axis_opts:
                for buffer_size in buffer_size_opts:
                    with self.subTest(data_type=data_type, iter_axis=iter_axis, buffer_size=buffer_size):
                        with warnings.catch_warnings(record=True):
                            # init may throw UserWarning for iterating over not-first dim of a list. ignore here
                            msg = ("Iterating over an axis other than the first dimension of list or tuple data "
                                   "involves converting the data object to a numpy ndarray, which may incur a "
                                   "computational cost.")
                            warnings.filterwarnings("ignore", message=msg, category=UserWarning)
                            dci = DataChunkIterator(data=data, buffer_size=buffer_size, iter_axis=iter_axis)

                        dset_name = '%s, %d, %d' % (data_type, iter_axis, buffer_size)
                        my_dset = HDF5IO.__chunked_iter_fill__(self.f, dset_name, dci)

                        if data_type == 'iterator':
                            self.assertListEqual(my_dset[:].tolist(), list(data))
                        elif data_type == 'numpy':
                            self.assertTrue(np.all(my_dset[:] == data))
                            self.assertTupleEqual(my_dset.shape, data.shape)
                        elif data_type == 'list' or data_type == 'nanlist':
                            data_np = np.array(data)
                            np.testing.assert_array_equal(my_dset[:], data_np)
                            self.assertTupleEqual(my_dset.shape, data_np.shape)
                        elif data_type.startswith('sparselist'):
                            # replace None in original data with default hdf5 fillvalue 0
                            data_zeros = np.where(np.equal(np.array(data), None), 0, data)
                            np.testing.assert_array_equal(my_dset[:], data_zeros)
                            self.assertTupleEqual(my_dset.shape, data_zeros.shape)

    ##########################################
    #  write_dataset tests: scalars
    ##########################################
    def test_write_dataset_scalar(self):
        a = 10
        self.io.write_dataset(self.f, DatasetBuilder('test_dataset', a, attributes={}))
        dset = self.f['test_dataset']
        self.assertTupleEqual(dset.shape, ())
        self.assertEqual(dset[()], a)

    def test_write_dataset_string(self):
        a = 'test string'
        self.io.write_dataset(self.f, DatasetBuilder('test_dataset', a, attributes={}))
        dset = self.f['test_dataset']
        self.assertTupleEqual(dset.shape, ())
        # self.assertEqual(dset[()].decode('utf-8'), a)
        read_a = dset[()]
        if isinstance(read_a, bytes):
            read_a = read_a.decode('utf-8')
        self.assertEqual(read_a, a)

    ##########################################
    #  write_dataset tests: lists
    ##########################################
    def test_write_dataset_list(self):
        a = np.arange(30).reshape(5, 2, 3)
        self.io.write_dataset(self.f, DatasetBuilder('test_dataset', a.tolist(), attributes={}))
        dset = self.f['test_dataset']
        self.assertTrue(np.all(dset[:] == a))

    def test_write_dataset_list_compress_gzip(self):
        a = H5DataIO(np.arange(30).reshape(5, 2, 3),
                     compression='gzip',
                     compression_opts=5,
                     shuffle=True,
                     fletcher32=True)
        self.io.write_dataset(self.f, DatasetBuilder('test_dataset', a, attributes={}))
        dset = self.f['test_dataset']
        self.assertTrue(np.all(dset[:] == a.data))
        self.assertEqual(dset.compression, 'gzip')
        self.assertEqual(dset.compression_opts, 5)
        self.assertEqual(dset.shuffle, True)
        self.assertEqual(dset.fletcher32, True)

    @unittest.skipIf("lzf" not in h5py_filters.encode,
                     "LZF compression not supported in this h5py library install")
    def test_write_dataset_list_compress_lzf(self):
        warn_msg = ("lzf compression may not be available on all installations of HDF5. Use of gzip is "
                    "recommended to ensure portability of the generated HDF5 files.")
        with self.assertWarnsWith(UserWarning, warn_msg):
            a = H5DataIO(np.arange(30).reshape(5, 2, 3),
                         compression='lzf',
                         shuffle=True,
                         fletcher32=True)
        self.io.write_dataset(self.f, DatasetBuilder('test_dataset', a, attributes={}))
        dset = self.f['test_dataset']
        self.assertTrue(np.all(dset[:] == a.data))
        self.assertEqual(dset.compression, 'lzf')
        self.assertEqual(dset.shuffle, True)
        self.assertEqual(dset.fletcher32, True)

    @unittest.skipIf("szip" not in h5py_filters.encode,
                     "SZIP compression not supported in this h5py library install")
    def test_write_dataset_list_compress_szip(self):
        warn_msg = ("szip compression may not be available on all installations of HDF5. Use of gzip is "
                    "recommended to ensure portability of the generated HDF5 files.")
        with self.assertWarnsWith(UserWarning, warn_msg):
            a = H5DataIO(np.arange(30).reshape(5, 2, 3),
                         compression='szip',
                         compression_opts=('ec', 16),
                         shuffle=True,
                         fletcher32=True)
        self.io.write_dataset(self.f, DatasetBuilder('test_dataset', a, attributes={}))
        dset = self.f['test_dataset']
        self.assertTrue(np.all(dset[:] == a.data))
        self.assertEqual(dset.compression, 'szip')
        self.assertEqual(dset.shuffle, True)
        self.assertEqual(dset.fletcher32, True)

    def test_write_dataset_list_compress_available_int_filters(self):
        a = H5DataIO(np.arange(30).reshape(5, 2, 3),
                     compression=1,
                     shuffle=True,
                     fletcher32=True,
                     allow_plugin_filters=True)
        self.io.write_dataset(self.f, DatasetBuilder('test_dataset', a, attributes={}))
        dset = self.f['test_dataset']
        self.assertTrue(np.all(dset[:] == a.data))
        self.assertEqual(dset.compression, 'gzip')
        self.assertEqual(dset.shuffle, True)
        self.assertEqual(dset.fletcher32, True)

    def test_write_dataset_list_enable_default_compress(self):
        a = H5DataIO(np.arange(30).reshape(5, 2, 3),
                     compression=True)
        self.assertEqual(a.io_settings['compression'], 'gzip')
        self.io.write_dataset(self.f, DatasetBuilder('test_dataset', a, attributes={}))
        dset = self.f['test_dataset']
        self.assertTrue(np.all(dset[:] == a.data))
        self.assertEqual(dset.compression, 'gzip')

    def test_write_dataset_list_disable_default_compress(self):
        msg = ("Compression disabled by compression=False setting. compression_opts parameter will, therefore, "
               "be ignored.")
        with self.assertWarnsWith(UserWarning, msg):
            a = H5DataIO(np.arange(30).reshape(5, 2, 3),
                         compression=False,
                         compression_opts=5)
        self.assertFalse('compression_ops' in a.io_settings)
        self.assertFalse('compression' in a.io_settings)

        self.io.write_dataset(self.f, DatasetBuilder('test_dataset', a, attributes={}))
        dset = self.f['test_dataset']
        self.assertTrue(np.all(dset[:] == a.data))
        self.assertEqual(dset.compression, None)

    def test_write_dataset_list_chunked(self):
        a = H5DataIO(np.arange(30).reshape(5, 2, 3),
                     chunks=(1, 1, 3))
        self.io.write_dataset(self.f, DatasetBuilder('test_dataset', a, attributes={}))
        dset = self.f['test_dataset']
        self.assertTrue(np.all(dset[:] == a.data))
        self.assertEqual(dset.chunks, (1, 1, 3))

    def test_write_dataset_list_fillvalue(self):
        a = H5DataIO(np.arange(20).reshape(5, 4), fillvalue=-1)
        self.io.write_dataset(self.f, DatasetBuilder('test_dataset', a, attributes={}))
        dset = self.f['test_dataset']
        self.assertTrue(np.all(dset[:] == a.data))
        self.assertEqual(dset.fillvalue, -1)

    ##########################################
    #  write_dataset tests: tables
    ##########################################
    def test_write_table(self):
        cmpd_dt = np.dtype([('a', np.int32), ('b', np.float64)])
        data = np.zeros(10, dtype=cmpd_dt)
        data['a'][1] = 101
        data['b'][1] = 0.1
        dt = [{'name': 'a', 'dtype': 'int32', 'doc': 'a column'},
              {'name': 'b', 'dtype': 'float64', 'doc': 'b column'}]
        self.io.write_dataset(self.f, DatasetBuilder('test_dataset', data, attributes={}, dtype=dt))
        dset = self.f['test_dataset']
        self.assertEqual(dset['a'].tolist(), data['a'].tolist())
        self.assertEqual(dset['b'].tolist(), data['b'].tolist())

    def test_write_table_nested(self):
        b_cmpd_dt = np.dtype([('c', np.int32), ('d', np.float64)])
        cmpd_dt = np.dtype([('a', np.int32), ('b', b_cmpd_dt)])
        data = np.zeros(10, dtype=cmpd_dt)
        data['a'][1] = 101
        data['b']['c'] = 202
        data['b']['d'] = 10.1
        b_dt = [{'name': 'c', 'dtype': 'int32', 'doc': 'c column'},
                {'name': 'd', 'dtype': 'float64', 'doc': 'd column'}]
        dt = [{'name': 'a', 'dtype': 'int32', 'doc': 'a column'},
              {'name': 'b', 'dtype': b_dt, 'doc': 'b column'}]
        self.io.write_dataset(self.f, DatasetBuilder('test_dataset', data, attributes={}, dtype=dt))
        dset = self.f['test_dataset']
        self.assertEqual(dset['a'].tolist(), data['a'].tolist())
        self.assertEqual(dset['b'].tolist(), data['b'].tolist())

    ##########################################
    #  write_dataset tests: Iterable
    ##########################################
    def test_write_dataset_iterable(self):
        self.io.write_dataset(self.f, DatasetBuilder('test_dataset', range(10), attributes={}))
        dset = self.f['test_dataset']
        self.assertListEqual(dset[:].tolist(), list(range(10)))

    def test_write_dataset_iterable_multidimensional_array(self):
        a = np.arange(30).reshape(5, 2, 3)
        aiter = iter(a)
        daiter = DataChunkIterator.from_iterable(aiter, buffer_size=2)
        self.io.write_dataset(self.f, DatasetBuilder('test_dataset', daiter, attributes={}))
        dset = self.f['test_dataset']
        self.assertListEqual(dset[:].tolist(), a.tolist())

    def test_write_multi_dci_oaat(self):
        """
        Test writing multiple DataChunkIterators, one at a time
        """
        a = np.arange(30).reshape(5, 2, 3)
        b = np.arange(30, 60).reshape(5, 2, 3)
        aiter = iter(a)
        biter = iter(b)
        daiter1 = DataChunkIterator.from_iterable(aiter, buffer_size=2)
        daiter2 = DataChunkIterator.from_iterable(biter, buffer_size=2)
        builder = GroupBuilder("root")
        dataset1 = DatasetBuilder('test_dataset1', daiter1)
        dataset2 = DatasetBuilder('test_dataset2', daiter2)
        builder.set_dataset(dataset1)
        builder.set_dataset(dataset2)
        self.io.write_builder(builder)
        dset1 = self.f['test_dataset1']
        self.assertListEqual(dset1[:].tolist(), a.tolist())
        dset2 = self.f['test_dataset2']
        self.assertListEqual(dset2[:].tolist(), b.tolist())

    def test_write_multi_dci_conc(self):
        """
        Test writing multiple DataChunkIterators, concurrently
        """
        a = np.arange(30).reshape(5, 2, 3)
        b = np.arange(30, 60).reshape(5, 2, 3)
        aiter = iter(a)
        biter = iter(b)
        daiter1 = DataChunkIterator.from_iterable(aiter, buffer_size=2)
        daiter2 = DataChunkIterator.from_iterable(biter, buffer_size=2)
        builder = GroupBuilder("root")
        dataset1 = DatasetBuilder('test_dataset1', daiter1)
        dataset2 = DatasetBuilder('test_dataset2', daiter2)
        builder.set_dataset(dataset1)
        builder.set_dataset(dataset2)
        self.io.write_builder(builder)
        dset1 = self.f['test_dataset1']
        self.assertListEqual(dset1[:].tolist(), a.tolist())
        dset2 = self.f['test_dataset2']
        self.assertListEqual(dset2[:].tolist(), b.tolist())

    def test_write_dataset_iterable_multidimensional_array_compression(self):
        a = np.arange(30).reshape(5, 2, 3)
        aiter = iter(a)
        daiter = DataChunkIterator.from_iterable(aiter, buffer_size=2)
        wrapped_daiter = H5DataIO(data=daiter,
                                  compression='gzip',
                                  compression_opts=5,
                                  shuffle=True,
                                  fletcher32=True)
        self.io.write_dataset(self.f, DatasetBuilder('test_dataset', wrapped_daiter, attributes={}))
        dset = self.f['test_dataset']
        self.assertEqual(dset.shape, a.shape)
        self.assertListEqual(dset[:].tolist(), a.tolist())
        self.assertEqual(dset.compression, 'gzip')
        self.assertEqual(dset.compression_opts, 5)
        self.assertEqual(dset.shuffle, True)
        self.assertEqual(dset.fletcher32, True)

    #############################################
    #  write_dataset tests: data chunk iterator
    #############################################
    def test_write_dataset_data_chunk_iterator(self):
        dci = DataChunkIterator(data=np.arange(10), buffer_size=2)
        self.io.write_dataset(self.f, DatasetBuilder('test_dataset', dci, attributes={}, dtype=dci.dtype))
        dset = self.f['test_dataset']
        self.assertListEqual(dset[:].tolist(), list(range(10)))
        self.assertEqual(dset[:].dtype, dci.dtype)

    def test_write_dataset_data_chunk_iterator_with_compression(self):
        dci = DataChunkIterator(data=np.arange(10), buffer_size=2)
        wrapped_dci = H5DataIO(data=dci,
                               compression='gzip',
                               compression_opts=5,
                               shuffle=True,
                               fletcher32=True,
                               chunks=(2,))
        self.io.write_dataset(self.f, DatasetBuilder('test_dataset', wrapped_dci, attributes={}))
        dset = self.f['test_dataset']
        self.assertListEqual(dset[:].tolist(), list(range(10)))
        self.assertEqual(dset.compression, 'gzip')
        self.assertEqual(dset.compression_opts, 5)
        self.assertEqual(dset.shuffle, True)
        self.assertEqual(dset.fletcher32, True)
        self.assertEqual(dset.chunks, (2,))

    def test_pass_through_of_recommended_chunks(self):

        class DC(DataChunkIterator):
            def recommended_chunk_shape(self):
                return (5, 1, 1)

        dci = DC(data=np.arange(30).reshape(5, 2, 3))
        wrapped_dci = H5DataIO(data=dci,
                               compression='gzip',
                               compression_opts=5,
                               shuffle=True,
                               fletcher32=True)
        self.io.write_dataset(self.f, DatasetBuilder('test_dataset', wrapped_dci, attributes={}))
        dset = self.f['test_dataset']
        self.assertEqual(dset.chunks, (5, 1, 1))
        self.assertEqual(dset.compression, 'gzip')
        self.assertEqual(dset.compression_opts, 5)
        self.assertEqual(dset.shuffle, True)
        self.assertEqual(dset.fletcher32, True)

    def test_dci_h5dataset(self):
        data = np.arange(30).reshape(5, 2, 3)
        dci1 = DataChunkIterator(data=data, buffer_size=1, iter_axis=0)
        HDF5IO.__chunked_iter_fill__(self.f, 'test_dataset', dci1)
        dset = self.f['test_dataset']
        dci2 = DataChunkIterator(data=dset, buffer_size=2, iter_axis=2)

        chunk = dci2.next()
        self.assertTupleEqual(chunk.shape, (5, 2, 2))
        chunk = dci2.next()
        self.assertTupleEqual(chunk.shape, (5, 2, 1))

        # TODO test chunk data, shape, selection

        self.assertTupleEqual(dci2.recommended_data_shape(), data.shape)
        self.assertIsNone(dci2.recommended_chunk_shape())

    def test_dci_h5dataset_sparse_matched(self):
        data = [1, 2, 3, None, None, None, None, 8, 9, 10]
        dci1 = DataChunkIterator(data=data, buffer_size=3)
        HDF5IO.__chunked_iter_fill__(self.f, 'test_dataset', dci1)
        dset = self.f['test_dataset']
        dci2 = DataChunkIterator(data=dset, buffer_size=2)
        # dataset is read such that Nones in original data were not written, but are read as 0s

        self.assertTupleEqual(dci2.maxshape, (10,))
        self.assertEqual(dci2.dtype, np.dtype(int))
        count = 0
        for chunk in dci2:
            self.assertEqual(len(chunk.selection), 1)
            if count == 0:
                self.assertListEqual(chunk.data.tolist(), [1, 2])
                self.assertEqual(chunk.selection[0], slice(0, 2))
            elif count == 1:
                self.assertListEqual(chunk.data.tolist(), [3, 0])
                self.assertEqual(chunk.selection[0], slice(2, 4))
            elif count == 2:
                self.assertListEqual(chunk.data.tolist(), [0, 0])
                self.assertEqual(chunk.selection[0], slice(4, 6))
            elif count == 3:
                self.assertListEqual(chunk.data.tolist(), [0, 8])
                self.assertEqual(chunk.selection[0], slice(6, 8))
            elif count == 4:
                self.assertListEqual(chunk.data.tolist(), [9, 10])
                self.assertEqual(chunk.selection[0], slice(8, 10))
            count += 1

        self.assertEqual(count, 5)
        self.assertTupleEqual(dci2.recommended_data_shape(), (10,))
        self.assertIsNone(dci2.recommended_chunk_shape())

    def test_dci_h5dataset_sparse_unmatched(self):
        data = [1, 2, 3, None, None, None, None, 8, 9, 10]
        dci1 = DataChunkIterator(data=data, buffer_size=3)
        HDF5IO.__chunked_iter_fill__(self.f, 'test_dataset', dci1)
        dset = self.f['test_dataset']
        dci2 = DataChunkIterator(data=dset, buffer_size=4)
        # dataset is read such that Nones in original data were not written, but are read as 0s

        self.assertTupleEqual(dci2.maxshape, (10,))
        self.assertEqual(dci2.dtype, np.dtype(int))
        count = 0
        for chunk in dci2:
            self.assertEqual(len(chunk.selection), 1)
            if count == 0:
                self.assertListEqual(chunk.data.tolist(), [1, 2, 3, 0])
                self.assertEqual(chunk.selection[0], slice(0, 4))
            elif count == 1:
                self.assertListEqual(chunk.data.tolist(), [0, 0, 0, 8])
                self.assertEqual(chunk.selection[0], slice(4, 8))
            elif count == 2:
                self.assertListEqual(chunk.data.tolist(), [9, 10])
                self.assertEqual(chunk.selection[0], slice(8, 10))
            count += 1

        self.assertEqual(count, 3)
        self.assertTupleEqual(dci2.recommended_data_shape(), (10,))
        self.assertIsNone(dci2.recommended_chunk_shape())

    def test_dci_h5dataset_scalar(self):
        data = [1]
        dci1 = DataChunkIterator(data=data, buffer_size=3)
        HDF5IO.__chunked_iter_fill__(self.f, 'test_dataset', dci1)
        dset = self.f['test_dataset']
        dci2 = DataChunkIterator(data=dset, buffer_size=4)
        # dataset is read such that Nones in original data were not written, but are read as 0s

        self.assertTupleEqual(dci2.maxshape, (1,))
        self.assertEqual(dci2.dtype, np.dtype(int))
        count = 0
        for chunk in dci2:
            self.assertEqual(len(chunk.selection), 1)
            if count == 0:
                self.assertListEqual(chunk.data.tolist(), [1])
                self.assertEqual(chunk.selection[0], slice(0, 1))
            count += 1

        self.assertEqual(count, 1)
        self.assertTupleEqual(dci2.recommended_data_shape(), (1,))
        self.assertIsNone(dci2.recommended_chunk_shape())

    #############################################
    #  write_dataset tests: generic data chunk iterator
    #############################################
    def test_write_dataset_generic_data_chunk_iterator(self):
        array = np.arange(10)
        dci = NumpyArrayGenericDataChunkIterator(array=array)
        self.io.write_dataset(self.f, DatasetBuilder("test_dataset", dci, attributes={}, dtype=dci.dtype))
        dset = self.f["test_dataset"]
        self.assertListEqual(dset[:].tolist(), list(array))
        self.assertEqual(dset[:].dtype, dci.dtype)

    def test_write_dataset_generic_data_chunk_iterator_with_compression(self):
        array = np.arange(10)
        dci = NumpyArrayGenericDataChunkIterator(array=array)
        wrapped_dci = H5DataIO(
            data=dci,
            compression="gzip",
            compression_opts=5,
            shuffle=True,
            fletcher32=True,
        )
        self.io.write_dataset(self.f, DatasetBuilder("test_dataset", wrapped_dci, attributes={}))
        dset = self.f["test_dataset"]
        self.assertListEqual(dset[:].tolist(), list(array))
        self.assertEqual(dset.compression, "gzip")
        self.assertEqual(dset.compression_opts, 5)
        self.assertEqual(dset.shuffle, True)
        self.assertEqual(dset.fletcher32, True)

    def test_chunk_shape_override_through_wrapper(self):
        array = np.arange(10)
        chunk_shape = (2,)
        dci = NumpyArrayGenericDataChunkIterator(array=array)
        wrapped_dci = H5DataIO(data=dci, chunks=chunk_shape)
        self.io.write_dataset(self.f, DatasetBuilder("test_dataset", wrapped_dci, attributes={}))
        dset = self.f["test_dataset"]
        self.assertListEqual(dset[:].tolist(), list(array))
        self.assertEqual(dset.chunks, chunk_shape)

    def test_pass_through_of_chunk_shape_generic_data_chunk_iterator(self):
        maxshape = (5, 2, 3)
        chunk_shape = (5, 1, 1)
        array = np.arange(np.prod(maxshape)).reshape(maxshape)
        dci = NumpyArrayGenericDataChunkIterator(array=array, chunk_shape=chunk_shape)
        wrapped_dci = H5DataIO(data=dci)
        self.io.write_dataset(self.f, DatasetBuilder("test_dataset", wrapped_dci, attributes={}))
        dset = self.f["test_dataset"]
        self.assertEqual(dset.chunks, chunk_shape)

    #############################################
    #  H5DataIO general
    #############################################
    def test_warning_on_non_gzip_compression(self):
        # Make sure no warning is issued when using gzip
        with warnings.catch_warnings(record=True) as w:
            dset = H5DataIO(np.arange(30),
                            compression='gzip')
            self.assertEqual(len(w), 0)
            self.assertEqual(dset.io_settings['compression'], 'gzip')
        # Make sure a warning is issued when using szip (even if installed)
        warn_msg = ("szip compression may not be available on all installations of HDF5. Use of gzip is "
                    "recommended to ensure portability of the generated HDF5 files.")
        if "szip" in h5py_filters.encode:
            with self.assertWarnsWith(UserWarning, warn_msg):
                dset = H5DataIO(np.arange(30),
                                compression='szip',
                                compression_opts=('ec', 16))
            self.assertEqual(dset.io_settings['compression'], 'szip')
        else:
            with self.assertRaises(ValueError):
                with self.assertWarnsWith(UserWarning, warn_msg):
                    dset = H5DataIO(np.arange(30),
                                    compression='szip',
                                    compression_opts=('ec', 16))
                self.assertEqual(dset.io_settings['compression'], 'szip')
        # Make sure a warning is issued when using lzf compression
        warn_msg = ("lzf compression may not be available on all installations of HDF5. Use of gzip is "
                    "recommended to ensure portability of the generated HDF5 files.")
        with self.assertWarnsWith(UserWarning, warn_msg):
            dset = H5DataIO(np.arange(30),
                            compression='lzf')
        self.assertEqual(dset.io_settings['compression'], 'lzf')

    def test_error_on_unsupported_compression_filter(self):
        # Make sure gzip does not raise an error
        try:
            H5DataIO(np.arange(30), compression='gzip', compression_opts=5)
        except ValueError:
            self.fail("Using gzip compression raised a ValueError when it should not")
        # Make sure szip raises an error if not installed (or does not raise an error if installed)
        warn_msg = ("szip compression may not be available on all installations of HDF5. Use of gzip is "
                    "recommended to ensure portability of the generated HDF5 files.")
        if "szip" not in h5py_filters.encode:
            with self.assertRaises(ValueError):
                with self.assertWarnsWith(UserWarning, warn_msg):
                    H5DataIO(np.arange(30), compression='szip', compression_opts=('ec', 16))
        else:
            try:
                with self.assertWarnsWith(UserWarning, warn_msg):
                    H5DataIO(np.arange(30), compression='szip', compression_opts=('ec', 16))
            except ValueError:
                self.fail("SZIP is installed but H5DataIO still raises an error")
        # Test error on illegal (i.e., a made-up compressor)
        with self.assertRaises(ValueError):
            warn_msg = ("unknown compression may not be available on all installations of HDF5. Use of gzip is "
                        "recommended to ensure portability of the generated HDF5 files.")
            with self.assertWarnsWith(UserWarning, warn_msg):
                H5DataIO(np.arange(30), compression="unknown")
        # Make sure passing int compression filter raise an error if not installed
        if not h5py_filters.h5z.filter_avail(h5py_filters.h5z.FILTER_MAX):
            with self.assertRaises(ValueError):
                warn_msg = ("%i compression may not be available on all installations of HDF5. Use of gzip is "
                            "recommended to ensure portability of the generated HDF5 files."
                            % h5py_filters.h5z.FILTER_MAX)
                with self.assertWarnsWith(UserWarning, warn_msg):
                    H5DataIO(np.arange(30), compression=h5py_filters.h5z.FILTER_MAX, allow_plugin_filters=True)
        # Make sure available int compression filters raise an error without passing allow_plugin_filters=True
        with self.assertRaises(ValueError):
            H5DataIO(np.arange(30), compression=h5py_filters.h5z.FILTER_DEFLATE)

    def test_value_error_on_incompatible_compression_opts(self):
        # Make sure we warn when gzip with szip compression options is used
        with self.assertRaises(ValueError):
            H5DataIO(np.arange(30), compression='gzip', compression_opts=('ec', 16))
        # Make sure we warn if gzip with a too high aggression is used
        with self.assertRaises(ValueError):
            H5DataIO(np.arange(30), compression='gzip', compression_opts=100)
        # Make sure we warn if lzf with gzip compression option is used
        with self.assertRaises(ValueError):
            H5DataIO(np.arange(30), compression='lzf', compression_opts=5)
        # Make sure we warn if lzf with szip compression option is used
        with self.assertRaises(ValueError):
            H5DataIO(np.arange(30), compression='lzf', compression_opts=('ec', 16))
        # Make sure we warn if szip with gzip compression option is used
        with self.assertRaises(ValueError):
            H5DataIO(np.arange(30), compression='szip', compression_opts=4)
        # Make sure szip raises a ValueError if bad options are used (odd compression option)
        with self.assertRaises(ValueError):
            H5DataIO(np.arange(30), compression='szip', compression_opts=('ec', 3))
        # Make sure szip raises a ValueError if bad options are used (bad methods)
        with self.assertRaises(ValueError):
            H5DataIO(np.arange(30), compression='szip', compression_opts=('bad_method', 16))

    def test_warning_on_linking_of_regular_array(self):
        msg = "link_data parameter in H5DataIO will be ignored"
        with self.assertWarnsWith(UserWarning, msg):
            dset = H5DataIO(np.arange(30),
                            link_data=True)
            self.assertEqual(dset.link_data, False)

    def test_warning_on_setting_io_options_on_h5dataset_input(self):
        self.io.write_dataset(self.f, DatasetBuilder('test_dataset', np.arange(10), attributes={}))
        msg = "maxshape in H5DataIO will be ignored with H5DataIO.data being an HDF5 dataset"
        with self.assertWarnsWith(UserWarning, msg):
            H5DataIO(self.f['test_dataset'],
                     compression='gzip',
                     compression_opts=4,
                     fletcher32=True,
                     shuffle=True,
                     maxshape=(10, 20),
                     chunks=(10,),
                     fillvalue=100)

    def test_h5dataio_array_conversion_numpy(self):
        # Test that H5DataIO.__array__ is working when wrapping an ndarray
        test_speed = np.array([10., 20.])
        data = H5DataIO((test_speed))
        self.assertTrue(np.all(np.isfinite(data)))  # Force call of H5DataIO.__array__

    def test_h5dataio_array_conversion_list(self):
        # Test that H5DataIO.__array__ is working when wrapping a python list
        test_speed = [10., 20.]
        data = H5DataIO(test_speed)
        self.assertTrue(np.all(np.isfinite(data)))  # Force call of H5DataIO.__array__

    def test_h5dataio_array_conversion_datachunkiterator(self):
        # Test that H5DataIO.__array__ is working when wrapping a python list
        test_speed = DataChunkIterator(data=[10., 20.])
        data = H5DataIO(test_speed)
        with self.assertRaises(NotImplementedError):
            np.isfinite(data)  # Force call of H5DataIO.__array__

    #############################################
    #  Copy/Link h5py.Dataset object
    #############################################
    def test_link_h5py_dataset_input(self):
        self.io.write_dataset(self.f, DatasetBuilder('test_dataset', np.arange(10), attributes={}))
        self.io.write_dataset(self.f, DatasetBuilder('test_softlink', self.f['test_dataset'], attributes={}))
        self.assertTrue(isinstance(self.f.get('test_softlink', getlink=True), SoftLink))

    def test_copy_h5py_dataset_input(self):
        self.io.write_dataset(self.f, DatasetBuilder('test_dataset', np.arange(10), attributes={}))
        self.io.write_dataset(self.f,
                              DatasetBuilder('test_copy', self.f['test_dataset'], attributes={}),
                              link_data=False)
        self.assertTrue(isinstance(self.f.get('test_copy', getlink=True), HardLink))
        self.assertListEqual(self.f['test_dataset'][:].tolist(),
                             self.f['test_copy'][:].tolist())

    def test_link_h5py_dataset_h5dataio_input(self):
        self.io.write_dataset(self.f, DatasetBuilder('test_dataset', np.arange(10), attributes={}))
        self.io.write_dataset(self.f, DatasetBuilder('test_softlink',
                                                     H5DataIO(data=self.f['test_dataset'],
                                                              link_data=True),
                                                     attributes={}))
        self.assertTrue(isinstance(self.f.get('test_softlink', getlink=True), SoftLink))

    def test_copy_h5py_dataset_h5dataio_input(self):
        self.io.write_dataset(self.f, DatasetBuilder('test_dataset', np.arange(10), attributes={}))
        self.io.write_dataset(self.f,
                              DatasetBuilder('test_copy',
                                             H5DataIO(data=self.f['test_dataset'],
                                                      link_data=False),  # Force dataset copy
                                             attributes={}))  # Make sure the default behavior is set to link the data
        self.assertTrue(isinstance(self.f.get('test_copy', getlink=True), HardLink))
        self.assertListEqual(self.f['test_dataset'][:].tolist(),
                             self.f['test_copy'][:].tolist())

    def test_list_fill_empty(self):
        dset = self.io.__list_fill__(self.f, 'empty_dataset', [], options={'dtype': int, 'io_settings': {}})
        self.assertTupleEqual(dset.shape, (0,))

    def test_list_fill_empty_no_dtype(self):
        with self.assertRaisesRegex(Exception, r"cannot add \S+ to [/\S]+ - could not determine type"):
            self.io.__list_fill__(self.f, 'empty_dataset', [])

    def test_read_str(self):
        a = ['a', 'bb', 'ccc', 'dddd', 'e']
        attr = 'foobar'
        self.io.write_dataset(self.f, DatasetBuilder('test_dataset', a, attributes={'test_attr': attr}, dtype='text'))
        self.io.close()
        with HDF5IO(self.path, 'r') as io:
            bldr = io.read_builder()
            np.array_equal(bldr['test_dataset'].data[:], ['a', 'bb', 'ccc', 'dddd', 'e'])
            np.array_equal(bldr['test_dataset'].attributes['test_attr'], attr)
            if H5PY_3:
                self.assertEqual(str(bldr['test_dataset'].data),
                                 '<StrDataset for HDF5 dataset "test_dataset": shape (5,), type "|O">')
            else:
                self.assertEqual(str(bldr['test_dataset'].data),
                                 '<HDF5 dataset "test_dataset": shape (5,), type "|O">')


class TestRoundTrip(TestCase):

    def setUp(self):
        self.manager = get_foo_buildmanager()
        self.path = get_temp_filepath()

    def tearDown(self):
        if os.path.exists(self.path):
            os.remove(self.path)

    def test_roundtrip_basic(self):
        # Setup all the data we need
        foo1 = Foo('foo1', [1, 2, 3, 4, 5], "I am foo1", 17, 3.14)
        foobucket = FooBucket('bucket1', [foo1])
        foofile = FooFile(buckets=[foobucket])

        with HDF5IO(self.path, manager=self.manager, mode='w') as io:
            io.write(foofile)

        with HDF5IO(self.path, manager=self.manager, mode='r') as io:
            read_foofile = io.read()
            self.assertListEqual(foofile.buckets['bucket1'].foos['foo1'].my_data,
                                 read_foofile.buckets['bucket1'].foos['foo1'].my_data[:].tolist())

    def test_roundtrip_empty_dataset(self):
        foo1 = Foo('foo1', [], "I am foo1", 17, 3.14)
        foobucket = FooBucket('bucket1', [foo1])
        foofile = FooFile(buckets=[foobucket])

        with HDF5IO(self.path, manager=self.manager, mode='w') as io:
            io.write(foofile)

        with HDF5IO(self.path, manager=self.manager, mode='r') as io:
            read_foofile = io.read()
            self.assertListEqual([], read_foofile.buckets['bucket1'].foos['foo1'].my_data[:].tolist())

    def test_roundtrip_empty_group(self):
        foobucket = FooBucket('bucket1', [])
        foofile = FooFile(buckets=[foobucket])

        with HDF5IO(self.path, manager=self.manager, mode='w') as io:
            io.write(foofile)

        with HDF5IO(self.path, manager=self.manager, mode='r') as io:
            read_foofile = io.read()
            self.assertDictEqual({}, read_foofile.buckets['bucket1'].foos)

    def test_roundtrip_pathlib_path(self):
        pathlib_path = Path(self.path)
        foo1 = Foo('foo1', [1, 2, 3, 4, 5], "I am foo1", 17, 3.14)
        foobucket = FooBucket('bucket1', [foo1])
        foofile = FooFile([foobucket])

        with HDF5IO(pathlib_path, manager=self.manager, mode='w') as io:
            io.write(foofile)

        with HDF5IO(pathlib_path, manager=self.manager, mode='r') as io:
            read_foofile = io.read()
            self.assertListEqual(foofile.buckets['bucket1'].foos['foo1'].my_data,
                                 read_foofile.buckets['bucket1'].foos['foo1'].my_data[:].tolist())


class TestHDF5IO(TestCase):

    def setUp(self):
        self.manager = get_foo_buildmanager()
        self.path = get_temp_filepath()

        foo1 = Foo('foo1', [1, 2, 3, 4, 5], "I am foo1", 17, 3.14)
        foobucket = FooBucket('bucket1', [foo1])
        self.foofile = FooFile(buckets=[foobucket])

        self.file_obj = None

    def tearDown(self):
        if os.path.exists(self.path):
            os.remove(self.path)

        if self.file_obj is not None:
            fn = self.file_obj.filename
            self.file_obj.close()
            if os.path.exists(fn):
                os.remove(fn)

    def test_constructor(self):
        with HDF5IO(self.path, manager=self.manager, mode='w') as io:
            self.assertEqual(io.manager, self.manager)
            self.assertEqual(io.source, self.path)

    def test_delete_with_incomplete_construction_missing_file(self):
        """
        Here we test what happens when `close` is called before `HDF5IO.__init__` has
        been completed. In this case, self.__file is missing.
        """
        class MyHDF5IO(HDF5IO):
            def __init__(self):
                self.__open_links = []
                raise ValueError("interrupt before HDF5IO.__file is initialized")

        with self.assertRaisesWith(exc_type=ValueError, exc_msg="interrupt before HDF5IO.__file is initialized"):
            with MyHDF5IO() as _:
                pass

    def test_delete_with_incomplete_construction_missing_open_files(self):
        """
        Here we test what happens when `close` is called before `HDF5IO.__init__` has
        been completed. In this case, self.__open_files is missing.
        """
        class MyHDF5IO(HDF5IO):
            def __init__(self):
                self.__file = None
                raise ValueError("interrupt before HDF5IO.__open_files is initialized")

        with self.assertRaisesWith(exc_type=ValueError, exc_msg="interrupt before HDF5IO.__open_files is initialized"):
            with MyHDF5IO() as _:
                pass

    def test_set_file_mismatch(self):
        self.file_obj = File(get_temp_filepath(), 'w')
        err_msg = ("You argued '%s' as this object's path, but supplied a file with filename: %s"
                   % (self.path, self.file_obj.filename))
        with self.assertRaisesWith(ValueError, err_msg):
            HDF5IO(self.path, manager=self.manager, mode='w', file=self.file_obj)

    def test_pathlib_path(self):
        pathlib_path = Path(self.path)
        with HDF5IO(pathlib_path, mode='w') as io:
            self.assertEqual(io.source, self.path)

    def test_path_or_file(self):
        with self.assertRaisesWith(ValueError, "Either the 'path' or 'file' argument must be supplied."):
            HDF5IO()


class TestCacheSpec(TestCase):

    def setUp(self):
        self.manager = get_foo_buildmanager()
        self.path = get_temp_filepath()

    def tearDown(self):
        if os.path.exists(self.path):
            os.remove(self.path)

    def test_cache_spec(self):
        foo1 = Foo('foo1', [0, 1, 2, 3, 4], "I am foo1", 17, 3.14)
        foo2 = Foo('foo2', [5, 6, 7, 8, 9], "I am foo2", 34, 6.28)
        foobucket = FooBucket('bucket1', [foo1, foo2])
        foofile = FooFile(buckets=[foobucket])

        with HDF5IO(self.path, manager=self.manager, mode='w') as io:
            io.write(foofile)

            ns_catalog = NamespaceCatalog()
            HDF5IO.load_namespaces(ns_catalog, self.path)
            self.assertEqual(ns_catalog.namespaces, (CORE_NAMESPACE,))
            source_types = CacheSpecTestHelper.get_types(io.manager.namespace_catalog)
            read_types = CacheSpecTestHelper.get_types(ns_catalog)
            self.assertSetEqual(source_types, read_types)


class TestNoCacheSpec(TestCase):

    def setUp(self):
        self.manager = get_foo_buildmanager()
        self.path = get_temp_filepath()

    def tearDown(self):
        if os.path.exists(self.path):
            os.remove(self.path)

    def test_no_cache_spec(self):
        # Setup all the data we need
        foo1 = Foo('foo1', [0, 1, 2, 3, 4], "I am foo1", 17, 3.14)
        foo2 = Foo('foo2', [5, 6, 7, 8, 9], "I am foo2", 34, 6.28)
        foobucket = FooBucket('bucket1', [foo1, foo2])
        foofile = FooFile(buckets=[foobucket])

        with HDF5IO(self.path, manager=self.manager, mode='w') as io:
            io.write(foofile, cache_spec=False)

        with File(self.path, 'r') as f:
            self.assertNotIn('specifications', f)


class TestMultiWrite(TestCase):

    def setUp(self):
        self.path = get_temp_filepath()
        foo1 = Foo('foo1', [0, 1, 2, 3, 4], "I am foo1", 17, 3.14)
        foo2 = Foo('foo2', [5, 6, 7, 8, 9], "I am foo2", 34, 6.28)
        foobucket = FooBucket('bucket1', [foo1, foo2])
        self.foofile = FooFile(buckets=[foobucket])

    def tearDown(self):
        if os.path.exists(self.path):
            os.remove(self.path)

    def test_double_write_new_manager(self):
        """Test writing to a container in write mode twice using a new manager without changing the container."""
        with HDF5IO(self.path, manager=get_foo_buildmanager(), mode='w') as io:
            io.write(self.foofile)

        with HDF5IO(self.path, manager=get_foo_buildmanager(), mode='w') as io:
            io.write(self.foofile)

        # check that new bucket was written
        with HDF5IO(self.path, manager=get_foo_buildmanager(), mode='r') as io:
            read_foofile = io.read()
            self.assertContainerEqual(read_foofile, self.foofile)

    def test_double_write_same_manager(self):
        """Test writing to a container in write mode twice using the same manager without changing the container."""
        manager = get_foo_buildmanager()
        with HDF5IO(self.path, manager=manager, mode='w') as io:
            io.write(self.foofile)

        with HDF5IO(self.path, manager=manager, mode='w') as io:
            io.write(self.foofile)

        # check that new bucket was written
        with HDF5IO(self.path, manager=get_foo_buildmanager(), mode='r') as io:
            read_foofile = io.read()
            self.assertContainerEqual(read_foofile, self.foofile)

    @unittest.skip('Functionality not yet supported')
    def test_double_append_new_manager(self):
        """Test writing to a container in append mode twice using a new manager without changing the container."""
        with HDF5IO(self.path, manager=get_foo_buildmanager(), mode='a') as io:
            io.write(self.foofile)

        with HDF5IO(self.path, manager=get_foo_buildmanager(), mode='a') as io:
            io.write(self.foofile)

        # check that new bucket was written
        with HDF5IO(self.path, manager=get_foo_buildmanager(), mode='r') as io:
            read_foofile = io.read()
            self.assertContainerEqual(read_foofile, self.foofile)

    @unittest.skip('Functionality not yet supported')
    def test_double_append_same_manager(self):
        """Test writing to a container in append mode twice using the same manager without changing the container."""
        manager = get_foo_buildmanager()
        with HDF5IO(self.path, manager=manager, mode='a') as io:
            io.write(self.foofile)

        with HDF5IO(self.path, manager=manager, mode='a') as io:
            io.write(self.foofile)

        # check that new bucket was written
        with HDF5IO(self.path, manager=get_foo_buildmanager(), mode='r') as io:
            read_foofile = io.read()
            self.assertContainerEqual(read_foofile, self.foofile)

    def test_write_add_write(self):
        """Test writing a container, adding to the in-memory container, then overwriting the same file."""
        manager = get_foo_buildmanager()
        with HDF5IO(self.path, manager=manager, mode='w') as io:
            io.write(self.foofile)

        # append new container to in-memory container
        foo3 = Foo('foo3', [10, 20], "I am foo3", 2, 0.1)
        new_bucket1 = FooBucket('new_bucket1', [foo3])
        self.foofile.add_bucket(new_bucket1)

        # write to same file with same manager, overwriting existing file
        with HDF5IO(self.path, manager=manager, mode='w') as io:
            io.write(self.foofile)

        # check that new bucket was written
        with HDF5IO(self.path, manager=get_foo_buildmanager(), mode='r') as io:
            read_foofile = io.read()
            self.assertEqual(len(read_foofile.buckets), 2)
            self.assertContainerEqual(read_foofile.buckets['new_bucket1'], new_bucket1)

    def test_write_add_append_bucket(self):
        """Test appending a container to a file."""
        manager = get_foo_buildmanager()
        with HDF5IO(self.path, manager=manager, mode='w') as io:
            io.write(self.foofile)

        foo3 = Foo('foo3', [10, 20], "I am foo3", 2, 0.1)
        new_bucket1 = FooBucket('new_bucket1', [foo3])

        # append to same file with same manager, overwriting existing file
        with HDF5IO(self.path, manager=manager, mode='a') as io:
            read_foofile = io.read()
            # append to read container and call write
            read_foofile.add_bucket(new_bucket1)
            io.write(read_foofile)

        # check that new bucket was written
        with HDF5IO(self.path, manager=get_foo_buildmanager(), mode='r') as io:
            read_foofile = io.read()
            self.assertEqual(len(read_foofile.buckets), 2)
            self.assertContainerEqual(read_foofile.buckets['new_bucket1'], new_bucket1)

    def test_write_add_append_double_write(self):
        """Test using the same IO object to append a container to a file twice."""
        manager = get_foo_buildmanager()
        with HDF5IO(self.path, manager=manager, mode='w') as io:
            io.write(self.foofile)

        foo3 = Foo('foo3', [10, 20], "I am foo3", 2, 0.1)
        new_bucket1 = FooBucket('new_bucket1', [foo3])
        foo4 = Foo('foo4', [10, 20], "I am foo4", 2, 0.1)
        new_bucket2 = FooBucket('new_bucket2', [foo4])

        # append to same file with same manager, overwriting existing file
        with HDF5IO(self.path, manager=manager, mode='a') as io:
            read_foofile = io.read()
            # append to read container and call write
            read_foofile.add_bucket(new_bucket1)
            io.write(read_foofile)

            # append to read container again and call write again
            read_foofile.add_bucket(new_bucket2)
            io.write(read_foofile)

        # check that both new buckets were written
        with HDF5IO(self.path, manager=get_foo_buildmanager(), mode='r') as io:
            read_foofile = io.read()
            self.assertEqual(len(read_foofile.buckets), 3)
            self.assertContainerEqual(read_foofile.buckets['new_bucket1'], new_bucket1)
            self.assertContainerEqual(read_foofile.buckets['new_bucket2'], new_bucket2)


class HDF5IOMultiFileTest(TestCase):
    """Tests for h5tools IO tools"""

    def setUp(self):
        numfiles = 3
        self.paths = [get_temp_filepath() for i in range(numfiles)]

        # On Windows h5py cannot truncate an open file in write mode.
        # The temp file will be closed before h5py truncates it
        # and will be removed during the tearDown step.
        self.io = [HDF5IO(i, mode='a', manager=get_foo_buildmanager()) for i in self.paths]
        self.f = [i._file for i in self.io]

    def tearDown(self):
        # Close all the files
        for i in self.io:
            i.close()
            del i
        self.io = None
        self.f = None
        # Make sure the files have been deleted
        for tf in self.paths:
            try:
                os.remove(tf)
            except OSError:
                pass

    def test_copy_file_with_external_links(self):
        # Create the first file
        foo1 = Foo('foo1', [0, 1, 2, 3, 4], "I am foo1", 17, 3.14)
        bucket1 = FooBucket('bucket1', [foo1])
        foofile1 = FooFile(buckets=[bucket1])

        # Write the first file
        self.io[0].write(foofile1)

        # Create the second file
        read_foofile1 = self.io[0].read()
        foo2 = Foo('foo2', read_foofile1.buckets['bucket1'].foos['foo1'].my_data, "I am foo2", 34, 6.28)
        bucket2 = FooBucket('bucket2', [foo2])
        foofile2 = FooFile(buckets=[bucket2])
        # Write the second file
        self.io[1].write(foofile2)
        self.io[1].close()
        self.io[0].close()  # Don't forget to close the first file too

        # Copy the file
        self.io[2].close()

        with self.assertWarns(DeprecationWarning):
            HDF5IO.copy_file(source_filename=self.paths[1],
                             dest_filename=self.paths[2],
                             expand_external=True,
                             expand_soft=False,
                             expand_refs=False)

        # Test that everything is working as expected
        # Confirm that our original data file is correct
        f1 = File(self.paths[0], 'r')
        self.assertIsInstance(f1.get('/buckets/bucket1/foo_holder/foo1/my_data', getlink=True), HardLink)
        # Confirm that we successfully created and External Link in our second file
        f2 = File(self.paths[1], 'r')
        self.assertIsInstance(f2.get('/buckets/bucket2/foo_holder/foo2/my_data', getlink=True), ExternalLink)
        # Confirm that we successfully resolved the External Link when we copied our second file
        f3 = File(self.paths[2], 'r')
        self.assertIsInstance(f3.get('/buckets/bucket2/foo_holder/foo2/my_data', getlink=True), HardLink)


class TestCloseLinks(TestCase):

    def setUp(self):
        self.path1 = get_temp_filepath()
        self.path2 = get_temp_filepath()

    def tearDown(self):
        if self.path1 is not None and os.path.exists(self.path1):
            os.remove(self.path1)  # linked file may not be closed
        if self.path2 is not None and os.path.exists(self.path2):
            os.remove(self.path2)

    def test_close_linked_files_auto(self):
        """Test closing a file with close_links=True (default).
        """
        # Create the first file
        foo1 = Foo('foo1', [0, 1, 2, 3, 4], "I am foo1", 17, 3.14)
        bucket1 = FooBucket('bucket1', [foo1])
        foofile1 = FooFile(buckets=[bucket1])

        # Write the first file
        with HDF5IO(self.path1, mode='w', manager=get_foo_buildmanager()) as io:
            io.write(foofile1)

        # Create the second file
        manager = get_foo_buildmanager()  # use the same manager for read and write so that links work
        with HDF5IO(self.path1, mode='r', manager=manager) as read_io:
            read_foofile1 = read_io.read()
            foofile2 = FooFile(foo_link=read_foofile1.buckets['bucket1'].foos['foo1'])  # cross-file link

            # Write the second file
            with HDF5IO(self.path2, mode='w', manager=manager) as write_io:
                write_io.write(foofile2)

        with HDF5IO(self.path2, mode='a', manager=get_foo_buildmanager()) as new_io1:
            read_foofile2 = new_io1.read()  # keep reference to container in memory

        self.assertFalse(read_foofile2.foo_link.my_data)

        # should be able to reopen both files
        with HDF5IO(self.path1, mode='a', manager=get_foo_buildmanager()) as new_io3:
            new_io3.read()

    def test_close_linked_files_explicit(self):
        """Test closing a file with close_links=False and calling close_linked_files().
        """
        # Create the first file
        foo1 = Foo('foo1', [0, 1, 2, 3, 4], "I am foo1", 17, 3.14)
        bucket1 = FooBucket('bucket1', [foo1])
        foofile1 = FooFile(buckets=[bucket1])

        # Write the first file
        with HDF5IO(self.path1, mode='w', manager=get_foo_buildmanager()) as io:
            io.write(foofile1)

        # Create the second file
        manager = get_foo_buildmanager()  # use the same manager for read and write so that links work
        with HDF5IO(self.path1, mode='r', manager=manager) as read_io:
            read_foofile1 = read_io.read()
            foofile2 = FooFile(foo_link=read_foofile1.buckets['bucket1'].foos['foo1'])  # cross-file link

            # Write the second file
            with HDF5IO(self.path2, mode='w', manager=manager) as write_io:
                write_io.write(foofile2)

        new_io1 = HDF5IO(self.path2, mode='a', manager=get_foo_buildmanager())
        read_foofile2 = new_io1.read()  # keep reference to container in memory
        new_io1.close(close_links=False)  # do not close the links

        self.assertTrue(read_foofile2.foo_link.my_data)
        new_io1.close_linked_files()
        self.assertFalse(read_foofile2.foo_link.my_data)

        # should be able to reopen both files
        with HDF5IO(self.path1, mode='a', manager=get_foo_buildmanager()) as new_io3:
            new_io3.read()

    def test_close_links_manually_and_close(self):
        """Test closing a file with close_links=False, manually closing open links, and calling close_linked_files().
        """
        # Create the first file
        foo1 = Foo('foo1', [0, 1, 2, 3, 4], "I am foo1", 17, 3.14)
        bucket1 = FooBucket('bucket1', [foo1])
        foofile1 = FooFile(buckets=[bucket1])

        # Write the first file
        with HDF5IO(self.path1, mode='w', manager=get_foo_buildmanager()) as io:
            io.write(foofile1)

        # Create the second file
        manager = get_foo_buildmanager()  # use the same manager for read and write so that links work
        with HDF5IO(self.path1, mode='r', manager=manager) as read_io:
            read_foofile1 = read_io.read()
            foofile2 = FooFile(foo_link=read_foofile1.buckets['bucket1'].foos['foo1'])  # cross-file link

            # Write the second file
            with HDF5IO(self.path2, mode='w', manager=manager) as write_io:
                write_io.write(foofile2)

        new_io1 = HDF5IO(self.path2, mode='a', manager=get_foo_buildmanager())
        read_foofile2 = new_io1.read()  # keep reference to container in memory
        new_io1.close(close_links=False)  # do not close the links

        self.assertTrue(read_foofile2.foo_link.my_data)
        read_foofile2.foo_link.my_data.file.close()  # explicitly close the file from the h5dataset
        self.assertFalse(read_foofile2.foo_link.my_data)
        new_io1.close_linked_files()  # make sure this does not fail because the linked-to file is already closed

    def test_close_linked_files_not_disruptive(self):
        """Test closing a file with close_links=True (default) does not interfere with other open file handles.
        """
        # Create the first file
        foo1 = Foo('foo1', [0, 1, 2, 3, 4], "I am foo1", 17, 3.14)
        bucket1 = FooBucket('bucket1', [foo1])
        foofile1 = FooFile(buckets=[bucket1])

        # Write the first file
        with HDF5IO(self.path1, mode='w', manager=get_foo_buildmanager()) as io:
            io.write(foofile1)

        # Create the second file
        manager = get_foo_buildmanager()  # use the same manager for read and write so that links work
        with HDF5IO(self.path1, mode='r', manager=manager) as read_io:
            read_foofile1 = read_io.read()
            foofile2 = FooFile(foo_link=read_foofile1.buckets['bucket1'].foos['foo1'])  # cross-file link

            # Write the second file
            with HDF5IO(self.path2, mode='w', manager=manager) as write_io:
                write_io.write(foofile2)

        read_io = HDF5IO(self.path1, mode='r', manager=manager)
        read_foofile1 = read_io.read()

        with HDF5IO(self.path2, mode='r', manager=get_foo_buildmanager()) as new_io1:
            new_io1.read()  # keep reference to container in memory

        self.assertTrue(read_io)  # make sure read_io is not closed
        read_io.close()


class HDF5IOInitNoFileTest(TestCase):
    """ Test if file does not exist, init with mode (r, r+) throws error, all others succeed """

    def test_init_no_file_r(self):
        self.path = "test_init_nofile_r.h5"
        with self.assertRaisesWith(UnsupportedOperation,
                                   "Unable to open file %s in 'r' mode. File does not exist." % self.path):
            HDF5IO(self.path, mode='r')

    def test_init_no_file_rplus(self):
        self.path = "test_init_nofile_rplus.h5"
        with self.assertRaisesWith(UnsupportedOperation,
                                   "Unable to open file %s in 'r+' mode. File does not exist." % self.path):
            HDF5IO(self.path, mode='r+')

    def test_init_no_file_ok(self):
        # test that no errors are thrown
        modes = ('w', 'w-', 'x', 'a')
        for m in modes:
            self.path = "test_init_nofile.h5"
            with HDF5IO(self.path, mode=m):
                pass
            if os.path.exists(self.path):
                os.remove(self.path)


class HDF5IOInitFileExistsTest(TestCase):
    """ Test if file exists, init with mode w-/x throws error, all others succeed """

    def setUp(self):
        self.path = get_temp_filepath()
        temp_io = HDF5IO(self.path, mode='w')
        temp_io.close()
        self.io = None

    def tearDown(self):
        if self.io is not None:
            self.io.close()
            del self.io
        if os.path.exists(self.path):
            os.remove(self.path)

    def test_init_wminus_file_exists(self):
        with self.assertRaisesWith(UnsupportedOperation,
                                   "Unable to open file %s in 'w-' mode. File already exists." % self.path):
            self.io = HDF5IO(self.path, mode='w-')

    def test_init_x_file_exists(self):
        with self.assertRaisesWith(UnsupportedOperation,
                                   "Unable to open file %s in 'x' mode. File already exists." % self.path):
            self.io = HDF5IO(self.path, mode='x')

    def test_init_file_exists_ok(self):
        # test that no errors are thrown
        modes = ('r', 'r+', 'w', 'a')
        for m in modes:
            with HDF5IO(self.path, mode=m):
                pass


class HDF5IOReadNoDataTest(TestCase):
    """ Test if file exists and there is no data, read with mode (r, r+, a) throws error """

    def setUp(self):
        self.path = get_temp_filepath()
        temp_io = HDF5IO(self.path, mode='w')
        temp_io.close()
        self.io = None

    def tearDown(self):
        if self.io is not None:
            self.io.close()
            del self.io

        if os.path.exists(self.path):
            os.remove(self.path)

    def test_read_no_data_r(self):
        self.io = HDF5IO(self.path, mode='r')
        with self.assertRaisesWith(UnsupportedOperation,
                                   "Cannot read data from file %s in mode 'r'. There are no values." % self.path):
            self.io.read()

    def test_read_no_data_rplus(self):
        self.io = HDF5IO(self.path, mode='r+')
        with self.assertRaisesWith(UnsupportedOperation,
                                   "Cannot read data from file %s in mode 'r+'. There are no values." % self.path):
            self.io.read()

    def test_read_no_data_a(self):
        self.io = HDF5IO(self.path, mode='a')
        with self.assertRaisesWith(UnsupportedOperation,
                                   "Cannot read data from file %s in mode 'a'. There are no values." % self.path):
            self.io.read()


class HDF5IOReadData(TestCase):
    """ Test if file exists and there is no data, read in mode (r, r+, a) is ok
    and read in mode w throws error
    """

    def setUp(self):
        self.path = get_temp_filepath()
        foo1 = Foo('foo1', [0, 1, 2, 3, 4], "I am foo1", 17, 3.14)
        bucket1 = FooBucket('bucket1', [foo1])
        self.foofile1 = FooFile(buckets=[bucket1])

        with HDF5IO(self.path, manager=get_foo_buildmanager(), mode='w') as temp_io:
            temp_io.write(self.foofile1)
        self.io = None

    def tearDown(self):
        if self.io is not None:
            self.io.close()
            del self.io
        if os.path.exists(self.path):
            os.remove(self.path)

    def test_read_file_ok(self):
        modes = ('r', 'r+', 'a')
        for m in modes:
            with HDF5IO(self.path, manager=get_foo_buildmanager(), mode=m) as io:
                io.read()

    def test_read_file_w(self):
        with HDF5IO(self.path, manager=get_foo_buildmanager(), mode='w') as io:
            with self.assertRaisesWith(UnsupportedOperation,
                                       "Cannot read from file %s in mode 'w'. Please use mode 'r', 'r+', or 'a'."
                                       % self.path):
                read_foofile1 = io.read()
                self.assertListEqual(self.foofile1.buckets['bucket1'].foos['foo1'].my_data,
                                     read_foofile1.buckets['bucket1'].foos['foo1'].my_data[:].tolist())


class HDF5IOReadBuilderClosed(TestCase):
    """Test if file exists but is closed, then read_builder raises an error. """

    def setUp(self):
        self.path = get_temp_filepath()
        temp_io = HDF5IO(self.path, mode='w')
        temp_io.close()
        self.io = None

    def tearDown(self):
        if self.io is not None:
            self.io.close()
            del self.io

        if os.path.exists(self.path):
            os.remove(self.path)

    def test_read_closed(self):
        self.io = HDF5IO(self.path, mode='r')
        self.io.close()
        msg = "Cannot read data from closed HDF5 file '%s'" % self.path
        with self.assertRaisesWith(UnsupportedOperation, msg):
            self.io.read_builder()


class HDF5IOWriteNoFile(TestCase):
    """ Test if file does not exist, write in mode (w, w-, x, a) is ok """

    def setUp(self):
        foo1 = Foo('foo1', [0, 1, 2, 3, 4], "I am foo1", 17, 3.14)
        bucket1 = FooBucket('bucket1', [foo1])
        self.foofile1 = FooFile(buckets=[bucket1])
        self.path = 'test_write_nofile.h5'

    def tearDown(self):
        if os.path.exists(self.path):
            os.remove(self.path)

    def test_write_no_file_w_ok(self):
        self.__write_file('w')

    def test_write_no_file_wminus_ok(self):
        self.__write_file('w-')

    def test_write_no_file_x_ok(self):
        self.__write_file('x')

    def test_write_no_file_a_ok(self):
        self.__write_file('a')

    def __write_file(self, mode):
        with HDF5IO(self.path, manager=get_foo_buildmanager(), mode=mode) as io:
            io.write(self.foofile1)

        with HDF5IO(self.path, manager=get_foo_buildmanager(), mode='r') as io:
            read_foofile = io.read()
            self.assertListEqual(self.foofile1.buckets['bucket1'].foos['foo1'].my_data,
                                 read_foofile.buckets['bucket1'].foos['foo1'].my_data[:].tolist())


class HDF5IOWriteFileExists(TestCase):
    """ Test if file exists, write in mode (r+, w, a) is ok and write in mode r throws error """

    def setUp(self):
        self.path = get_temp_filepath()

        foo1 = Foo('foo1', [0, 1, 2, 3, 4], "I am foo1", 17, 3.14)
        bucket1 = FooBucket('bucket1', [foo1])
        self.foofile1 = FooFile(buckets=[bucket1])

        foo2 = Foo('foo2', [0, 1, 2, 3, 4], "I am foo2", 17, 3.14)
        bucket2 = FooBucket('bucket2', [foo2])
        self.foofile2 = FooFile(buckets=[bucket2])

        with HDF5IO(self.path, manager=get_foo_buildmanager(), mode='w') as io:
            io.write(self.foofile1)
        self.io = None

    def tearDown(self):
        if self.io is not None:
            self.io.close()
            del self.io
        if os.path.exists(self.path):
            os.remove(self.path)

    def test_write_rplus(self):
        with HDF5IO(self.path, manager=get_foo_buildmanager(), mode='r+') as io:
            # even though foofile1 and foofile2 have different names, writing a
            # root object into a file that already has a root object, in r+ mode
            # should throw an error
<<<<<<< HEAD
            with self.assertRaisesRegex(ValueError, ".*(name already exists)"):
=======
            with self.assertRaises(ValueError):
>>>>>>> 17c7d603
                io.write(self.foofile2)

    def test_write_a(self):
        with HDF5IO(self.path, manager=get_foo_buildmanager(), mode='a') as io:
            # even though foofile1 and foofile2 have different names, writing a
            # root object into a file that already has a root object, in a mode
            # should throw an error
<<<<<<< HEAD
            with self.assertRaisesRegex(ValueError, ".*(name already exists)"):
=======
            with self.assertRaises(ValueError):
>>>>>>> 17c7d603
                io.write(self.foofile2)

    def test_write_w(self):
        # mode 'w' should overwrite contents of file
        with HDF5IO(self.path, manager=get_foo_buildmanager(), mode='w') as io:
            io.write(self.foofile2)

        with HDF5IO(self.path, manager=get_foo_buildmanager(), mode='r') as io:
            read_foofile = io.read()
            self.assertListEqual(self.foofile2.buckets['bucket2'].foos['foo2'].my_data,
                                 read_foofile.buckets['bucket2'].foos['foo2'].my_data[:].tolist())

    def test_write_r(self):
        with HDF5IO(self.path, manager=get_foo_buildmanager(), mode='r') as io:
            with self.assertRaisesWith(UnsupportedOperation,
                                       ("Cannot write to file %s in mode 'r'. "
                                        "Please use mode 'r+', 'w', 'w-', 'x', or 'a'") % self.path):
                io.write(self.foofile2)


class TestWritten(TestCase):

    def setUp(self):
        self.manager = get_foo_buildmanager()
        self.path = get_temp_filepath()
        foo1 = Foo('foo1', [0, 1, 2, 3, 4], "I am foo1", 17, 3.14)
        foo2 = Foo('foo2', [5, 6, 7, 8, 9], "I am foo2", 34, 6.28)
        foobucket = FooBucket('bucket1', [foo1, foo2])
        self.foofile = FooFile(buckets=[foobucket])

    def tearDown(self):
        if os.path.exists(self.path):
            os.remove(self.path)

    def test_set_written_on_write(self):
        """Test that write_builder changes the written flag of the builder and its children from False to True."""
        with HDF5IO(self.path, manager=self.manager, mode='w') as io:
            builder = self.manager.build(container=self.foofile, source=self.path)
            self.assertFalse(io.get_written(builder))
            self._check_written_children(io, builder, False)
            io.write_builder(builder)
            self.assertTrue(io.get_written(builder))
            self._check_written_children(io, builder, True)

    def _check_written_children(self, io, builder, val):
        """Test whether the io object has the written flag of the child builders set to val."""
        for group_bldr in builder.groups.values():
            self.assertEqual(io.get_written(group_bldr), val)
            self._check_written_children(io, group_bldr, val)
        for dset_bldr in builder.datasets.values():
            self.assertEqual(io.get_written(dset_bldr), val)
        for link_bldr in builder.links.values():
            self.assertEqual(io.get_written(link_bldr), val)


class H5DataIOValid(TestCase):

    def setUp(self):
        self.paths = [get_temp_filepath(), ]

        self.foo1 = Foo('foo1', H5DataIO([1, 2, 3, 4, 5]), "I am foo1", 17, 3.14)
        bucket1 = FooBucket('bucket1', [self.foo1])
        foofile1 = FooFile(buckets=[bucket1])

        with HDF5IO(self.paths[0], manager=get_foo_buildmanager(), mode='w') as io:
            io.write(foofile1)

    def tearDown(self):
        for path in self.paths:
            if os.path.exists(path):
                os.remove(path)

    def test_valid(self):
        self.assertTrue(self.foo1.my_data.valid)

    def test_read_valid(self):
        """Test that h5py.H5Dataset.id.valid works as expected"""
        with HDF5IO(self.paths[0], manager=get_foo_buildmanager(), mode='r') as io:
            read_foofile1 = io.read()
            self.assertTrue(read_foofile1.buckets['bucket1'].foos['foo1'].my_data.id.valid)

        self.assertFalse(read_foofile1.buckets['bucket1'].foos['foo1'].my_data.id.valid)

    def test_link(self):
        """Test that wrapping of linked data within H5DataIO """
        with HDF5IO(self.paths[0], manager=get_foo_buildmanager(), mode='r') as io:
            read_foofile1 = io.read()

            self.foo2 = Foo('foo2', H5DataIO(data=read_foofile1.buckets['bucket1'].foos['foo1'].my_data),
                            "I am foo2", 17, 3.14)
            bucket2 = FooBucket('bucket2', [self.foo2])
            foofile2 = FooFile(buckets=[bucket2])

            self.paths.append(get_temp_filepath())

            with HDF5IO(self.paths[1], manager=get_foo_buildmanager(), mode='w') as io:
                io.write(foofile2)

            self.assertTrue(self.foo2.my_data.valid)  # test valid
            self.assertEqual(len(self.foo2.my_data), 5)  # test len
            self.assertEqual(self.foo2.my_data.shape, (5,))  # test getattr with shape
            self.assertTrue(np.array_equal(np.array(self.foo2.my_data), [1, 2, 3, 4, 5]))  # test array conversion

            # test loop through iterable
            match = [1, 2, 3, 4, 5]
            for (i, j) in zip(self.foo2.my_data, match):
                self.assertEqual(i, j)

            # test iterator
            my_iter = iter(self.foo2.my_data)
            self.assertEqual(next(my_iter), 1)

        # foo2.my_data dataset is now closed
        self.assertFalse(self.foo2.my_data.valid)

        with self.assertRaisesWith(InvalidDataIOError, "Cannot get length of data. Data is not valid."):
            len(self.foo2.my_data)

        with self.assertRaisesWith(InvalidDataIOError, "Cannot get attribute 'shape' of data. Data is not valid."):
            self.foo2.my_data.shape

        with self.assertRaisesWith(InvalidDataIOError, "Cannot convert data to array. Data is not valid."):
            np.array(self.foo2.my_data)

        with self.assertRaisesWith(InvalidDataIOError, "Cannot iterate on data. Data is not valid."):
            for i in self.foo2.my_data:
                pass

        with self.assertRaisesWith(InvalidDataIOError, "Cannot iterate on data. Data is not valid."):
            iter(self.foo2.my_data)

        # re-open the file with the data linking to other file (still closed)
        with HDF5IO(self.paths[1], manager=get_foo_buildmanager(), mode='r') as io:
            read_foofile2 = io.read()
            read_foo2 = read_foofile2.buckets['bucket2'].foos['foo2']

            # note that read_foo2 dataset does not have an attribute 'valid'
            self.assertEqual(len(read_foo2.my_data), 5)  # test len
            self.assertEqual(read_foo2.my_data.shape, (5,))  # test getattr with shape
            self.assertTrue(np.array_equal(np.array(read_foo2.my_data), [1, 2, 3, 4, 5]))  # test array conversion

            # test loop through iterable
            match = [1, 2, 3, 4, 5]
            for (i, j) in zip(read_foo2.my_data, match):
                self.assertEqual(i, j)

            # test iterator
            my_iter = iter(read_foo2.my_data)
            self.assertEqual(next(my_iter), 1)


class TestReadLink(TestCase):

    def setUp(self):
        self.target_path = get_temp_filepath()
        self.link_path = get_temp_filepath()
        root1 = GroupBuilder(name='root')
        subgroup = GroupBuilder(name='test_group')
        root1.set_group(subgroup)
        dataset = DatasetBuilder('test_dataset', data=[1, 2, 3, 4])
        subgroup.set_dataset(dataset)

        root2 = GroupBuilder(name='root')
        link_group = LinkBuilder(subgroup, 'link_to_test_group')
        root2.set_link(link_group)
        link_dataset = LinkBuilder(dataset, 'link_to_test_dataset')
        root2.set_link(link_dataset)

        with HDF5IO(self.target_path, manager=get_foo_buildmanager(), mode='w') as io:
            io.write_builder(root1)
        root1.source = self.target_path

        with HDF5IO(self.link_path, manager=get_foo_buildmanager(), mode='w') as io:
            io.write_builder(root2)
        root2.source = self.link_path
        self.ios = []

    def tearDown(self):
        if os.path.exists(self.target_path):
            os.remove(self.target_path)
        if os.path.exists(self.link_path):
            os.remove(self.link_path)

    def test_set_link_loc(self):
        """
        Test that Builder location is set when it is read as a link
        """
        read_io = HDF5IO(self.link_path, manager=get_foo_buildmanager(), mode='r')
        self.ios.append(read_io)  # store IO object for closing in tearDown
        bldr = read_io.read_builder()
        self.assertEqual(bldr['link_to_test_group'].builder.location, '/')
        self.assertEqual(bldr['link_to_test_dataset'].builder.location, '/test_group')
        read_io.close()

    def test_link_to_link(self):
        """
        Test that link to link gets written and read properly
        """
        link_to_link_path = get_temp_filepath()
        read_io1 = HDF5IO(self.link_path, manager=get_foo_buildmanager(), mode='r')
        self.ios.append(read_io1)  # store IO object for closing in tearDown
        bldr1 = read_io1.read_builder()
        root3 = GroupBuilder(name='root')

        link = LinkBuilder(bldr1['link_to_test_group'].builder, 'link_to_link')
        root3.set_link(link)
        root3.set_link(LinkBuilder(bldr1['link_to_test_group'].builder, 'link_to_link'))
        with HDF5IO(link_to_link_path, manager=get_foo_buildmanager(), mode='w') as io:
            io.write_builder(root3)
        read_io1.close()

        read_io2 = HDF5IO(link_to_link_path, manager=get_foo_buildmanager(), mode='r')
        self.ios.append(read_io2)
        bldr2 = read_io2.read_builder()
        self.assertEqual(bldr2['link_to_link'].builder.source, self.target_path)
        read_io2.close()

    def test_broken_link(self):
        """Test that opening a file with a broken link raises a warning but is still readable."""
        os.remove(self.target_path)
        with self.assertWarnsWith(BrokenLinkWarning, 'Path to Group altered/broken at /link_to_test_group'):
            with HDF5IO(self.link_path, manager=get_foo_buildmanager(), mode='r') as read_io:
                bldr = read_io.read_builder()
                self.assertDictEqual(bldr.links, {})

    def test_broken_linked_data(self):
        """Test that opening a file with a broken link raises a warning but is still readable."""
        manager = get_foo_buildmanager()

        with HDF5IO(self.target_path, manager=manager, mode='r') as read_io:
            read_root = read_io.read_builder()
            read_dataset_data = read_root.groups['test_group'].datasets['test_dataset'].data

            with HDF5IO(self.link_path, manager=manager, mode='w') as write_io:
                root2 = GroupBuilder(name='root')
                dataset = DatasetBuilder(name='link_to_test_dataset', data=read_dataset_data)
                root2.set_dataset(dataset)
                write_io.write_builder(root2, link_data=True)

        os.remove(self.target_path)
        with self.assertWarnsWith(BrokenLinkWarning, 'Path to Group altered/broken at /link_to_test_dataset'):
            with HDF5IO(self.link_path, manager=get_foo_buildmanager(), mode='r') as read_io:
                bldr = read_io.read_builder()
                self.assertDictEqual(bldr.links, {})


class TestBuildWriteLinkToLink(TestCase):

    def setUp(self):
        self.paths = [
            get_temp_filepath(),
            get_temp_filepath(),
            get_temp_filepath()
        ]
        self.ios = []

    def tearDown(self):
        for p in self.paths:
            if os.path.exists(p):
                os.remove(p)

    def test_external_link_to_external_link(self):
        """Test writing a file with external links to external links."""
        foo1 = Foo('foo1', [1, 2, 3, 4, 5], "I am foo1", 17, 3.14)
        foobucket = FooBucket('bucket1', [foo1])
        foofile = FooFile(buckets=[foobucket])

        with HDF5IO(self.paths[0], manager=get_foo_buildmanager(), mode='w') as write_io:
            write_io.write(foofile)

        manager = get_foo_buildmanager()
        with HDF5IO(self.paths[0], manager=manager, mode='r') as read_io:
            read_foofile = read_io.read()
            # make external link to existing group
            foofile2 = FooFile(foo_link=read_foofile.buckets['bucket1'].foos['foo1'])

            with HDF5IO(self.paths[1], manager=manager, mode='w') as write_io:
                write_io.write(foofile2)

        manager = get_foo_buildmanager()
        with HDF5IO(self.paths[1], manager=manager, mode='r') as read_io:
            self.ios.append(read_io)  # track IO objects for tearDown
            read_foofile2 = read_io.read()
            foofile3 = FooFile(foo_link=read_foofile2.foo_link)  # make external link to external link

            with HDF5IO(self.paths[2], manager=manager, mode='w') as write_io:
                write_io.write(foofile3)

        with HDF5IO(self.paths[2], manager=get_foo_buildmanager(), mode='r') as read_io:
            self.ios.append(read_io)  # track IO objects for tearDown
            read_foofile3 = read_io.read()

            self.assertEqual(read_foofile3.foo_link.container_source, self.paths[0])

    def test_external_link_to_soft_link(self):
        """Test writing a file with external links to external links."""
        foo1 = Foo('foo1', [1, 2, 3, 4, 5], "I am foo1", 17, 3.14)
        foobucket = FooBucket('bucket1', [foo1])
        foofile = FooFile(buckets=[foobucket], foo_link=foo1)  # create soft link

        with HDF5IO(self.paths[0], manager=get_foo_buildmanager(), mode='w') as write_io:
            write_io.write(foofile)

        manager = get_foo_buildmanager()
        with HDF5IO(self.paths[0], manager=manager, mode='r') as read_io:
            read_foofile = read_io.read()
            foofile2 = FooFile(foo_link=read_foofile.foo_link)  # make external link to existing soft link

            with HDF5IO(self.paths[1], manager=manager, mode='w') as write_io:
                write_io.write(foofile2)

        manager = get_foo_buildmanager()
        with HDF5IO(self.paths[1], manager=manager, mode='r') as read_io:
            self.ios.append(read_io)  # track IO objects for tearDown
            read_foofile2 = read_io.read()
            foofile3 = FooFile(foo_link=read_foofile2.foo_link)  # make external link to external link

            with HDF5IO(self.paths[2], manager=manager, mode='w') as write_io:
                write_io.write(foofile3)

        with HDF5IO(self.paths[2], manager=get_foo_buildmanager(), mode='r') as read_io:
            self.ios.append(read_io)  # track IO objects for tearDown
            read_foofile3 = read_io.read()

            self.assertEqual(read_foofile3.foo_link.container_source, self.paths[0])


class TestLinkData(TestCase):

    def setUp(self):
        self.target_path = get_temp_filepath()
        self.link_path = get_temp_filepath()
        root1 = GroupBuilder(name='root')
        subgroup = GroupBuilder(name='test_group')
        root1.set_group(subgroup)
        dataset = DatasetBuilder('test_dataset', data=[1, 2, 3, 4])
        subgroup.set_dataset(dataset)

        with HDF5IO(self.target_path, manager=get_foo_buildmanager(), mode='w') as io:
            io.write_builder(root1)

    def tearDown(self):
        if os.path.exists(self.target_path):
            os.remove(self.target_path)
        if os.path.exists(self.link_path):
            os.remove(self.link_path)

    def test_link_data_true(self):
        """Test that the argument link_data=True for write_builder creates an external link."""
        manager = get_foo_buildmanager()
        with HDF5IO(self.target_path, manager=manager, mode='r') as read_io:
            read_root = read_io.read_builder()
            read_dataset_data = read_root.groups['test_group'].datasets['test_dataset'].data

            with HDF5IO(self.link_path, manager=manager, mode='w') as write_io:
                root2 = GroupBuilder(name='root')
                dataset = DatasetBuilder(name='link_to_test_dataset', data=read_dataset_data)
                root2.set_dataset(dataset)
                write_io.write_builder(root2, link_data=True)

        with File(self.link_path, mode='r') as f:
            self.assertIsInstance(f.get('link_to_test_dataset', getlink=True), ExternalLink)

    def test_link_data_false(self):
        """Test that the argument link_data=False for write_builder copies the data."""
        manager = get_foo_buildmanager()
        with HDF5IO(self.target_path, manager=manager, mode='r') as read_io:
            read_root = read_io.read_builder()
            read_dataset_data = read_root.groups['test_group'].datasets['test_dataset'].data

            with HDF5IO(self.link_path, manager=manager, mode='w') as write_io:
                root2 = GroupBuilder(name='root')
                dataset = DatasetBuilder(name='link_to_test_dataset', data=read_dataset_data)
                root2.set_dataset(dataset)
                write_io.write_builder(root2, link_data=False)

        with File(self.link_path, mode='r') as f:
            self.assertFalse(isinstance(f.get('link_to_test_dataset', getlink=True), ExternalLink))
            self.assertListEqual(f.get('link_to_test_dataset')[:].tolist(), [1, 2, 3, 4])


class TestLoadNamespaces(TestCase):

    def setUp(self):
        self.manager = get_foo_buildmanager()
        self.path = get_temp_filepath()
        container = FooFile()
        with HDF5IO(self.path, manager=self.manager, mode='w') as io:
            io.write(container)

    def tearDown(self):
        if os.path.exists(self.path):
            os.remove(self.path)

    def test_load_namespaces_none_version(self):
        """Test that reading a file with a cached namespace and None version works but raises a warning."""
        # make the file have group name "None" instead of "0.1.0" (namespace version is used as group name)
        # and set the version key to "None"
        with h5py.File(self.path, mode='r+') as f:
            # rename the group
            f.move('/specifications/test_core/0.1.0', '/specifications/test_core/None')

            # replace the namespace dataset with a serialized dict with the version key set to 'None'
            new_ns = ('{"namespaces":[{"doc":"a test namespace","schema":[{"source":"test"}],"name":"test_core",'
                      '"version":"None"}]}')
            f['/specifications/test_core/None/namespace'][()] = new_ns

        # load the namespace from file
        ns_catalog = NamespaceCatalog()
        msg = "Loaded namespace '%s' is unversioned. Please notify the extension author." % CORE_NAMESPACE
        with self.assertWarnsWith(UserWarning, msg):
            HDF5IO.load_namespaces(ns_catalog, self.path)

    def test_load_namespaces_unversioned(self):
        """Test that reading a file with a cached, unversioned version works but raises a warning."""
        # make the file have group name "unversioned" instead of "0.1.0" (namespace version is used as group name)
        # and remove the version key
        with h5py.File(self.path, mode='r+') as f:
            # rename the group
            f.move('/specifications/test_core/0.1.0', '/specifications/test_core/unversioned')

            # replace the namespace dataset with a serialized dict without the version key
            new_ns = ('{"namespaces":[{"doc":"a test namespace","schema":[{"source":"test"}],"name":"test_core"}]}')
            f['/specifications/test_core/unversioned/namespace'][()] = new_ns

        # load the namespace from file
        ns_catalog = NamespaceCatalog()
        msg = ("Loaded namespace '%s' is missing the required key 'version'. Version will be set to "
               "'%s'. Please notify the extension author." % (CORE_NAMESPACE, SpecNamespace.UNVERSIONED))
        with self.assertWarnsWith(UserWarning, msg):
            HDF5IO.load_namespaces(ns_catalog, self.path)

    def test_load_namespaces_path(self):
        """Test that loading namespaces given a path is OK and returns the correct dictionary."""
        ns_catalog = NamespaceCatalog()
        d = HDF5IO.load_namespaces(ns_catalog, self.path)
        self.assertEqual(d, {'test_core': {}})  # test_core has no dependencies

    def test_load_namespaces_no_path_no_file(self):
        """Test that loading namespaces without a path or file raises an error."""
        ns_catalog = NamespaceCatalog()

        msg = "Either the 'path' or 'file' argument must be supplied."
        with self.assertRaisesWith(ValueError, msg):
            HDF5IO.load_namespaces(ns_catalog)

    def test_load_namespaces_file_no_path(self):
        """
        Test that loading namespaces from an h5py.File not backed by a file on disk is OK and does not close the file.
        """
        with open(self.path, 'rb') as raw_file:
            buffer = BytesIO(raw_file.read())
            file_obj = h5py.File(buffer, 'r')

        ns_catalog = NamespaceCatalog()
        d = HDF5IO.load_namespaces(ns_catalog, file=file_obj)

        self.assertTrue(file_obj.__bool__())  # check file object is still open
        self.assertEqual(d, {'test_core': {}})

        file_obj.close()

    def test_load_namespaces_file_path_matched(self):
        """Test that loading namespaces given an h5py.File and path is OK and does not close the file."""
        with h5py.File(self.path, 'r') as file_obj:
            ns_catalog = NamespaceCatalog()
            d = HDF5IO.load_namespaces(ns_catalog, path=self.path, file=file_obj)
            self.assertTrue(file_obj.__bool__())  # check file object is still open
            self.assertEqual(d, {'test_core': {}})

    def test_load_namespaces_file_path_mismatched(self):
        """Test that loading namespaces given an h5py.File and path that are mismatched raises an error."""
        with h5py.File(self.path, 'r') as file_obj:
            ns_catalog = NamespaceCatalog()

            msg = "You argued 'different_path' as this object's path, but supplied a file with filename: %s" % self.path
            with self.assertRaisesWith(ValueError, msg):
                HDF5IO.load_namespaces(ns_catalog, path='different_path', file=file_obj)

    def test_load_namespaces_with_pathlib_path(self):
        """Test that loading a namespace using a valid pathlib Path is OK and returns the correct dictionary."""
        pathlib_path = Path(self.path)
        ns_catalog = NamespaceCatalog()
        d = HDF5IO.load_namespaces(ns_catalog, pathlib_path)
        self.assertEqual(d, {'test_core': {}})  # test_core has no dependencies

    def test_load_namespaces_with_dependencies(self):
        """Test loading namespaces where one includes another."""
        class MyFoo(Container):
            pass

        myfoo_spec = GroupSpec(doc="A MyFoo", data_type_def='MyFoo', data_type_inc='Foo')
        spec_catalog = SpecCatalog()
        name = 'test_core2'
        namespace = SpecNamespace(
            doc='a test namespace',
            name=name,
            schema=[{'source': 'test2.yaml', 'namespace': 'test_core'}],  # depends on test_core
            version='0.1.0',
            catalog=spec_catalog
        )
        spec_catalog.register_spec(myfoo_spec, 'test2.yaml')
        namespace_catalog = NamespaceCatalog()
        namespace_catalog.add_namespace(name, namespace)
        type_map = TypeMap(namespace_catalog)
        type_map.register_container_type(name, 'MyFoo', MyFoo)
        type_map.merge(self.manager.type_map, ns_catalog=True)
        manager = BuildManager(type_map)
        container = MyFoo(name='myfoo')
        with HDF5IO(self.path, manager=manager, mode='a') as io:  # append to file
            io.write(container)

        ns_catalog = NamespaceCatalog()
        d = HDF5IO.load_namespaces(ns_catalog, self.path)
        self.assertEqual(d, {'test_core': {}, 'test_core2': {'test_core': ('Foo', 'FooBucket', 'FooFile')}})

    def test_load_namespaces_no_specloc(self):
        """Test loading namespaces where the file does not contain a SPEC_LOC_ATTR."""
        # delete the spec location attribute from the file
        with h5py.File(self.path, mode='r+') as f:
            del f.attrs[SPEC_LOC_ATTR]

        # load the namespace from file
        ns_catalog = NamespaceCatalog()
        msg = "No cached namespaces found in %s" % self.path
        with self.assertWarnsWith(UserWarning, msg):
            ret = HDF5IO.load_namespaces(ns_catalog, self.path)
        self.assertDictEqual(ret, {})

    def test_load_namespaces_resolve_custom_deps(self):
        """Test that reading a file with a cached namespace and different def/inc keys works."""
        # Setup all the data we need
        foo1 = Foo('foo1', [1, 2, 3, 4, 5], "I am foo1", 17, 3.14)
        foobucket = FooBucket('bucket1', [foo1])
        foofile = FooFile(buckets=[foobucket])

        with HDF5IO(self.path, manager=self.manager, mode='w') as io:
            io.write(foofile)

        with h5py.File(self.path, mode='r+') as f:
            # add two types where one extends the other and overrides an attribute
            # check that the inherited attribute resolves correctly despite having a different def/inc key than those
            # used in the namespace catalog
            added_types = (',{"data_type_def":"BigFoo","data_type_inc":"Foo","doc":"doc","attributes":['
                           '{"name":"my_attr","dtype":"text","doc":"an attr"}]},'
                           '{"data_type_def":"BiggerFoo","data_type_inc":"BigFoo","doc":"doc"}]}')
            old_test_source = f['/specifications/test_core/0.1.0/test']
            # strip the ]} from end, then add to groups
            if H5PY_3:  # string datasets are returned as bytes
                old_test_source[()] = old_test_source[()][0:-2].decode('utf-8') + added_types
            else:
                old_test_source[()] = old_test_source[()][0:-2] + added_types
            new_ns = ('{"namespaces":[{"doc":"a test namespace","schema":['
                      '{"namespace":"test_core","my_data_types":["Foo"]},'
                      '{"source":"test-ext.extensions"}'
                      '],"name":"test-ext","version":"0.1.0"}]}')
            f.create_dataset('/specifications/test-ext/0.1.0/namespace', data=new_ns)
            new_ext = '{"groups":[{"my_data_type_def":"FooExt","my_data_type_inc":"Foo","doc":"doc"}]}'
            f.create_dataset('/specifications/test-ext/0.1.0/test-ext.extensions', data=new_ext)

        # load the namespace from file
        ns_catalog = NamespaceCatalog(CustomGroupSpec, CustomDatasetSpec, CustomSpecNamespace)
        namespace_deps = HDF5IO.load_namespaces(ns_catalog, self.path)

        # test that the dependencies are correct
        expected = ('Foo',)
        self.assertTupleEqual((namespace_deps['test-ext']['test_core']), expected)

        # test that the types are loaded
        types = ns_catalog.get_types('test-ext.extensions')
        expected = ('FooExt',)
        self.assertTupleEqual(types, expected)

        # test that the def_key is updated for test-ext ns
        foo_ext_spec = ns_catalog.get_spec('test-ext', 'FooExt')
        self.assertTrue('my_data_type_def' in foo_ext_spec)
        self.assertTrue('my_data_type_inc' in foo_ext_spec)

        # test that the data_type_def is replaced with my_data_type_def for test_core ns
        bigger_foo_spec = ns_catalog.get_spec('test_core', 'BiggerFoo')
        self.assertTrue('my_data_type_def' in bigger_foo_spec)
        self.assertTrue('my_data_type_inc' in bigger_foo_spec)

        # test that my_attr is properly inherited in BiggerFoo from BigFoo and attr1, attr3 are inherited from Foo
        self.assertTrue(len(bigger_foo_spec.attributes) == 3)


class TestGetNamespaces(TestCase):

    def create_test_namespace(self, name, version):
        file_spec = GroupSpec(doc="A FooFile", data_type_def='FooFile')
        spec_catalog = SpecCatalog()
        namespace = SpecNamespace(
            doc='a test namespace',
            name=name,
            schema=[{'source': 'test.yaml'}],
            version=version,
            catalog=spec_catalog
        )
        spec_catalog.register_spec(file_spec, 'test.yaml')
        return namespace

    def write_test_file(self, name, version, mode):
        namespace = self.create_test_namespace(name, version)
        namespace_catalog = NamespaceCatalog()
        namespace_catalog.add_namespace(name, namespace)
        type_map = TypeMap(namespace_catalog)
        type_map.register_container_type(name, 'FooFile', FooFile)
        manager = BuildManager(type_map)
        with HDF5IO(self.path, manager=manager, mode=mode) as io:
            io.write(self.container)

    def setUp(self):
        self.path = get_temp_filepath()
        self.container = FooFile()

    def tearDown(self):
        if os.path.exists(self.path):
            os.remove(self.path)

    # see other tests for path & file match/mismatch testing in TestLoadNamespaces

    def test_get_namespaces_with_path(self):
        """Test getting namespaces given a path."""
        self.write_test_file('test_core', '0.1.0', 'w')

        ret = HDF5IO.get_namespaces(path=self.path)
        self.assertEqual(ret, {'test_core': '0.1.0'})

    def test_get_namespaces_with_file(self):
        """Test getting namespaces given a file object."""
        self.write_test_file('test_core', '0.1.0', 'w')

        with File(self.path, 'r') as f:
            ret = HDF5IO.get_namespaces(file=f)
            self.assertEqual(ret, {'test_core': '0.1.0'})
            self.assertTrue(f.__bool__())  # check file object is still open

    def test_get_namespaces_different_versions(self):
        """Test getting namespaces with multiple versions given a path."""
        # write file with spec with smaller version string
        self.write_test_file('test_core', '0.0.10', 'w')

        # append to file with spec with larger version string
        self.write_test_file('test_core', '0.1.0', 'a')

        ret = HDF5IO.get_namespaces(path=self.path)
        self.assertEqual(ret, {'test_core': '0.1.0'})

    def test_get_namespaces_multiple_namespaces(self):
        """Test getting multiple namespaces given a path."""
        self.write_test_file('test_core1', '0.0.10', 'w')
        self.write_test_file('test_core2', '0.1.0', 'a')

        ret = HDF5IO.get_namespaces(path=self.path)
        self.assertEqual(ret, {'test_core1': '0.0.10', 'test_core2': '0.1.0'})

    def test_get_namespaces_none_version(self):
        """Test getting namespaces where file has one None-versioned namespace."""
        self.write_test_file('test_core', '0.1.0', 'w')

        # make the file have group name "None" instead of "0.1.0" (namespace version is used as group name)
        # and set the version key to "None"
        with h5py.File(self.path, mode='r+') as f:
            # rename the group
            f.move('/specifications/test_core/0.1.0', '/specifications/test_core/None')

            # replace the namespace dataset with a serialized dict with the version key set to 'None'
            new_ns = ('{"namespaces":[{"doc":"a test namespace","schema":[{"source":"test"}],"name":"test_core",'
                      '"version":"None"}]}')
            f['/specifications/test_core/None/namespace'][()] = new_ns

        ret = HDF5IO.get_namespaces(path=self.path)
        self.assertEqual(ret, {'test_core': 'None'})

    def test_get_namespaces_none_and_other_version(self):
        """Test getting namespaces file has a namespace with a normal version and an 'None" version."""
        self.write_test_file('test_core', '0.1.0', 'w')

        # make the file have group name "None" instead of "0.1.0" (namespace version is used as group name)
        # and set the version key to "None"
        with h5py.File(self.path, mode='r+') as f:
            # rename the group
            f.move('/specifications/test_core/0.1.0', '/specifications/test_core/None')

            # replace the namespace dataset with a serialized dict with the version key set to 'None'
            new_ns = ('{"namespaces":[{"doc":"a test namespace","schema":[{"source":"test"}],"name":"test_core",'
                      '"version":"None"}]}')
            f['/specifications/test_core/None/namespace'][()] = new_ns

        # append to file with spec with a larger version string
        self.write_test_file('test_core', '0.2.0', 'a')

        ret = HDF5IO.get_namespaces(path=self.path)
        self.assertEqual(ret, {'test_core': '0.2.0'})

    def test_get_namespaces_unversioned(self):
        """Test getting namespaces where file has one unversioned namespace."""
        self.write_test_file('test_core', '0.1.0', 'w')

        # make the file have group name "unversioned" instead of "0.1.0" (namespace version is used as group name)
        with h5py.File(self.path, mode='r+') as f:
            # rename the group
            f.move('/specifications/test_core/0.1.0', '/specifications/test_core/unversioned')

            # replace the namespace dataset with a serialized dict without the version key
            new_ns = ('{"namespaces":[{"doc":"a test namespace","schema":[{"source":"test"}],"name":"test_core"}]}')
            f['/specifications/test_core/unversioned/namespace'][()] = new_ns

        ret = HDF5IO.get_namespaces(path=self.path)
        self.assertEqual(ret, {'test_core': 'unversioned'})

    def test_get_namespaces_unversioned_and_other(self):
        """Test getting namespaces file has a namespace with a normal version and an 'unversioned" version."""
        self.write_test_file('test_core', '0.1.0', 'w')

        # make the file have group name "unversioned" instead of "0.1.0" (namespace version is used as group name)
        with h5py.File(self.path, mode='r+') as f:
            # rename the group
            f.move('/specifications/test_core/0.1.0', '/specifications/test_core/unversioned')

            # replace the namespace dataset with a serialized dict without the version key
            new_ns = ('{"namespaces":[{"doc":"a test namespace","schema":[{"source":"test"}],"name":"test_core"}]}')
            f['/specifications/test_core/unversioned/namespace'][()] = new_ns

        # append to file with spec with a larger version string
        self.write_test_file('test_core', '0.2.0', 'a')

        ret = HDF5IO.get_namespaces(path=self.path)
        self.assertEqual(ret, {'test_core': '0.2.0'})

    def test_get_namespaces_no_specloc(self):
        """Test getting namespaces where the file does not contain a SPEC_LOC_ATTR."""
        self.write_test_file('test_core', '0.1.0', 'w')

        # delete the spec location attribute from the file
        with h5py.File(self.path, mode='r+') as f:
            del f.attrs[SPEC_LOC_ATTR]

        # load the namespace from file
        msg = "No cached namespaces found in %s" % self.path
        with self.assertWarnsWith(UserWarning, msg):
            ret = HDF5IO.get_namespaces(path=self.path)
        self.assertDictEqual(ret, {})


class TestExport(TestCase):
    """Test exporting HDF5 to HDF5 using HDF5IO.export_container_to_hdf5."""

    def setUp(self):
        self.paths = [
            get_temp_filepath(),
            get_temp_filepath(),
            get_temp_filepath(),
            get_temp_filepath(),
        ]
        self.ios = []

    def tearDown(self):
        for p in self.paths:
            if os.path.exists(p):
                os.remove(p)

    def test_basic(self):
        """Test that exporting a written container works."""
        foo1 = Foo('foo1', [1, 2, 3, 4, 5], "I am foo1", 17, 3.14)
        foobucket = FooBucket('bucket1', [foo1])
        foofile = FooFile(buckets=[foobucket])

        with HDF5IO(self.paths[0], manager=get_foo_buildmanager(), mode='w') as write_io:
            write_io.write(foofile)

        with HDF5IO(self.paths[0], manager=get_foo_buildmanager(), mode='r') as read_io:
            with HDF5IO(self.paths[1], mode='w') as export_io:
                export_io.export(src_io=read_io)

        self.assertTrue(os.path.exists(self.paths[1]))
        self.assertEqual(foofile.container_source, self.paths[0])

        with HDF5IO(self.paths[1], manager=get_foo_buildmanager(), mode='r') as read_io:
            read_foofile = read_io.read()
            self.assertEqual(read_foofile.container_source, self.paths[1])
            self.assertContainerEqual(foofile, read_foofile, ignore_hdmf_attrs=True)
            self.assertEqual(os.path.abspath(read_foofile.buckets['bucket1'].foos['foo1'].my_data.file.filename),
                             self.paths[1])

    def test_basic_container(self):
        """Test that exporting a written container, passing in the container arg, works."""
        foo1 = Foo('foo1', [1, 2, 3, 4, 5], "I am foo1", 17, 3.14)
        foobucket = FooBucket('bucket1', [foo1])
        foofile = FooFile(buckets=[foobucket])

        with HDF5IO(self.paths[0], manager=get_foo_buildmanager(), mode='w') as write_io:
            write_io.write(foofile)

        with HDF5IO(self.paths[0], manager=get_foo_buildmanager(), mode='r') as read_io:
            read_foofile = read_io.read()

            with HDF5IO(self.paths[1], mode='w') as export_io:
                export_io.export(src_io=read_io, container=read_foofile)

        self.assertTrue(os.path.exists(self.paths[1]))
        self.assertEqual(foofile.container_source, self.paths[0])

        with HDF5IO(self.paths[1], manager=get_foo_buildmanager(), mode='r') as read_io:
            read_foofile = read_io.read()
            self.assertEqual(read_foofile.container_source, self.paths[1])
            self.assertContainerEqual(foofile, read_foofile, ignore_hdmf_attrs=True)

    def test_container_part(self):
        """Test that exporting a part of a written container raises an error."""
        foo1 = Foo('foo1', [1, 2, 3, 4, 5], "I am foo1", 17, 3.14)
        foobucket = FooBucket('bucket1', [foo1])
        foofile = FooFile(buckets=[foobucket])

        with HDF5IO(self.paths[0], manager=get_foo_buildmanager(), mode='w') as write_io:
            write_io.write(foofile)

        with HDF5IO(self.paths[0], manager=get_foo_buildmanager(), mode='r') as read_io:
            read_foofile = read_io.read()

            with HDF5IO(self.paths[1], mode='w') as export_io:
                msg = ("The provided container must be the root of the hierarchy of the source used to read the "
                       "container.")
                with self.assertRaisesWith(ValueError, msg):
                    export_io.export(src_io=read_io, container=read_foofile.buckets['bucket1'])

    def test_container_unknown(self):
        """Test that exporting a container that did not come from the src_io object raises an error."""
        foo1 = Foo('foo1', [1, 2, 3, 4, 5], "I am foo1", 17, 3.14)
        foobucket = FooBucket('bucket1', [foo1])
        foofile = FooFile(buckets=[foobucket])

        with HDF5IO(self.paths[0], manager=get_foo_buildmanager(), mode='w') as write_io:
            write_io.write(foofile)

        with HDF5IO(self.paths[0], manager=get_foo_buildmanager(), mode='r') as read_io:

            with HDF5IO(self.paths[1], mode='w') as export_io:
                dummy_file = FooFile(buckets=[])
                msg = "The provided container must have been read by the provided src_io."
                with self.assertRaisesWith(ValueError, msg):
                    export_io.export(src_io=read_io, container=dummy_file)

    def test_cache_spec_true(self):
        """Test that exporting with cache_spec works."""
        foo1 = Foo('foo1', [1, 2, 3, 4, 5], "I am foo1", 17, 3.14)
        foobucket = FooBucket('bucket1', [foo1])
        foofile = FooFile(buckets=[foobucket])

        with HDF5IO(self.paths[0], manager=get_foo_buildmanager(), mode='w') as write_io:
            write_io.write(foofile)

        with HDF5IO(self.paths[0], manager=get_foo_buildmanager(), mode='r') as read_io:
            read_foofile = read_io.read()

            with HDF5IO(self.paths[1], mode='w') as export_io:
                export_io.export(
                    src_io=read_io,
                    container=read_foofile,
                )

        with File(self.paths[1], 'r') as f:
            self.assertIn("test_core", f["specifications"])

    def test_cache_spec_false(self):
        """Test that exporting with cache_spec works."""
        foo1 = Foo('foo1', [1, 2, 3, 4, 5], "I am foo1", 17, 3.14)
        foobucket = FooBucket('bucket1', [foo1])
        foofile = FooFile(buckets=[foobucket])

        with HDF5IO(self.paths[0], manager=get_foo_buildmanager(), mode='w') as write_io:
            write_io.write(foofile)

        with HDF5IO(self.paths[0], manager=get_foo_buildmanager(), mode='r') as read_io:
            read_foofile = read_io.read()

            with HDF5IO(self.paths[1], mode='w') as export_io:
                export_io.export(
                    src_io=read_io,
                    container=read_foofile,
                    cache_spec=False,
                )

        with File(self.paths[1], 'r') as f:
            self.assertNotIn('specifications', f)

    def test_soft_link_group(self):
        """Test that exporting a written file with soft linked groups keeps links within the file."""
        foo1 = Foo('foo1', [1, 2, 3, 4, 5], "I am foo1", 17, 3.14)
        foobucket = FooBucket('bucket1', [foo1])
        foofile = FooFile(buckets=[foobucket], foo_link=foo1)

        with HDF5IO(self.paths[0], manager=get_foo_buildmanager(), mode='w') as write_io:
            write_io.write(foofile)

        with HDF5IO(self.paths[0], manager=get_foo_buildmanager(), mode='r') as read_io:

            with HDF5IO(self.paths[1], mode='w') as export_io:
                export_io.export(src_io=read_io)

        with HDF5IO(self.paths[1], manager=get_foo_buildmanager(), mode='r') as read_io:
            self.ios.append(read_io)  # track IO objects for tearDown
            read_foofile2 = read_io.read()

            # make sure the linked group is within the same file
            self.assertEqual(read_foofile2.foo_link.container_source, self.paths[1])

    def test_soft_link_dataset(self):
        """Test that exporting a written file with soft linked datasets keeps links within the file."""
        foo1 = Foo('foo1', [1, 2, 3, 4, 5], "I am foo1", 17, 3.14)
        foobucket = FooBucket('bucket1', [foo1])
        foofile = FooFile(buckets=[foobucket], foofile_data=foo1.my_data)

        with HDF5IO(self.paths[0], manager=get_foo_buildmanager(), mode='w') as write_io:
            write_io.write(foofile)

        with HDF5IO(self.paths[0], manager=get_foo_buildmanager(), mode='r') as read_io:
            self.ios.append(read_io)  # track IO objects for tearDown

            with HDF5IO(self.paths[1], mode='w') as export_io:
                export_io.export(src_io=read_io)

        with HDF5IO(self.paths[1], manager=get_foo_buildmanager(), mode='r') as read_io:
            self.ios.append(read_io)  # track IO objects for tearDown
            read_foofile2 = read_io.read()

            # make sure the linked dataset is within the same file
            self.assertEqual(read_foofile2.foofile_data.file.filename, self.paths[1])

    def test_soft_link_group_modified(self):
        """Test that exporting a written file with soft linked groups keeps links within the file."""
        foo1 = Foo('foo1', [1, 2, 3, 4, 5], "I am foo1", 17, 3.14)
        foobucket = FooBucket('bucket1', [foo1])
        foofile = FooFile(buckets=[foobucket], foo_link=foo1)

        with HDF5IO(self.paths[0], manager=get_foo_buildmanager(), mode='w') as write_io:
            write_io.write(foofile)

        with HDF5IO(self.paths[0], manager=get_foo_buildmanager(), mode='r') as read_io:
            read_foofile2 = read_io.read()
            read_foofile2.foo_link.set_modified()  # trigger a rebuild of foo_link and its parents

            with HDF5IO(self.paths[1], mode='w') as export_io:
                export_io.export(src_io=read_io, container=read_foofile2)

        with HDF5IO(self.paths[1], manager=get_foo_buildmanager(), mode='r') as read_io:
            self.ios.append(read_io)  # track IO objects for tearDown
            read_foofile2 = read_io.read()

            # make sure the linked group is within the same file
            self.assertEqual(read_foofile2.foo_link.container_source, self.paths[1])

        # make sure the linked group is a soft link
        with File(self.paths[1], 'r') as f:
            self.assertEqual(f['links/foo_link'].file.filename, self.paths[1])
            self.assertIsInstance(f.get('links/foo_link', getlink=True), h5py.SoftLink)

    def test_soft_link_group_modified_rel_path(self):
        """Test that exporting a written file with soft linked groups keeps links within the file."""
        foo1 = Foo('foo1', [1, 2, 3, 4, 5], "I am foo1", 17, 3.14)
        foobucket = FooBucket('bucket1', [foo1])
        foofile = FooFile(buckets=[foobucket], foo_link=foo1)
        # make temp files in relative path location
        self.paths[0] = os.path.basename(self.paths[0])
        self.paths[1] = os.path.basename(self.paths[1])

        with HDF5IO(self.paths[0], manager=get_foo_buildmanager(), mode='w') as write_io:
            write_io.write(foofile)

        with HDF5IO(self.paths[0], manager=get_foo_buildmanager(), mode='r') as read_io:
            read_foofile2 = read_io.read()
            read_foofile2.foo_link.set_modified()  # trigger a rebuild of foo_link and its parents

            with HDF5IO(self.paths[1], mode='w') as export_io:
                export_io.export(src_io=read_io, container=read_foofile2)

        with HDF5IO(self.paths[1], manager=get_foo_buildmanager(), mode='r') as read_io:
            self.ios.append(read_io)  # track IO objects for tearDown
            read_foofile2 = read_io.read()

            # make sure the linked group is within the same file
            self.assertEqual(read_foofile2.foo_link.container_source, os.path.abspath(self.paths[1]))

        # make sure the linked group is a soft link
        with File(self.paths[1], 'r') as f:
            self.assertEqual(f['links/foo_link'].file.filename, self.paths[1])
            self.assertIsInstance(f.get('links/foo_link', getlink=True), h5py.SoftLink)

    def test_external_link_group(self):
        """Test that exporting a written file with external linked groups maintains the links."""
        foo1 = Foo('foo1', [1, 2, 3, 4, 5], "I am foo1", 17, 3.14)
        foobucket = FooBucket('bucket1', [foo1])
        foofile = FooFile(buckets=[foobucket])

        with HDF5IO(self.paths[0], manager=get_foo_buildmanager(), mode='w') as read_io:
            read_io.write(foofile)

        manager = get_foo_buildmanager()
        with HDF5IO(self.paths[0], manager=manager, mode='r') as read_io:
            read_foofile = read_io.read()
            # make external link to existing group
            foofile2 = FooFile(foo_link=read_foofile.buckets['bucket1'].foos['foo1'])

            with HDF5IO(self.paths[1], manager=manager, mode='w') as write_io:
                write_io.write(foofile2)

        with HDF5IO(self.paths[1], manager=get_foo_buildmanager(), mode='r') as read_io:
            self.ios.append(read_io)  # track IO objects for tearDown

            with HDF5IO(self.paths[2], mode='w') as export_io:
                export_io.export(src_io=read_io)

        with HDF5IO(self.paths[2], manager=get_foo_buildmanager(), mode='r') as read_io:
            self.ios.append(read_io)  # track IO objects for tearDown
            read_foofile2 = read_io.read()

            # make sure the linked group is read from the first file
            self.assertEqual(read_foofile2.foo_link.container_source, self.paths[0])

    def test_external_link_group_rel_path(self):
        """Test that exporting a written file from a relative filepath works."""
        foo1 = Foo('foo1', [1, 2, 3, 4, 5], "I am foo1", 17, 3.14)
        foobucket = FooBucket('bucket1', [foo1])
        foofile = FooFile(buckets=[foobucket])
        # make temp files in relative path location
        self.paths[0] = os.path.basename(self.paths[0])
        self.paths[1] = os.path.basename(self.paths[1])
        self.paths[2] = os.path.basename(self.paths[2])

        with HDF5IO(self.paths[0], manager=get_foo_buildmanager(), mode='w') as read_io:
            read_io.write(foofile)

        manager = get_foo_buildmanager()
        with HDF5IO(self.paths[0], manager=manager, mode='r') as read_io:
            read_foofile = read_io.read()
            # make external link to existing group
            foofile2 = FooFile(foo_link=read_foofile.buckets['bucket1'].foos['foo1'])

            with HDF5IO(self.paths[1], manager=manager, mode='w') as write_io:
                write_io.write(foofile2)

        with HDF5IO(self.paths[1], manager=get_foo_buildmanager(), mode='r') as read_io:
            self.ios.append(read_io)  # track IO objects for tearDown

            with HDF5IO(self.paths[2], mode='w') as export_io:
                export_io.export(src_io=read_io)

        with HDF5IO(self.paths[2], manager=get_foo_buildmanager(), mode='r') as read_io:
            self.ios.append(read_io)  # track IO objects for tearDown
            read_foofile2 = read_io.read()

            # make sure the linked group is read from the first file
            self.assertEqual(read_foofile2.foo_link.container_source, os.path.abspath(self.paths[0]))

    def test_external_link_dataset(self):
        """Test that exporting a written file with external linked datasets maintains the links."""
        foo1 = Foo('foo1', [1, 2, 3, 4, 5], "I am foo1", 17, 3.14)
        foobucket = FooBucket('bucket1', [foo1])
        foofile = FooFile(buckets=[foobucket], foofile_data=[1, 2, 3])

        with HDF5IO(self.paths[0], manager=get_foo_buildmanager(), mode='w') as write_io:
            write_io.write(foofile)

        manager = get_foo_buildmanager()
        with HDF5IO(self.paths[0], manager=manager, mode='r') as read_io:
            read_foofile = read_io.read()
            foofile2 = FooFile(foofile_data=read_foofile.foofile_data)  # make external link to existing dataset

            with HDF5IO(self.paths[1], manager=manager, mode='w') as write_io:
                write_io.write(foofile2)

        with HDF5IO(self.paths[1], manager=get_foo_buildmanager(), mode='r') as read_io:
            self.ios.append(read_io)  # track IO objects for tearDown

            with HDF5IO(self.paths[2], mode='w') as export_io:
                export_io.export(src_io=read_io)

        with HDF5IO(self.paths[2], manager=get_foo_buildmanager(), mode='r') as read_io:
            self.ios.append(read_io)  # track IO objects for tearDown
            read_foofile2 = read_io.read()

            # make sure the linked dataset is read from the first file
            self.assertEqual(read_foofile2.foofile_data.file.filename, self.paths[0])

    def test_external_link_link(self):
        """Test that exporting a written file with external links to external links maintains the links."""
        foo1 = Foo('foo1', [1, 2, 3, 4, 5], "I am foo1", 17, 3.14)
        foobucket = FooBucket('bucket1', [foo1])
        foofile = FooFile(buckets=[foobucket])

        with HDF5IO(self.paths[0], manager=get_foo_buildmanager(), mode='w') as write_io:
            write_io.write(foofile)

        manager = get_foo_buildmanager()
        with HDF5IO(self.paths[0], manager=manager, mode='r') as read_io:
            read_foofile = read_io.read()
            # make external link to existing group
            foofile2 = FooFile(foo_link=read_foofile.buckets['bucket1'].foos['foo1'])

            with HDF5IO(self.paths[1], manager=manager, mode='w') as write_io:
                write_io.write(foofile2)

        manager = get_foo_buildmanager()
        with HDF5IO(self.paths[1], manager=manager, mode='r') as read_io:
            self.ios.append(read_io)  # track IO objects for tearDown
            read_foofile2 = read_io.read()
            foofile3 = FooFile(foo_link=read_foofile2.foo_link)  # make external link to external link

            with HDF5IO(self.paths[2], manager=manager, mode='w') as write_io:
                write_io.write(foofile3)

        with HDF5IO(self.paths[2], manager=get_foo_buildmanager(), mode='r') as read_io:
            self.ios.append(read_io)  # track IO objects for tearDown

            with HDF5IO(self.paths[3], mode='w') as export_io:
                export_io.export(src_io=read_io)

        with HDF5IO(self.paths[3], manager=get_foo_buildmanager(), mode='r') as read_io:
            self.ios.append(read_io)  # track IO objects for tearDown
            read_foofile3 = read_io.read()

            # make sure the linked group is read from the first file
            self.assertEqual(read_foofile3.foo_link.container_source, self.paths[0])

    def test_new_soft_link(self):
        """Test that exporting a file with a newly created soft link makes the link internally."""
        foo1 = Foo('foo1', [1, 2, 3, 4, 5], "I am foo1", 17, 3.14)
        foobucket = FooBucket('bucket1', [foo1])
        foofile = FooFile(buckets=[foobucket])

        with HDF5IO(self.paths[0], manager=get_foo_buildmanager(), mode='w') as write_io:
            write_io.write(foofile)

        manager = get_foo_buildmanager()
        with HDF5IO(self.paths[0], manager=manager, mode='r') as read_io:
            read_foofile = read_io.read()
            # make external link to existing group
            read_foofile.foo_link = read_foofile.buckets['bucket1'].foos['foo1']

            with HDF5IO(self.paths[1], mode='w') as export_io:
                export_io.export(src_io=read_io, container=read_foofile)

        with HDF5IO(self.paths[1], manager=get_foo_buildmanager(), mode='r') as read_io:
            self.ios.append(read_io)  # track IO objects for tearDown
            read_foofile2 = read_io.read()

            # make sure the linked group is read from the exported file
            self.assertEqual(read_foofile2.foo_link.container_source, self.paths[1])

    def test_attr_reference(self):
        """Test that exporting a written file with attribute references maintains the references."""
        foo1 = Foo('foo1', [1, 2, 3, 4, 5], "I am foo1", 17, 3.14)
        foobucket = FooBucket('bucket1', [foo1])
        foofile = FooFile(buckets=[foobucket], foo_ref_attr=foo1)

        with HDF5IO(self.paths[0], manager=get_foo_buildmanager(), mode='w') as read_io:
            read_io.write(foofile)

        with HDF5IO(self.paths[0], manager=get_foo_buildmanager(), mode='r') as read_io:

            with HDF5IO(self.paths[1], mode='w') as export_io:
                export_io.export(src_io=read_io)

        with HDF5IO(self.paths[1], manager=get_foo_buildmanager(), mode='r') as read_io:
            read_foofile2 = read_io.read()

            # make sure the attribute reference resolves to the container within the same file
            self.assertIs(read_foofile2.foo_ref_attr, read_foofile2.buckets['bucket1'].foos['foo1'])

        with File(self.paths[1], 'r') as f:
            self.assertIsInstance(f.attrs['foo_ref_attr'], h5py.Reference)

    def test_pop_data(self):
        """Test that exporting a written container after removing an element from it works."""
        foo1 = Foo('foo1', [1, 2, 3, 4, 5], "I am foo1", 17, 3.14)
        foobucket = FooBucket('bucket1', [foo1])
        foofile = FooFile(buckets=[foobucket])

        with HDF5IO(self.paths[0], manager=get_foo_buildmanager(), mode='w') as write_io:
            write_io.write(foofile)

        with HDF5IO(self.paths[0], manager=get_foo_buildmanager(), mode='r') as read_io:
            read_foofile = read_io.read()
            read_foofile.remove_bucket('bucket1')  # remove child group

            with HDF5IO(self.paths[1], mode='w') as export_io:
                export_io.export(src_io=read_io, container=read_foofile)

        with HDF5IO(self.paths[1], manager=get_foo_buildmanager(), mode='r') as read_io:
            read_foofile2 = read_io.read()

            # make sure the read foofile has no buckets
            self.assertDictEqual(read_foofile2.buckets, {})

        # check that file size of file 2 is smaller
        self.assertTrue(os.path.getsize(self.paths[0]) > os.path.getsize(self.paths[1]))

    def test_pop_linked_group(self):
        """Test that exporting a written container after removing a linked element from it works."""
        foo1 = Foo('foo1', [1, 2, 3, 4, 5], "I am foo1", 17, 3.14)
        foobucket = FooBucket('bucket1', [foo1])
        foofile = FooFile(buckets=[foobucket], foo_link=foo1)

        with HDF5IO(self.paths[0], manager=get_foo_buildmanager(), mode='w') as write_io:
            write_io.write(foofile)

        with HDF5IO(self.paths[0], manager=get_foo_buildmanager(), mode='r') as read_io:
            read_foofile = read_io.read()
            read_foofile.buckets['bucket1'].remove_foo('foo1')  # remove child group

            with HDF5IO(self.paths[1], mode='w') as export_io:
                msg = ("links (links): Linked Foo 'foo1' has no parent. Remove the link or ensure the linked "
                       "container is added properly.")
                with self.assertRaisesWith(OrphanContainerBuildError, msg):
                    export_io.export(src_io=read_io, container=read_foofile)

    def test_append_data(self):
        """Test that exporting a written container after adding groups, links, and references to it works."""
        foo1 = Foo('foo1', [1, 2, 3, 4, 5], "I am foo1", 17, 3.14)
        foobucket = FooBucket('bucket1', [foo1])
        foofile = FooFile(buckets=[foobucket])

        with HDF5IO(self.paths[0], manager=get_foo_buildmanager(), mode='w') as write_io:
            write_io.write(foofile)

        with HDF5IO(self.paths[0], manager=get_foo_buildmanager(), mode='r') as read_io:
            read_foofile = read_io.read()

            # create a foo with link to existing dataset my_data, add the foo to new foobucket
            # this should make a soft link within the exported file
            foo2 = Foo('foo2', read_foofile.buckets['bucket1'].foos['foo1'].my_data, "I am foo2", 17, 3.14)
            foobucket2 = FooBucket('bucket2', [foo2])
            read_foofile.add_bucket(foobucket2)

            # also add link from foofile to new foo2 container
            read_foofile.foo_link = foo2

            # also add link from foofile to new foo2.my_data dataset which is a link to foo1.my_data dataset
            read_foofile.foofile_data = foo2.my_data

            # also add reference from foofile to new foo2
            read_foofile.foo_ref_attr = foo2

            with HDF5IO(self.paths[1], mode='w') as export_io:
                export_io.export(src_io=read_io, container=read_foofile)

        with HDF5IO(self.paths[1], manager=get_foo_buildmanager(), mode='r') as read_io:
            self.ios.append(read_io)  # track IO objects for tearDown
            read_foofile2 = read_io.read()

            # test new soft link to dataset in file
            self.assertIs(read_foofile2.buckets['bucket1'].foos['foo1'].my_data,
                          read_foofile2.buckets['bucket2'].foos['foo2'].my_data)

            # test new soft link to group in file
            self.assertIs(read_foofile2.foo_link, read_foofile2.buckets['bucket2'].foos['foo2'])

            # test new soft link to new soft link to dataset in file
            self.assertIs(read_foofile2.buckets['bucket1'].foos['foo1'].my_data, read_foofile2.foofile_data)

            # test new attribute reference to new group in file
            self.assertIs(read_foofile2.foo_ref_attr, read_foofile2.buckets['bucket2'].foos['foo2'])

        with File(self.paths[1], 'r') as f:
            self.assertEqual(f['foofile_data'].file.filename, self.paths[1])
            self.assertIsInstance(f.attrs['foo_ref_attr'], h5py.Reference)

    def test_append_external_link_data(self):
        """Test that exporting a written container after adding a link with link_data=True creates external links."""
        foo1 = Foo('foo1', [1, 2, 3, 4, 5], "I am foo1", 17, 3.14)
        foobucket = FooBucket('bucket1', [foo1])
        foofile = FooFile(buckets=[foobucket])

        with HDF5IO(self.paths[0], manager=get_foo_buildmanager(), mode='w') as write_io:
            write_io.write(foofile)

        foofile2 = FooFile(buckets=[])

        with HDF5IO(self.paths[1], manager=get_foo_buildmanager(), mode='w') as write_io:
            write_io.write(foofile2)

        manager = get_foo_buildmanager()
        with HDF5IO(self.paths[0], manager=manager, mode='r') as read_io1:
            self.ios.append(read_io1)  # track IO objects for tearDown
            read_foofile1 = read_io1.read()

            with HDF5IO(self.paths[1], manager=manager, mode='r') as read_io2:
                self.ios.append(read_io2)
                read_foofile2 = read_io2.read()

                # create a foo with link to existing dataset my_data (not in same file), add the foo to new foobucket
                # this should make an external link within the exported file
                foo2 = Foo('foo2', read_foofile1.buckets['bucket1'].foos['foo1'].my_data, "I am foo2", 17, 3.14)
                foobucket2 = FooBucket('bucket2', [foo2])
                read_foofile2.add_bucket(foobucket2)

                # also add link from foofile to new foo2.my_data dataset which is a link to foo1.my_data dataset
                # this should make an external link within the exported file
                read_foofile2.foofile_data = foo2.my_data

                with HDF5IO(self.paths[2], mode='w') as export_io:
                    export_io.export(src_io=read_io2, container=read_foofile2)

        with HDF5IO(self.paths[0], manager=get_foo_buildmanager(), mode='r') as read_io1:
            self.ios.append(read_io1)  # track IO objects for tearDown
            read_foofile3 = read_io1.read()

            with HDF5IO(self.paths[2], manager=get_foo_buildmanager(), mode='r') as read_io2:
                self.ios.append(read_io2)  # track IO objects for tearDown
                read_foofile4 = read_io2.read()

                self.assertEqual(read_foofile4.buckets['bucket2'].foos['foo2'].my_data,
                                 read_foofile3.buckets['bucket1'].foos['foo1'].my_data)
                self.assertEqual(read_foofile4.foofile_data, read_foofile3.buckets['bucket1'].foos['foo1'].my_data)

        with File(self.paths[2], 'r') as f:
            self.assertEqual(f['buckets/bucket2/foo_holder/foo2/my_data'].file.filename, self.paths[0])
            self.assertEqual(f['foofile_data'].file.filename, self.paths[0])
            self.assertIsInstance(f.get('buckets/bucket2/foo_holder/foo2/my_data', getlink=True),
                                  h5py.ExternalLink)
            self.assertIsInstance(f.get('foofile_data', getlink=True), h5py.ExternalLink)

    def test_append_external_link_copy_data(self):
        """Test that exporting a written container after adding a link with link_data=False copies the data."""
        foo1 = Foo('foo1', [1, 2, 3, 4, 5], "I am foo1", 17, 3.14)
        foobucket = FooBucket('bucket1', [foo1])
        foofile = FooFile(buckets=[foobucket])

        with HDF5IO(self.paths[0], manager=get_foo_buildmanager(), mode='w') as write_io:
            write_io.write(foofile)

        foofile2 = FooFile(buckets=[])

        with HDF5IO(self.paths[1], manager=get_foo_buildmanager(), mode='w') as write_io:
            write_io.write(foofile2)

        manager = get_foo_buildmanager()
        with HDF5IO(self.paths[0], manager=manager, mode='r') as read_io1:
            self.ios.append(read_io1)  # track IO objects for tearDown
            read_foofile1 = read_io1.read()

            with HDF5IO(self.paths[1], manager=manager, mode='r') as read_io2:
                self.ios.append(read_io2)
                read_foofile2 = read_io2.read()

                # create a foo with link to existing dataset my_data (not in same file), add the foo to new foobucket
                # this would normally make an external link but because link_data=False, data will be copied
                foo2 = Foo('foo2', read_foofile1.buckets['bucket1'].foos['foo1'].my_data, "I am foo2", 17, 3.14)
                foobucket2 = FooBucket('bucket2', [foo2])
                read_foofile2.add_bucket(foobucket2)

                # also add link from foofile to new foo2.my_data dataset which is a link to foo1.my_data dataset
                # this would normally make an external link but because link_data=False, data will be copied
                read_foofile2.foofile_data = foo2.my_data

                with HDF5IO(self.paths[2], mode='w') as export_io:
                    export_io.export(src_io=read_io2, container=read_foofile2, write_args={'link_data': False})

        with HDF5IO(self.paths[0], manager=get_foo_buildmanager(), mode='r') as read_io1:
            self.ios.append(read_io1)  # track IO objects for tearDown
            read_foofile3 = read_io1.read()

            with HDF5IO(self.paths[2], manager=get_foo_buildmanager(), mode='r') as read_io2:
                self.ios.append(read_io2)  # track IO objects for tearDown
                read_foofile4 = read_io2.read()

                # check that file can be read
                self.assertNotEqual(read_foofile4.buckets['bucket2'].foos['foo2'].my_data,
                                    read_foofile3.buckets['bucket1'].foos['foo1'].my_data)
                self.assertNotEqual(read_foofile4.foofile_data, read_foofile3.buckets['bucket1'].foos['foo1'].my_data)
                self.assertNotEqual(read_foofile4.foofile_data, read_foofile4.buckets['bucket2'].foos['foo2'].my_data)

        with File(self.paths[2], 'r') as f:
            self.assertEqual(f['buckets/bucket2/foo_holder/foo2/my_data'].file.filename, self.paths[2])
            self.assertEqual(f['foofile_data'].file.filename, self.paths[2])

    def test_export_simple_link_data(self):
        """Test simple exporting of data with a link with link_data=True links the data."""
        foo1 = Foo('foo1', [1, 2, 3, 4, 5], "I am foo1", 17, 3.14)
        foobucket = FooBucket('bucket1', [foo1])
        foofile = FooFile([foobucket])

        with HDF5IO(self.paths[0], manager=get_foo_buildmanager(), mode='w') as write_io:
            write_io.write(foofile)

        # create new foofile with link from foo2.data to read foo1.data
        with HDF5IO(self.paths[0], manager=get_foo_buildmanager(), mode='r') as read_io:
            read_foofile1 = read_io.read()
            foo2 = Foo('foo2', read_foofile1.buckets['bucket1'].foos['foo1'].my_data, "I am foo2", 17, 3.14)
            foobucket2 = FooBucket('bucket2', [foo2])
            foofile2 = FooFile([foobucket2])

            # also add link from foofile to new foo2.my_data dataset which is a link to foo1.my_data dataset
            # this should make an external link within the exported file
            foofile2.foofile_data = foo2.my_data

            with HDF5IO(self.paths[1], manager=get_foo_buildmanager(), mode='w') as write_io:
                write_io.write(foofile2)

        # read the data with the linked dataset, do not modify it, and export it
        with HDF5IO(self.paths[1], manager=get_foo_buildmanager(), mode='r') as read_io:
            with HDF5IO(self.paths[2], mode='w') as export_io:
                export_io.export(src_io=read_io)

        # read the exported file and confirm that the dataset is linked to the correct foofile1
        with HDF5IO(self.paths[0], manager=get_foo_buildmanager(), mode='r') as read_io1:
            self.ios.append(read_io1)  # track IO objects for tearDown
            read_foofile3 = read_io1.read()

            with HDF5IO(self.paths[2], manager=get_foo_buildmanager(), mode='r') as read_io2:
                self.ios.append(read_io2)  # track IO objects for tearDown
                read_foofile4 = read_io2.read()

                self.assertEqual(read_foofile4.buckets['bucket2'].foos['foo2'].my_data,
                                 read_foofile3.buckets['bucket1'].foos['foo1'].my_data)
                self.assertEqual(read_foofile4.foofile_data, read_foofile3.buckets['bucket1'].foos['foo1'].my_data)

        with File(self.paths[2], 'r') as f:
            self.assertEqual(f['buckets/bucket2/foo_holder/foo2/my_data'].file.filename, self.paths[0])
            self.assertEqual(f['foofile_data'].file.filename, self.paths[0])
            self.assertIsInstance(f.get('buckets/bucket2/foo_holder/foo2/my_data', getlink=True),
                                  h5py.ExternalLink)
            self.assertIsInstance(f.get('foofile_data', getlink=True), h5py.ExternalLink)

    def test_export_simple_link_data_false(self):
        """Test simple exporting of data with a link with link_data=False copies the data."""
        foo1 = Foo('foo1', [1, 2, 3, 4, 5], "I am foo1", 17, 3.14)
        foobucket = FooBucket('bucket1', [foo1])
        foofile = FooFile([foobucket])

        with HDF5IO(self.paths[0], manager=get_foo_buildmanager(), mode='w') as write_io:
            write_io.write(foofile)

        # create new foofile with link from foo2.data to read foo1.data
        with HDF5IO(self.paths[0], manager=get_foo_buildmanager(), mode='r') as read_io:
            read_foofile1 = read_io.read()
            foo2 = Foo('foo2', read_foofile1.buckets['bucket1'].foos['foo1'].my_data, "I am foo2", 17, 3.14)
            foobucket2 = FooBucket('bucket2', [foo2])
            foofile2 = FooFile([foobucket2])

            # also add link from foofile to new foo2.my_data dataset which is a link to foo1.my_data dataset
            # this should make an external link within the exported file
            foofile2.foofile_data = foo2.my_data

            with HDF5IO(self.paths[1], manager=get_foo_buildmanager(), mode='w') as write_io:
                write_io.write(foofile2)

        # read the data with the linked dataset, do not modify it, and export it
        with HDF5IO(self.paths[1], manager=get_foo_buildmanager(), mode='r') as read_io:
            with HDF5IO(self.paths[2], mode='w') as export_io:
                export_io.export(src_io=read_io, write_args={'link_data': False})

        # read the exported file and confirm that the dataset is copied
        with HDF5IO(self.paths[0], manager=get_foo_buildmanager(), mode='r') as read_io1:
            self.ios.append(read_io1)  # track IO objects for tearDown
            read_foofile3 = read_io1.read()

            with HDF5IO(self.paths[2], manager=get_foo_buildmanager(), mode='r') as read_io2:
                self.ios.append(read_io2)  # track IO objects for tearDown
                read_foofile4 = read_io2.read()

                # check that file can be read
                self.assertNotEqual(read_foofile4.buckets['bucket2'].foos['foo2'].my_data,
                                    read_foofile3.buckets['bucket1'].foos['foo1'].my_data)
                self.assertNotEqual(read_foofile4.foofile_data, read_foofile3.buckets['bucket1'].foos['foo1'].my_data)
                self.assertNotEqual(read_foofile4.foofile_data, read_foofile4.buckets['bucket2'].foos['foo2'].my_data)

        with File(self.paths[2], 'r') as f:
            self.assertEqual(f['buckets/bucket2/foo_holder/foo2/my_data'].file.filename, self.paths[2])
            self.assertEqual(f['foofile_data'].file.filename, self.paths[2])

    def test_export_simple_with_container_link_data_false(self):
        """Test simple exporting of data with a link with link_data=False copies the data."""
        foo1 = Foo('foo1', [1, 2, 3, 4, 5], "I am foo1", 17, 3.14)
        foobucket = FooBucket('bucket1', [foo1])
        foofile = FooFile([foobucket])

        with HDF5IO(self.paths[0], manager=get_foo_buildmanager(), mode='w') as write_io:
            write_io.write(foofile)

        # create new foofile with link from foo2.data to read foo1.data
        with HDF5IO(self.paths[0], manager=get_foo_buildmanager(), mode='r') as read_io:
            read_foofile1 = read_io.read()
            foo2 = Foo('foo2', read_foofile1.buckets['bucket1'].foos['foo1'].my_data, "I am foo2", 17, 3.14)
            foobucket2 = FooBucket('bucket2', [foo2])
            foofile2 = FooFile([foobucket2])

            # also add link from foofile to new foo2.my_data dataset which is a link to foo1.my_data dataset
            # this should make an external link within the exported file
            foofile2.foofile_data = foo2.my_data

            with HDF5IO(self.paths[1], manager=get_foo_buildmanager(), mode='w') as write_io:
                write_io.write(foofile2)

        # read the data with the linked dataset, do not modify it, and export it
        with HDF5IO(self.paths[1], manager=get_foo_buildmanager(), mode='r') as read_io:
            read_foofile2 = read_io.read()
            with HDF5IO(self.paths[2], mode='w') as export_io:
                export_io.export(src_io=read_io, container=read_foofile2, write_args={'link_data': False})

        # read the exported file and confirm that the dataset is copied
        with HDF5IO(self.paths[0], manager=get_foo_buildmanager(), mode='r') as read_io1:
            self.ios.append(read_io1)  # track IO objects for tearDown
            read_foofile3 = read_io1.read()

            with HDF5IO(self.paths[2], manager=get_foo_buildmanager(), mode='r') as read_io2:
                self.ios.append(read_io2)  # track IO objects for tearDown
                read_foofile4 = read_io2.read()

                # check that file can be read
                self.assertNotEqual(read_foofile4.buckets['bucket2'].foos['foo2'].my_data,
                                    read_foofile3.buckets['bucket1'].foos['foo1'].my_data)
                self.assertNotEqual(read_foofile4.foofile_data, read_foofile3.buckets['bucket1'].foos['foo1'].my_data)
                self.assertNotEqual(read_foofile4.foofile_data, read_foofile4.buckets['bucket2'].foos['foo2'].my_data)

        with File(self.paths[2], 'r') as f:
            self.assertEqual(f['buckets/bucket2/foo_holder/foo2/my_data'].file.filename, self.paths[2])
            self.assertEqual(f['foofile_data'].file.filename, self.paths[2])

    def test_export_io(self):
        """Test that exporting a written container using HDF5IO.export_io works."""
        foo1 = Foo('foo1', [1, 2, 3, 4, 5], "I am foo1", 17, 3.14)
        foobucket = FooBucket('bucket1', [foo1])
        foofile = FooFile(buckets=[foobucket])

        with HDF5IO(self.paths[0], manager=get_foo_buildmanager(), mode='w') as write_io:
            write_io.write(foofile)

        with HDF5IO(self.paths[0], manager=get_foo_buildmanager(), mode='r') as read_io:
            HDF5IO.export_io(src_io=read_io, path=self.paths[1])

        self.assertTrue(os.path.exists(self.paths[1]))
        self.assertEqual(foofile.container_source, self.paths[0])

        with HDF5IO(self.paths[1], manager=get_foo_buildmanager(), mode='r') as read_io:
            read_foofile = read_io.read()
            self.assertEqual(read_foofile.container_source, self.paths[1])
            self.assertContainerEqual(foofile, read_foofile, ignore_hdmf_attrs=True)

    def test_export_dset_refs(self):
        """Test that exporting a written container with a dataset of references works."""
        bazs = []
        num_bazs = 10
        for i in range(num_bazs):
            bazs.append(Baz(name='baz%d' % i))
        baz_data = BazData(name='baz_data1', data=bazs)
        bucket = BazBucket(name='bucket1', bazs=bazs.copy(), baz_data=baz_data)

        with HDF5IO(self.paths[0], manager=get_baz_buildmanager(), mode='w') as write_io:
            write_io.write(bucket)

        with HDF5IO(self.paths[0], manager=get_baz_buildmanager(), mode='r') as read_io:
            read_bucket1 = read_io.read()

            # NOTE: reference IDs might be the same between two identical files
            # adding a Baz with a smaller name should change the reference IDs on export
            new_baz = Baz(name='baz000')
            read_bucket1.add_baz(new_baz)

            with HDF5IO(self.paths[1], mode='w') as export_io:
                export_io.export(src_io=read_io, container=read_bucket1)

        with HDF5IO(self.paths[1], manager=get_baz_buildmanager(), mode='r') as read_io:
            read_bucket2 = read_io.read()

            # remove and check the appended child, then compare the read container with the original
            read_new_baz = read_bucket2.remove_baz('baz000')
            self.assertContainerEqual(new_baz, read_new_baz, ignore_hdmf_attrs=True)

            self.assertContainerEqual(bucket, read_bucket2, ignore_name=True, ignore_hdmf_attrs=True)
            for i in range(num_bazs):
                baz_name = 'baz%d' % i
                self.assertIs(read_bucket2.baz_data.data[i], read_bucket2.bazs[baz_name])

    def test_export_cpd_dset_refs(self):
        """Test that exporting a written container with a compound dataset with references works."""
        bazs = []
        baz_pairs = []
        num_bazs = 10
        for i in range(num_bazs):
            b = Baz(name='baz%d' % i)
            bazs.append(b)
            baz_pairs.append((i, b))
        baz_cpd_data = BazCpdData(name='baz_cpd_data1', data=baz_pairs)
        bucket = BazBucket(name='bucket1', bazs=bazs.copy(), baz_cpd_data=baz_cpd_data)

        with HDF5IO(self.paths[0], manager=get_baz_buildmanager(), mode='w') as write_io:
            write_io.write(bucket)

        with HDF5IO(self.paths[0], manager=get_baz_buildmanager(), mode='r') as read_io:
            read_bucket1 = read_io.read()

            # NOTE: reference IDs might be the same between two identical files
            # adding a Baz with a smaller name should change the reference IDs on export
            new_baz = Baz(name='baz000')
            read_bucket1.add_baz(new_baz)

            with HDF5IO(self.paths[1], mode='w') as export_io:
                export_io.export(src_io=read_io, container=read_bucket1)

        with HDF5IO(self.paths[1], manager=get_baz_buildmanager(), mode='r') as read_io:
            read_bucket2 = read_io.read()

            # remove and check the appended child, then compare the read container with the original
            read_new_baz = read_bucket2.remove_baz(new_baz.name)
            self.assertContainerEqual(new_baz, read_new_baz, ignore_hdmf_attrs=True)

            self.assertContainerEqual(bucket, read_bucket2, ignore_name=True, ignore_hdmf_attrs=True)
            for i in range(num_bazs):
                baz_name = 'baz%d' % i
                self.assertEqual(read_bucket2.baz_cpd_data.data[i][0], i)
                self.assertIs(read_bucket2.baz_cpd_data.data[i][1], read_bucket2.bazs[baz_name])

    def test_non_manager_container(self):
        """Test that exporting with a src_io without a manager raises an error."""
        foo1 = Foo('foo1', [1, 2, 3, 4, 5], "I am foo1", 17, 3.14)
        foobucket = FooBucket('bucket1', [foo1])
        foofile = FooFile(buckets=[foobucket])

        with HDF5IO(self.paths[0], manager=get_foo_buildmanager(), mode='w') as write_io:
            write_io.write(foofile)

        class OtherIO(HDMFIO):

            def read_builder(self):
                pass

            def write_builder(self, **kwargs):
                pass

            def open(self):
                pass

            def close(self):
                pass

        with OtherIO() as read_io:
            with HDF5IO(self.paths[1], mode='w') as export_io:
                msg = 'When a container is provided, src_io must have a non-None manager (BuildManager) property.'
                with self.assertRaisesWith(ValueError, msg):
                    export_io.export(src_io=read_io, container=foofile, write_args={'link_data': False})

    def test_non_HDF5_src_link_data_true(self):
        """Test that exporting with a src_io without a manager raises an error."""
        foo1 = Foo('foo1', [1, 2, 3, 4, 5], "I am foo1", 17, 3.14)
        foobucket = FooBucket('bucket1', [foo1])
        foofile = FooFile(buckets=[foobucket])

        with HDF5IO(self.paths[0], manager=get_foo_buildmanager(), mode='w') as write_io:
            write_io.write(foofile)

        class OtherIO(HDMFIO):

            def __init__(self, manager):
                super().__init__(manager=manager)

            def read_builder(self):
                pass

            def write_builder(self, **kwargs):
                pass

            def open(self):
                pass

            def close(self):
                pass

        with OtherIO(manager=get_foo_buildmanager()) as read_io:
            with HDF5IO(self.paths[1], mode='w') as export_io:
                msg = "Cannot export from non-HDF5 backend OtherIO to HDF5 with write argument link_data=True."
                with self.assertRaisesWith(UnsupportedOperation, msg):
                    export_io.export(src_io=read_io, container=foofile)

    def test_wrong_mode(self):
        """Test that exporting with a src_io without a manager raises an error."""
        foo1 = Foo('foo1', [1, 2, 3, 4, 5], "I am foo1", 17, 3.14)
        foobucket = FooBucket('bucket1', [foo1])
        foofile = FooFile(buckets=[foobucket])

        with HDF5IO(self.paths[0], manager=get_foo_buildmanager(), mode='w') as write_io:
            write_io.write(foofile)

        with HDF5IO(self.paths[0], mode='r') as read_io:
            with HDF5IO(self.paths[1], mode='a') as export_io:
                msg = "Cannot export to file %s in mode 'a'. Please use mode 'w'." % self.paths[1]
                with self.assertRaisesWith(UnsupportedOperation, msg):
                    export_io.export(src_io=read_io)

    def test_with_new_id(self):
        """Test that exporting with a src_io without a manager raises an error."""
        foo1 = Foo('foo1', [1, 2, 3, 4, 5], "I am foo1", 17, 3.14)
        foobucket = FooBucket('bucket1', [foo1])
        foofile = FooFile([foobucket])

        with HDF5IO(self.paths[0], manager=get_foo_buildmanager(), mode='w') as write_io:
            write_io.write(foofile)

        with HDF5IO(self.paths[0], manager=get_foo_buildmanager(), mode='r') as read_io:
            data = read_io.read()
            original_id = data.object_id
            data.generate_new_id()
            with HDF5IO(self.paths[1], mode='w') as export_io:
                export_io.export(src_io=read_io, container=data)

        with HDF5IO(self.paths[1], manager=get_foo_buildmanager(), mode='r') as read_io:
            data = read_io.read()
            self.assertTrue(original_id != data.object_id)


class TestDatasetRefs(TestCase):

    def test_roundtrip(self):
        self.path = get_temp_filepath()
        bazs = []
        num_bazs = 10
        for i in range(num_bazs):
            bazs.append(Baz(name='baz%d' % i))
        baz_data = BazData(name='baz_data1', data=bazs)
        bucket = BazBucket(name='bucket1', bazs=bazs.copy(), baz_data=baz_data)

        with HDF5IO(self.path, manager=get_baz_buildmanager(), mode='w') as write_io:
            write_io.write(bucket)

        with HDF5IO(self.path, manager=get_baz_buildmanager(), mode='r') as read_io:
            read_bucket = read_io.read()

            self.assertContainerEqual(bucket, read_bucket, ignore_name=True)
            for i in range(num_bazs):
                baz_name = 'baz%d' % i
                self.assertIs(read_bucket.baz_data.data[i], read_bucket.bazs[baz_name])


class TestCpdDatasetRefs(TestCase):

    def test_roundtrip(self):
        self.path = get_temp_filepath()
        bazs = []
        baz_pairs = []
        num_bazs = 10
        for i in range(num_bazs):
            b = Baz(name='baz%d' % i)
            bazs.append(b)
            baz_pairs.append((i, b))
        baz_cpd_data = BazCpdData(name='baz_cpd_data1', data=baz_pairs)
        bucket = BazBucket(name='bucket1', bazs=bazs.copy(), baz_cpd_data=baz_cpd_data)

        with HDF5IO(self.path, manager=get_baz_buildmanager(), mode='w') as write_io:
            write_io.write(bucket)

        with HDF5IO(self.path, manager=get_baz_buildmanager(), mode='r') as read_io:
            read_bucket = read_io.read()

            self.assertContainerEqual(bucket, read_bucket, ignore_name=True)
            for i in range(num_bazs):
                baz_name = 'baz%d' % i
                self.assertEqual(read_bucket.baz_cpd_data.data[i][0], i)
                self.assertIs(read_bucket.baz_cpd_data.data[i][1], read_bucket.bazs[baz_name])


@unittest.skipIf(SKIP_ZARR_TESTS, "Skipping TestRoundTripHDF5withZarrInput because Zarr is not installed")
class TestWriteHDF5withZarrInput(TestCase):
    """
    Test saving data to HDF5 with a zarr.Array as the data
    """
    def setUp(self):
        self.manager = get_foo_buildmanager()
        self.path = get_temp_filepath()
        self.path = get_temp_filepath()
        self.zarr_path = tempfile.mkdtemp()

    def tearDown(self):
        if os.path.exists(self.path):
            os.remove(self.path)
        if os.path.exists(self.zarr_path):
            shutil.rmtree(self.zarr_path)

    def test_roundtrip_basic(self):
        # Setup all the data we need
        zarr.save(self.zarr_path, np.arange(50).reshape(5, 10))
        zarr_data = zarr.open(self.zarr_path, 'r')
        foo1 = Foo(name='foo1',
                   my_data=zarr_data,
                   attr1="I am foo1",
                   attr2=17,
                   attr3=3.14)
        foobucket = FooBucket('bucket1', [foo1])
        foofile = FooFile(buckets=[foobucket])

        with HDF5IO(self.path, manager=self.manager, mode='w') as io:
            io.write(foofile)

        with HDF5IO(self.path, manager=self.manager, mode='r') as io:
            read_foofile = io.read()
            self.assertListEqual(foofile.buckets['bucket1'].foos['foo1'].my_data[:].tolist(),
                                 read_foofile.buckets['bucket1'].foos['foo1'].my_data[:].tolist())

    def test_roundtrip_empty_dataset(self):
        zarr.save(self.zarr_path, np.asarray([]).astype('int64'))
        zarr_data = zarr.open(self.zarr_path, 'r')
        foo1 = Foo('foo1', zarr_data, "I am foo1", 17, 3.14)
        foobucket = FooBucket('bucket1', [foo1])
        foofile = FooFile(buckets=[foobucket])

        with HDF5IO(self.path, manager=self.manager, mode='w') as io:
            io.write(foofile)

        with HDF5IO(self.path, manager=self.manager, mode='r') as io:
            read_foofile = io.read()
            self.assertListEqual([], read_foofile.buckets['bucket1'].foos['foo1'].my_data[:].tolist())

    def test_write_zarr_int32_dataset(self):
        base_data = np.arange(50).reshape(5, 10).astype('int32')
        zarr.save(self.zarr_path, base_data)
        zarr_data = zarr.open(self.zarr_path, 'r')
        io = HDF5IO(self.path, mode='a')
        f = io._file
        io.write_dataset(f, DatasetBuilder(name='test_dataset', data=zarr_data, attributes={}))
        dset = f['test_dataset']
        self.assertTupleEqual(dset.shape, base_data.shape)
        self.assertEqual(dset.dtype, base_data.dtype)
        self.assertEqual(base_data.dtype, dset.dtype)
        self.assertListEqual(dset[:].tolist(),
                             base_data.tolist())

    def test_write_zarr_float32_dataset(self):
        base_data = np.arange(50).reshape(5, 10).astype('float32')
        zarr.save(self.zarr_path, base_data)
        zarr_data = zarr.open(self.zarr_path, 'r')
        io = HDF5IO(self.path, mode='a')
        f = io._file
        io.write_dataset(f, DatasetBuilder(name='test_dataset', data=zarr_data, attributes={}))
        dset = f['test_dataset']
        self.assertTupleEqual(dset.shape, base_data.shape)
        self.assertEqual(dset.dtype, base_data.dtype)
        self.assertEqual(base_data.dtype, dset.dtype)
        self.assertListEqual(dset[:].tolist(),
                             base_data.tolist())

    def test_write_zarr_string_dataset(self):
        base_data = np.array(['string1', 'string2'], dtype=str)
        zarr.save(self.zarr_path, base_data)
        zarr_data = zarr.open(self.zarr_path, 'r')
        io = HDF5IO(self.path, mode='a')
        f = io._file
        io.write_dataset(f, DatasetBuilder('test_dataset', zarr_data, attributes={}))
        dset = f['test_dataset']
        self.assertTupleEqual(dset.shape, (2,))
        self.assertListEqual(dset[:].astype(bytes).tolist(), base_data.astype(bytes).tolist())

    def test_write_zarr_dataset_compress_gzip(self):
        base_data = np.arange(50).reshape(5, 10).astype('float32')
        zarr.save(self.zarr_path, base_data)
        zarr_data = zarr.open(self.zarr_path, 'r')
        a = H5DataIO(zarr_data,
                     compression='gzip',
                     compression_opts=5,
                     shuffle=True,
                     fletcher32=True)
        io = HDF5IO(self.path, mode='a')
        f = io._file
        io.write_dataset(f, DatasetBuilder('test_dataset', a, attributes={}))
        dset = f['test_dataset']
        self.assertTrue(np.all(dset[:] == a.data))
        self.assertEqual(dset.compression, 'gzip')
        self.assertEqual(dset.compression_opts, 5)
        self.assertEqual(dset.shuffle, True)
        self.assertEqual(dset.fletcher32, True)


class HDF5IOEmptyDataset(TestCase):
    """ Test if file does not exist, write in mode (w, w-, x, a) is ok """

    def setUp(self):
        self.manager = get_foo_buildmanager()
        self.path = get_temp_filepath()
        self.path2 = get_temp_filepath()

    def tearDown(self):
        if os.path.exists(self.path):
            os.remove(self.path)
        if os.path.exists(self.path2):
            os.remove(self.path2)

    def test_write_empty_dataset(self):
        dataio = H5DataIO(shape=(5,), dtype=int)
        foo = Foo('foo1', dataio, "I am foo1", 17, 3.14)
        bucket = FooBucket('bucket1', [foo])
        foofile = FooFile(buckets=[bucket])

        with HDF5IO(self.path, manager=self.manager, mode='w') as io:
            io.write(foofile)

            self.assertIs(foo.my_data, dataio)
            self.assertIsNotNone(foo.my_data.dataset)
            self.assertIsInstance(foo.my_data.dataset, h5py.Dataset)
            np.testing.assert_array_equal(foo.my_data.dataset, np.zeros(5, dtype=int))

    def test_overwrite_dataset(self):
        dataio = H5DataIO(shape=(5,), dtype=int)
        foo = Foo('foo1', dataio, "I am foo1", 17, 3.14)
        bucket = FooBucket('bucket1', [foo])
        foofile = FooFile(buckets=[bucket])

        with HDF5IO(self.path, manager=self.manager, mode='w') as io:
            io.write(foofile)

        with self.assertRaisesRegex(ValueError, 'Cannot overwrite H5DataIO.dataset'):
            with HDF5IO(self.path2, manager=self.manager, mode='w') as io:
                io.write(foofile)


class HDF5IOClassmethodTests(TestCase):

    def setUp(self):
        self.path = get_temp_filepath()
        self.f = h5py.File(self.path, 'w')

    def tearDown(self):
        self.f.close()
        if os.path.exists(self.path):
            os.remove(self.path)

    def test_setup_empty_dset(self):
        dset = HDF5IO.__setup_empty_dset__(self.f, 'foo', {'shape': (3, 3), 'dtype': 'float'})
        self.assertEqual(dset.name, '/foo')
        self.assertTupleEqual(dset.shape, (3, 3))
        self.assertIs(dset.dtype.type, np.float32)

    def test_setup_empty_dset_req_args(self):
        with self.assertRaisesRegex(ValueError, 'Cannot setup empty dataset /foo without dtype'):
            HDF5IO.__setup_empty_dset__(self.f, 'foo', {'shape': (3, 3)})

        with self.assertRaisesRegex(ValueError, 'Cannot setup empty dataset /foo without shape'):
            HDF5IO.__setup_empty_dset__(self.f, 'foo', {'dtype': np.float32})

    def test_setup_empty_dset_create_exception(self):
        HDF5IO.__setup_empty_dset__(self.f, 'foo', {'shape': (3, 3), 'dtype': 'float'})
        with self.assertRaisesRegex(Exception, "Could not create dataset foo in /"):
            HDF5IO.__setup_empty_dset__(self.f, 'foo', {'shape': (3, 3), 'dtype': 'float'})


class H5DataIOTests(TestCase):

    def _bad_arg_cm(self):
        return self.assertRaisesRegex(ValueError, "Must specify 'dtype' and 'shape' "
                                                  "if not specifying 'data'")

    def test_dataio_bad_args(self):
        with self._bad_arg_cm():
            H5DataIO(shape=(10, 10))
        with self._bad_arg_cm():
            H5DataIO(dtype=int)
        with self.assertWarnsRegex(UserWarning, "Argument 'dtype' is ignored when 'data' is specified"):
            H5DataIO(data=np.zeros((10, 10)), dtype=int)
        with self.assertWarnsRegex(UserWarning, "Argument 'shape' is ignored when 'data' is specified"):
            H5DataIO(data=np.zeros((10, 10)), shape=(10, 10))

    def test_dataio_len(self):
        dataio = H5DataIO(shape=(10, 10), dtype=int)
        self.assertEqual(len(dataio), 10)

    def test_dataio_shape_then_data(self):
        dataio = H5DataIO(shape=(10, 10), dtype=int)
        with self.assertRaisesRegex(ValueError, "Setting data when dtype and shape are not None is not supported"):
            dataio.data = list()<|MERGE_RESOLUTION|>--- conflicted
+++ resolved
@@ -1499,11 +1499,7 @@
             # even though foofile1 and foofile2 have different names, writing a
             # root object into a file that already has a root object, in r+ mode
             # should throw an error
-<<<<<<< HEAD
             with self.assertRaisesRegex(ValueError, ".*(name already exists)"):
-=======
-            with self.assertRaises(ValueError):
->>>>>>> 17c7d603
                 io.write(self.foofile2)
 
     def test_write_a(self):
@@ -1511,11 +1507,7 @@
             # even though foofile1 and foofile2 have different names, writing a
             # root object into a file that already has a root object, in a mode
             # should throw an error
-<<<<<<< HEAD
             with self.assertRaisesRegex(ValueError, ".*(name already exists)"):
-=======
-            with self.assertRaises(ValueError):
->>>>>>> 17c7d603
                 io.write(self.foofile2)
 
     def test_write_w(self):
