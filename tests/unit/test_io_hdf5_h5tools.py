--- conflicted
+++ resolved
@@ -57,11 +57,6 @@
         return self.__buckets
 
     def add_bucket(self, bucket):
-<<<<<<< HEAD
-        self.__buckets.append(bucket)
-        bucket.parent = self
-
-=======
         self.__buckets[bucket.name] = bucket
         bucket.parent = self
 
@@ -70,7 +65,6 @@
         self._remove_child(bucket)
         return bucket
 
->>>>>>> 910b917e
     @property
     def foo_link(self):
         return self.__foo_link
@@ -990,10 +984,6 @@
             read_foofile = io.read()
             self.assertContainerEqual(read_foofile, self.foofile)
 
-<<<<<<< HEAD
-=======
-    @unittest.skip('Functionality not yet supported')
->>>>>>> 910b917e
     def test_double_append_new_manager(self):
         """Test writing to a container in append mode twice using a new manager without changing the container."""
         with HDF5IO(self.path, manager=_get_manager(), mode='a') as io:
@@ -1007,10 +997,6 @@
             read_foofile = io.read()
             self.assertContainerEqual(read_foofile, self.foofile)
 
-<<<<<<< HEAD
-=======
-    @unittest.skip('Functionality not yet supported')
->>>>>>> 910b917e
     def test_double_append_same_manager(self):
         """Test writing to a container in append mode twice using the same manager without changing the container."""
         manager = _get_manager()
@@ -1025,11 +1011,7 @@
             read_foofile = io.read()
             self.assertContainerEqual(read_foofile, self.foofile)
 
-<<<<<<< HEAD
     def test_write_add_write_same_manager(self):
-=======
-    def test_write_add_write(self):
->>>>>>> 910b917e
         """Test writing a container, adding to the in-memory container, then overwriting the same file."""
         manager = _get_manager()
         with HDF5IO(self.path, manager=manager, mode='w') as io:
@@ -1042,15 +1024,13 @@
 
         # write to same file with same manager, overwriting existing file
         with HDF5IO(self.path, manager=manager, mode='w') as io:
-<<<<<<< HEAD
             io.write(self.foofile)
 
         # check that new bucket was written
         with HDF5IO(self.path, manager=_get_manager(), mode='r') as io:
             read_foofile = io.read()
             self.assertEqual(len(read_foofile.buckets), 2)
-            read_new_bucket = next(b for b in read_foofile.buckets if b.name == 'new_bucket1')
-            self.assertContainerEqual(read_new_bucket, new_bucket1)
+            self.assertContainerEqual(read_foofile.buckets['new_bucket1'], new_bucket1)
 
     def test_write_add_write_new_manager(self):
         """Test writing a container, adding to the in-memory container, then overwriting the same file."""
@@ -1063,20 +1043,13 @@
         self.foofile.add_bucket(new_bucket1)
 
         with HDF5IO(self.path, manager=_get_manager(), mode='w') as io:
-=======
->>>>>>> 910b917e
             io.write(self.foofile)
 
         # check that new bucket was written
         with HDF5IO(self.path, manager=_get_manager(), mode='r') as io:
             read_foofile = io.read()
             self.assertEqual(len(read_foofile.buckets), 2)
-<<<<<<< HEAD
-            read_new_bucket = next(b for b in read_foofile.buckets if b.name == 'new_bucket1')
-            self.assertContainerEqual(read_new_bucket, new_bucket1)
-=======
             self.assertContainerEqual(read_foofile.buckets['new_bucket1'], new_bucket1)
->>>>>>> 910b917e
 
     def test_write_add_append_bucket(self):
         """Test appending a container to a file."""
@@ -1098,12 +1071,7 @@
         with HDF5IO(self.path, manager=_get_manager(), mode='r') as io:
             read_foofile = io.read()
             self.assertEqual(len(read_foofile.buckets), 2)
-<<<<<<< HEAD
-            read_new_bucket = next(b for b in read_foofile.buckets if b.name == 'new_bucket1')
-            self.assertContainerEqual(read_new_bucket, new_bucket1)
-=======
             self.assertContainerEqual(read_foofile.buckets['new_bucket1'], new_bucket1)
->>>>>>> 910b917e
 
     def test_write_add_append_double_write(self):
         """Test using the same IO object to append a container to a file twice."""
@@ -1131,12 +1099,8 @@
         with HDF5IO(self.path, manager=_get_manager(), mode='r') as io:
             read_foofile = io.read()
             self.assertEqual(len(read_foofile.buckets), 3)
-<<<<<<< HEAD
-            read_new_bucket1 = next(b for b in read_foofile.buckets if b.name == 'new_bucket1')
-            read_new_bucket2 = next(b for b in read_foofile.buckets if b.name == 'new_bucket2')
-
-            self.assertContainerEqual(read_new_bucket1, new_bucket1)
-            self.assertContainerEqual(read_new_bucket2, new_bucket2)
+            self.assertContainerEqual(read_foofile.buckets['new_bucket1'], new_bucket1)
+            self.assertContainerEqual(read_foofile.buckets['new_bucket2'], new_bucket2)
 
     def test_append_to_written(self):
         """Test writing a written container in append mode twice using the same manager."""
@@ -1153,10 +1117,6 @@
         with HDF5IO(self.path, manager=_get_manager(), mode='r') as io:
             read_foofile = io.read()
             self.assertContainerEqual(read_foofile, self.foofile)
-=======
-            self.assertContainerEqual(read_foofile.buckets['new_bucket1'], new_bucket1)
-            self.assertContainerEqual(read_foofile.buckets['new_bucket2'], new_bucket2)
->>>>>>> 910b917e
 
 
 class HDF5IOMultiFileTest(TestCase):
@@ -1521,10 +1481,8 @@
 
             read_foofile = io.read()
             self.assertEqual(len(read_foofile.buckets), 2)
-            read_new_bucket1 = next(b for b in read_foofile.buckets if b.name == 'test_bucket1')
-            self.assertContainerEqual(read_new_bucket1, self.foofile1.buckets[0])
-            read_new_bucket2 = next(b for b in read_foofile.buckets if b.name == 'test_bucket2')
-            self.assertContainerEqual(read_new_bucket2, self.foofile2.buckets[0])
+            self.assertContainerEqual(read_foofile.buckets['bucket1'], self.foofile1.buckets['bucket1'])
+            self.assertContainerEqual(read_foofile.buckets['bucket2'], self.foofile2.buckets['bucket2'])
 
     def test_write_a(self):
         with HDF5IO(self.path, manager=_get_manager(), mode='a') as io:
@@ -1534,10 +1492,8 @@
 
             read_foofile = io.read()
             self.assertEqual(len(read_foofile.buckets), 2)
-            read_new_bucket1 = next(b for b in read_foofile.buckets if b.name == 'test_bucket1')
-            self.assertContainerEqual(read_new_bucket1, self.foofile1.buckets[0])
-            read_new_bucket2 = next(b for b in read_foofile.buckets if b.name == 'test_bucket2')
-            self.assertContainerEqual(read_new_bucket2, self.foofile2.buckets[0])
+            self.assertContainerEqual(read_foofile.buckets['bucket1'], self.foofile1.buckets['bucket1'])
+            self.assertContainerEqual(read_foofile.buckets['bucket2'], self.foofile2.buckets['bucket2'])
 
     def test_write_w(self):
         # mode 'w' should overwrite contents of file
