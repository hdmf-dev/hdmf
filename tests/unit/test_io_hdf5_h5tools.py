--- conflicted
+++ resolved
@@ -1029,17 +1029,9 @@
                 pass
 
     def test_set_file_mismatch(self):
-<<<<<<< HEAD
-        self.file_obj = File(get_temp_filepath(), "w")
-        err_msg = "You argued %s as this object's path, but supplied a file with filename: %s" % (
-            self.path,
-            self.file_obj.filename,
-        )
-=======
         self.file_obj = File(get_temp_filepath(), 'w')
         err_msg = ("You argued '%s' as this object's path, but supplied a file with filename: %s"
                    % (self.path, self.file_obj.filename))
->>>>>>> c69646cc
         with self.assertRaisesWith(ValueError, err_msg):
             HDF5IO(self.path, manager=self.manager, mode="w", file=self.file_obj)
 
