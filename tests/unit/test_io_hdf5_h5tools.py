--- conflicted
+++ resolved
@@ -903,25 +903,16 @@
 class TestMultiWrite(TestCase):
 
     def setUp(self):
-<<<<<<< HEAD
         self.path = get_temp_filepath()
         foo1 = Foo('foo1', [0, 1, 2, 3, 4], "I am foo1", 17, 3.14)
         foo2 = Foo('foo2', [5, 6, 7, 8, 9], "I am foo2", 34, 6.28)
         foobucket = FooBucket('bucket1', [foo1, foo2])
-=======
-        self.manager = _get_manager()
-        self.path = get_temp_filepath()
-        foo1 = Foo('foo1', [0, 1, 2, 3, 4], "I am foo1", 17, 3.14)
-        foo2 = Foo('foo2', [5, 6, 7, 8, 9], "I am foo2", 34, 6.28)
-        foobucket = FooBucket('test_bucket', [foo1, foo2])
->>>>>>> 5b363f4f
         self.foofile = FooFile([foobucket])
 
     def tearDown(self):
         if os.path.exists(self.path):
             os.remove(self.path)
 
-<<<<<<< HEAD
     def test_double_write_new_manager(self):
         """Test writing to a container in write mode twice using a new manager without changing the container."""
         with HDF5IO(self.path, manager=_get_manager(), mode='w') as io:
@@ -980,17 +971,11 @@
         """Test writing a container, adding to the in-memory container, then overwriting the same file."""
         manager = _get_manager()
         with HDF5IO(self.path, manager=manager, mode='w') as io:
-=======
-    def test_write_write_unwritten(self):
-        """Test writing a container, adding to the in-memory container, then overwriting the same file."""
-        with HDF5IO(self.path, manager=self.manager, mode='w') as io:
->>>>>>> 5b363f4f
             io.write(self.foofile)
 
         # append new container to in-memory container
         foo3 = Foo('foo3', [10, 20], "I am foo3", 2, 0.1)
         new_bucket1 = FooBucket('new_bucket1', [foo3])
-<<<<<<< HEAD
         self.foofile.add_bucket(new_bucket1)
 
         # write to same file with same manager, overwriting existing file
@@ -1008,34 +993,11 @@
         """Test appending a container to a file."""
         manager = _get_manager()
         with HDF5IO(self.path, manager=manager, mode='w') as io:
-=======
-        self.foofile.buckets.append(new_bucket1)
-        new_bucket1.parent = self.foofile
-
-        # write to same file with same manager, overwriting existing file
-        with HDF5IO(self.path, manager=self.manager, mode='w') as io:
-            io.write(self.foofile)
-
-        # check that new bucket was written
-        new_manager = BuildManager(self.manager.type_map)
-        with HDF5IO(self.path, manager=new_manager, mode='r') as io:
-            read_foofile = io.read()
-            self.assertEqual(len(read_foofile.buckets), 2)
-            for bucket in read_foofile.buckets:
-                if bucket.name == 'new_bucket1':
-                    break
-            self.assertContainerEqual(bucket, new_bucket1)
-
-    def test_append_bucket(self):
-        """Test appending a container to a file."""
-        with HDF5IO(self.path, manager=self.manager, mode='w') as io:
->>>>>>> 5b363f4f
             io.write(self.foofile)
 
         foo3 = Foo('foo3', [10, 20], "I am foo3", 2, 0.1)
         new_bucket1 = FooBucket('new_bucket1', [foo3])
 
-<<<<<<< HEAD
         # append to same file with same manager, overwriting existing file
         with HDF5IO(self.path, manager=manager, mode='a') as io:
             read_foofile = io.read()
@@ -1054,29 +1016,6 @@
         """Test using the same IO object to append a container to a file twice."""
         manager = _get_manager()
         with HDF5IO(self.path, manager=manager, mode='w') as io:
-=======
-        new_manager = BuildManager(self.manager.type_map)
-        with HDF5IO(self.path, manager=new_manager, mode='a') as io:
-            read_foofile = io.read()
-            # append to read container and call write
-            read_foofile.buckets.append(new_bucket1)
-            new_bucket1.parent = read_foofile
-            io.write(read_foofile)
-
-        # check that new bucket was written
-        new_manager2 = BuildManager(self.manager.type_map)
-        with HDF5IO(self.path, manager=new_manager2, mode='r') as io:
-            read_foofile = io.read()
-            self.assertEqual(len(read_foofile.buckets), 2)
-            for bucket in read_foofile.buckets:
-                if bucket.name == 'new_bucket1':
-                    break
-            self.assertContainerEqual(bucket, new_bucket1)
-
-    def test_append_bucket_double_write(self):
-        """Test using the same IO object to append a container to a file twice."""
-        with HDF5IO(self.path, manager=self.manager, mode='w') as io:
->>>>>>> 5b363f4f
             io.write(self.foofile)
 
         foo3 = Foo('foo3', [10, 20], "I am foo3", 2, 0.1)
@@ -1084,7 +1023,6 @@
         foo4 = Foo('foo4', [10, 20], "I am foo4", 2, 0.1)
         new_bucket2 = FooBucket('new_bucket2', [foo4])
 
-<<<<<<< HEAD
         # append to same file with same manager, overwriting existing file
         with HDF5IO(self.path, manager=manager, mode='a') as io:
             read_foofile = io.read()
@@ -1105,36 +1043,6 @@
 
             self.assertContainerEqual(read_new_bucket1, new_bucket1)
             self.assertContainerEqual(read_new_bucket2, new_bucket2)
-=======
-        new_manager = BuildManager(self.manager.type_map)
-        with HDF5IO(self.path, manager=new_manager, mode='a') as io:
-            read_foofile = io.read()
-            # append to read container and call write
-            read_foofile.buckets.append(new_bucket1)
-            new_bucket1.parent = read_foofile
-            io.write(read_foofile)
-
-            # append to read container again and call write again
-            read_foofile.buckets.append(new_bucket2)
-            new_bucket2.parent = read_foofile
-            io.write(read_foofile)
-
-        # check that both new buckets were written
-        new_manager2 = BuildManager(self.manager.type_map)
-        with HDF5IO(self.path, manager=new_manager2, mode='r') as io:
-            read_foofile = io.read()
-            self.assertEqual(len(read_foofile.buckets), 3)
-
-            for bucket in read_foofile.buckets:
-                if bucket.name == 'new_bucket1':
-                    break
-            self.assertContainerEqual(bucket, new_bucket1)
-
-            for bucket in read_foofile.buckets:
-                if bucket.name == 'new_bucket2':
-                    break
-            self.assertContainerEqual(bucket, new_bucket2)
->>>>>>> 5b363f4f
 
 
 class HDF5IOMultiFileTest(TestCase):
