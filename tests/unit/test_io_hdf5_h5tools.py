"""Test module to validate that HDF5IO is working"""
import os
import unittest
import warnings
from io import BytesIO
from pathlib import Path

import h5py
import numpy as np
from h5py import SoftLink, HardLink, ExternalLink, File
from h5py import filters as h5py_filters
from hdmf.backends.hdf5 import H5DataIO
from hdmf.backends.hdf5.h5tools import HDF5IO, SPEC_LOC_ATTR, H5PY_3
from hdmf.backends.io import HDMFIO
from hdmf.backends.warnings import BrokenLinkWarning
from hdmf.backends.errors import UnsupportedOperation
from hdmf.build import GroupBuilder, DatasetBuilder, BuildManager, TypeMap, OrphanContainerBuildError, LinkBuilder
from hdmf.container import Container
from hdmf.data_utils import DataChunkIterator, GenericDataChunkIterator, InvalidDataIOError
from hdmf.spec.catalog import SpecCatalog
from hdmf.spec.namespace import NamespaceCatalog, SpecNamespace
from hdmf.spec.spec import GroupSpec
from hdmf.testing import TestCase

from tests.unit.utils import (Foo, FooBucket, FooFile, get_foo_buildmanager,
                              Baz, BazData, BazCpdData, BazBucket, get_baz_buildmanager,
                              CORE_NAMESPACE, get_temp_filepath, CacheSpecTestHelper,
                              CustomGroupSpec, CustomDatasetSpec, CustomSpecNamespace)


class NumpyArrayGenericDataChunkIterator(GenericDataChunkIterator):
    def __init__(self, array: np.ndarray, **kwargs):
        self.array = array
        super().__init__(**kwargs)

    def _get_data(self, selection):
        return self.array[selection]

    def _get_maxshape(self):
        return self.array.shape

    def _get_dtype(self):
        return self.array.dtype


class H5IOTest(TestCase):
    """Tests for h5tools IO tools"""

    def setUp(self):
        self.path = get_temp_filepath()
        self.io = HDF5IO(self.path, mode='a')
        self.f = self.io._file

    def tearDown(self):
        self.io.close()
        os.remove(self.path)

    ##########################################
    #  __chunked_iter_fill__(...) tests
    ##########################################
    def test__chunked_iter_fill(self):
        """Matrix test of HDF5IO.__chunked_iter_fill__ using a DataChunkIterator with different parameters"""
        data_opts = {'iterator': range(10),
                     'numpy': np.arange(30).reshape(5, 2, 3),
                     'list': np.arange(30).reshape(5, 2, 3).tolist(),
                     'sparselist1': [1, 2, 3, None, None, None, None, 8, 9, 10],
                     'sparselist2': [None, None, 3],
                     'sparselist3': [1, 2, 3, None, None],  # note: cannot process None in ndarray
                     'nanlist': [[[1, 2, 3, np.nan, np.nan, 6], [np.nan, np.nan, 3, 4, np.nan, np.nan]],
                                 [[10, 20, 30, 40, np.nan, np.nan], [np.nan, np.nan, np.nan, np.nan, np.nan, np.nan]]]}
        buffer_size_opts = [1, 2, 3, 4]  # data is divisible by some of these, some not
        for data_type, data in data_opts.items():
            iter_axis_opts = [0, 1, 2]
            if data_type == 'iterator' or data_type.startswith('sparselist'):
                iter_axis_opts = [0]  # only one dimension

            for iter_axis in iter_axis_opts:
                for buffer_size in buffer_size_opts:
                    with self.subTest(data_type=data_type, iter_axis=iter_axis, buffer_size=buffer_size):
                        with warnings.catch_warnings(record=True) as w:
                            dci = DataChunkIterator(data=data, buffer_size=buffer_size, iter_axis=iter_axis)
                            if len(w) <= 1:
                                # init may throw UserWarning for iterating over not-first dim of a list. ignore here
                                pass

                        dset_name = '%s, %d, %d' % (data_type, iter_axis, buffer_size)
                        my_dset = HDF5IO.__chunked_iter_fill__(self.f, dset_name, dci)

                        if data_type == 'iterator':
                            self.assertListEqual(my_dset[:].tolist(), list(data))
                        elif data_type == 'numpy':
                            self.assertTrue(np.all(my_dset[:] == data))
                            self.assertTupleEqual(my_dset.shape, data.shape)
                        elif data_type == 'list' or data_type == 'nanlist':
                            data_np = np.array(data)
                            np.testing.assert_array_equal(my_dset[:], data_np)
                            self.assertTupleEqual(my_dset.shape, data_np.shape)
                        elif data_type.startswith('sparselist'):
                            # replace None in original data with default hdf5 fillvalue 0
                            data_zeros = np.where(np.equal(np.array(data), None), 0, data)
                            np.testing.assert_array_equal(my_dset[:], data_zeros)
                            self.assertTupleEqual(my_dset.shape, data_zeros.shape)

    ##########################################
    #  write_dataset tests: scalars
    ##########################################
    def test_write_dataset_scalar(self):
        a = 10
        self.io.write_dataset(self.f, DatasetBuilder('test_dataset', a, attributes={}))
        dset = self.f['test_dataset']
        self.assertTupleEqual(dset.shape, ())
        self.assertEqual(dset[()], a)

    def test_write_dataset_string(self):
        a = 'test string'
        self.io.write_dataset(self.f, DatasetBuilder('test_dataset', a, attributes={}))
        dset = self.f['test_dataset']
        self.assertTupleEqual(dset.shape, ())
        # self.assertEqual(dset[()].decode('utf-8'), a)
        read_a = dset[()]
        if isinstance(read_a, bytes):
            read_a = read_a.decode('utf-8')
        self.assertEqual(read_a, a)

    ##########################################
    #  write_dataset tests: lists
    ##########################################
    def test_write_dataset_list(self):
        a = np.arange(30).reshape(5, 2, 3)
        self.io.write_dataset(self.f, DatasetBuilder('test_dataset', a.tolist(), attributes={}))
        dset = self.f['test_dataset']
        self.assertTrue(np.all(dset[:] == a))

    def test_write_dataset_list_compress_gzip(self):
        a = H5DataIO(np.arange(30).reshape(5, 2, 3),
                     compression='gzip',
                     compression_opts=5,
                     shuffle=True,
                     fletcher32=True)
        self.io.write_dataset(self.f, DatasetBuilder('test_dataset', a, attributes={}))
        dset = self.f['test_dataset']
        self.assertTrue(np.all(dset[:] == a.data))
        self.assertEqual(dset.compression, 'gzip')
        self.assertEqual(dset.compression_opts, 5)
        self.assertEqual(dset.shuffle, True)
        self.assertEqual(dset.fletcher32, True)

    @unittest.skipIf("lzf" not in h5py_filters.encode,
                     "LZF compression not supported in this h5py library install")
    def test_write_dataset_list_compress_lzf(self):
        warn_msg = ("lzf compression may not be available on all installations of HDF5. Use of gzip is "
                    "recommended to ensure portability of the generated HDF5 files.")
        with self.assertWarnsWith(UserWarning, warn_msg):
            a = H5DataIO(np.arange(30).reshape(5, 2, 3),
                         compression='lzf',
                         shuffle=True,
                         fletcher32=True)
        self.io.write_dataset(self.f, DatasetBuilder('test_dataset', a, attributes={}))
        dset = self.f['test_dataset']
        self.assertTrue(np.all(dset[:] == a.data))
        self.assertEqual(dset.compression, 'lzf')
        self.assertEqual(dset.shuffle, True)
        self.assertEqual(dset.fletcher32, True)

    @unittest.skipIf("szip" not in h5py_filters.encode,
                     "SZIP compression not supported in this h5py library install")
    def test_write_dataset_list_compress_szip(self):
        warn_msg = ("szip compression may not be available on all installations of HDF5. Use of gzip is "
                    "recommended to ensure portability of the generated HDF5 files.")
        with self.assertWarnsWith(UserWarning, warn_msg):
            a = H5DataIO(np.arange(30).reshape(5, 2, 3),
                         compression='szip',
                         compression_opts=('ec', 16),
                         shuffle=True,
                         fletcher32=True)
        self.io.write_dataset(self.f, DatasetBuilder('test_dataset', a, attributes={}))
        dset = self.f['test_dataset']
        self.assertTrue(np.all(dset[:] == a.data))
        self.assertEqual(dset.compression, 'szip')
        self.assertEqual(dset.shuffle, True)
        self.assertEqual(dset.fletcher32, True)

    def test_write_dataset_list_compress_available_int_filters(self):
        a = H5DataIO(np.arange(30).reshape(5, 2, 3),
                     compression=1,
                     shuffle=True,
                     fletcher32=True,
                     allow_plugin_filters=True)
        self.io.write_dataset(self.f, DatasetBuilder('test_dataset', a, attributes={}))
        dset = self.f['test_dataset']
        self.assertTrue(np.all(dset[:] == a.data))
        self.assertEqual(dset.compression, 'gzip')
        self.assertEqual(dset.shuffle, True)
        self.assertEqual(dset.fletcher32, True)

    def test_write_dataset_list_enable_default_compress(self):
        a = H5DataIO(np.arange(30).reshape(5, 2, 3),
                     compression=True)
        self.assertEqual(a.io_settings['compression'], 'gzip')
        self.io.write_dataset(self.f, DatasetBuilder('test_dataset', a, attributes={}))
        dset = self.f['test_dataset']
        self.assertTrue(np.all(dset[:] == a.data))
        self.assertEqual(dset.compression, 'gzip')

    def test_write_dataset_list_disable_default_compress(self):
        with warnings.catch_warnings(record=True) as w:
            a = H5DataIO(np.arange(30).reshape(5, 2, 3),
                         compression=False,
                         compression_opts=5)
            self.assertEqual(len(w), 1)  # We expect a warning that compression options are being ignored
            self.assertFalse('compression_ops' in a.io_settings)
            self.assertFalse('compression' in a.io_settings)

        self.io.write_dataset(self.f, DatasetBuilder('test_dataset', a, attributes={}))
        dset = self.f['test_dataset']
        self.assertTrue(np.all(dset[:] == a.data))
        self.assertEqual(dset.compression, None)

    def test_write_dataset_list_chunked(self):
        a = H5DataIO(np.arange(30).reshape(5, 2, 3),
                     chunks=(1, 1, 3))
        self.io.write_dataset(self.f, DatasetBuilder('test_dataset', a, attributes={}))
        dset = self.f['test_dataset']
        self.assertTrue(np.all(dset[:] == a.data))
        self.assertEqual(dset.chunks, (1, 1, 3))

    def test_write_dataset_list_fillvalue(self):
        a = H5DataIO(np.arange(20).reshape(5, 4), fillvalue=-1)
        self.io.write_dataset(self.f, DatasetBuilder('test_dataset', a, attributes={}))
        dset = self.f['test_dataset']
        self.assertTrue(np.all(dset[:] == a.data))
        self.assertEqual(dset.fillvalue, -1)

    ##########################################
    #  write_dataset tests: tables
    ##########################################
    def test_write_table(self):
        cmpd_dt = np.dtype([('a', np.int32), ('b', np.float64)])
        data = np.zeros(10, dtype=cmpd_dt)
        data['a'][1] = 101
        data['b'][1] = 0.1
        dt = [{'name': 'a', 'dtype': 'int32', 'doc': 'a column'},
              {'name': 'b', 'dtype': 'float64', 'doc': 'b column'}]
        self.io.write_dataset(self.f, DatasetBuilder('test_dataset', data, attributes={}, dtype=dt))
        dset = self.f['test_dataset']
        self.assertEqual(dset['a'].tolist(), data['a'].tolist())
        self.assertEqual(dset['b'].tolist(), data['b'].tolist())

    def test_write_table_nested(self):
        b_cmpd_dt = np.dtype([('c', np.int32), ('d', np.float64)])
        cmpd_dt = np.dtype([('a', np.int32), ('b', b_cmpd_dt)])
        data = np.zeros(10, dtype=cmpd_dt)
        data['a'][1] = 101
        data['b']['c'] = 202
        data['b']['d'] = 10.1
        b_dt = [{'name': 'c', 'dtype': 'int32', 'doc': 'c column'},
                {'name': 'd', 'dtype': 'float64', 'doc': 'd column'}]
        dt = [{'name': 'a', 'dtype': 'int32', 'doc': 'a column'},
              {'name': 'b', 'dtype': b_dt, 'doc': 'b column'}]
        self.io.write_dataset(self.f, DatasetBuilder('test_dataset', data, attributes={}, dtype=dt))
        dset = self.f['test_dataset']
        self.assertEqual(dset['a'].tolist(), data['a'].tolist())
        self.assertEqual(dset['b'].tolist(), data['b'].tolist())

    ##########################################
    #  write_dataset tests: Iterable
    ##########################################
    def test_write_dataset_iterable(self):
        self.io.write_dataset(self.f, DatasetBuilder('test_dataset', range(10), attributes={}))
        dset = self.f['test_dataset']
        self.assertListEqual(dset[:].tolist(), list(range(10)))

    def test_write_dataset_iterable_multidimensional_array(self):
        a = np.arange(30).reshape(5, 2, 3)
        aiter = iter(a)
        daiter = DataChunkIterator.from_iterable(aiter, buffer_size=2)
        self.io.write_dataset(self.f, DatasetBuilder('test_dataset', daiter, attributes={}))
        dset = self.f['test_dataset']
        self.assertListEqual(dset[:].tolist(), a.tolist())

    def test_write_multi_dci_oaat(self):
        """
        Test writing multiple DataChunkIterators, one at a time
        """
        a = np.arange(30).reshape(5, 2, 3)
        b = np.arange(30, 60).reshape(5, 2, 3)
        aiter = iter(a)
        biter = iter(b)
        daiter1 = DataChunkIterator.from_iterable(aiter, buffer_size=2)
        daiter2 = DataChunkIterator.from_iterable(biter, buffer_size=2)
        builder = GroupBuilder("root")
        dataset1 = DatasetBuilder('test_dataset1', daiter1)
        dataset2 = DatasetBuilder('test_dataset2', daiter2)
        builder.set_dataset(dataset1)
        builder.set_dataset(dataset2)
        self.io.write_builder(builder)
        dset1 = self.f['test_dataset1']
        self.assertListEqual(dset1[:].tolist(), a.tolist())
        dset2 = self.f['test_dataset2']
        self.assertListEqual(dset2[:].tolist(), b.tolist())

    def test_write_multi_dci_conc(self):
        """
        Test writing multiple DataChunkIterators, concurrently
        """
        a = np.arange(30).reshape(5, 2, 3)
        b = np.arange(30, 60).reshape(5, 2, 3)
        aiter = iter(a)
        biter = iter(b)
        daiter1 = DataChunkIterator.from_iterable(aiter, buffer_size=2)
        daiter2 = DataChunkIterator.from_iterable(biter, buffer_size=2)
        builder = GroupBuilder("root")
        dataset1 = DatasetBuilder('test_dataset1', daiter1)
        dataset2 = DatasetBuilder('test_dataset2', daiter2)
        builder.set_dataset(dataset1)
        builder.set_dataset(dataset2)
        self.io.write_builder(builder)
        dset1 = self.f['test_dataset1']
        self.assertListEqual(dset1[:].tolist(), a.tolist())
        dset2 = self.f['test_dataset2']
        self.assertListEqual(dset2[:].tolist(), b.tolist())

    def test_write_dataset_iterable_multidimensional_array_compression(self):
        a = np.arange(30).reshape(5, 2, 3)
        aiter = iter(a)
        daiter = DataChunkIterator.from_iterable(aiter, buffer_size=2)
        wrapped_daiter = H5DataIO(data=daiter,
                                  compression='gzip',
                                  compression_opts=5,
                                  shuffle=True,
                                  fletcher32=True)
        self.io.write_dataset(self.f, DatasetBuilder('test_dataset', wrapped_daiter, attributes={}))
        dset = self.f['test_dataset']
        self.assertEqual(dset.shape, a.shape)
        self.assertListEqual(dset[:].tolist(), a.tolist())
        self.assertEqual(dset.compression, 'gzip')
        self.assertEqual(dset.compression_opts, 5)
        self.assertEqual(dset.shuffle, True)
        self.assertEqual(dset.fletcher32, True)

    #############################################
    #  write_dataset tests: data chunk iterator
    #############################################
    def test_write_dataset_data_chunk_iterator(self):
        dci = DataChunkIterator(data=np.arange(10), buffer_size=2)
        self.io.write_dataset(self.f, DatasetBuilder('test_dataset', dci, attributes={}, dtype=dci.dtype))
        dset = self.f['test_dataset']
        self.assertListEqual(dset[:].tolist(), list(range(10)))
        self.assertEqual(dset[:].dtype, dci.dtype)

    def test_write_dataset_data_chunk_iterator_with_compression(self):
        dci = DataChunkIterator(data=np.arange(10), buffer_size=2)
        wrapped_dci = H5DataIO(data=dci,
                               compression='gzip',
                               compression_opts=5,
                               shuffle=True,
                               fletcher32=True,
                               chunks=(2,))
        self.io.write_dataset(self.f, DatasetBuilder('test_dataset', wrapped_dci, attributes={}))
        dset = self.f['test_dataset']
        self.assertListEqual(dset[:].tolist(), list(range(10)))
        self.assertEqual(dset.compression, 'gzip')
        self.assertEqual(dset.compression_opts, 5)
        self.assertEqual(dset.shuffle, True)
        self.assertEqual(dset.fletcher32, True)
        self.assertEqual(dset.chunks, (2,))

    def test_pass_through_of_recommended_chunks(self):

        class DC(DataChunkIterator):
            def recommended_chunk_shape(self):
                return (5, 1, 1)

        dci = DC(data=np.arange(30).reshape(5, 2, 3))
        wrapped_dci = H5DataIO(data=dci,
                               compression='gzip',
                               compression_opts=5,
                               shuffle=True,
                               fletcher32=True)
        self.io.write_dataset(self.f, DatasetBuilder('test_dataset', wrapped_dci, attributes={}))
        dset = self.f['test_dataset']
        self.assertEqual(dset.chunks, (5, 1, 1))
        self.assertEqual(dset.compression, 'gzip')
        self.assertEqual(dset.compression_opts, 5)
        self.assertEqual(dset.shuffle, True)
        self.assertEqual(dset.fletcher32, True)

    def test_dci_h5dataset(self):
        data = np.arange(30).reshape(5, 2, 3)
        dci1 = DataChunkIterator(data=data, buffer_size=1, iter_axis=0)
        HDF5IO.__chunked_iter_fill__(self.f, 'test_dataset', dci1)
        dset = self.f['test_dataset']
        dci2 = DataChunkIterator(data=dset, buffer_size=2, iter_axis=2)

        chunk = dci2.next()
        self.assertTupleEqual(chunk.shape, (5, 2, 2))
        chunk = dci2.next()
        self.assertTupleEqual(chunk.shape, (5, 2, 1))

        # TODO test chunk data, shape, selection

        self.assertTupleEqual(dci2.recommended_data_shape(), data.shape)
        self.assertIsNone(dci2.recommended_chunk_shape())

    def test_dci_h5dataset_sparse_matched(self):
        data = [1, 2, 3, None, None, None, None, 8, 9, 10]
        dci1 = DataChunkIterator(data=data, buffer_size=3)
        HDF5IO.__chunked_iter_fill__(self.f, 'test_dataset', dci1)
        dset = self.f['test_dataset']
        dci2 = DataChunkIterator(data=dset, buffer_size=2)
        # dataset is read such that Nones in original data were not written, but are read as 0s

        self.assertTupleEqual(dci2.maxshape, (10,))
        self.assertEqual(dci2.dtype, np.dtype(int))
        count = 0
        for chunk in dci2:
            self.assertEqual(len(chunk.selection), 1)
            if count == 0:
                self.assertListEqual(chunk.data.tolist(), [1, 2])
                self.assertEqual(chunk.selection[0], slice(0, 2))
            elif count == 1:
                self.assertListEqual(chunk.data.tolist(), [3, 0])
                self.assertEqual(chunk.selection[0], slice(2, 4))
            elif count == 2:
                self.assertListEqual(chunk.data.tolist(), [0, 0])
                self.assertEqual(chunk.selection[0], slice(4, 6))
            elif count == 3:
                self.assertListEqual(chunk.data.tolist(), [0, 8])
                self.assertEqual(chunk.selection[0], slice(6, 8))
            elif count == 4:
                self.assertListEqual(chunk.data.tolist(), [9, 10])
                self.assertEqual(chunk.selection[0], slice(8, 10))
            count += 1

        self.assertEqual(count, 5)
        self.assertTupleEqual(dci2.recommended_data_shape(), (10,))
        self.assertIsNone(dci2.recommended_chunk_shape())

    def test_dci_h5dataset_sparse_unmatched(self):
        data = [1, 2, 3, None, None, None, None, 8, 9, 10]
        dci1 = DataChunkIterator(data=data, buffer_size=3)
        HDF5IO.__chunked_iter_fill__(self.f, 'test_dataset', dci1)
        dset = self.f['test_dataset']
        dci2 = DataChunkIterator(data=dset, buffer_size=4)
        # dataset is read such that Nones in original data were not written, but are read as 0s

        self.assertTupleEqual(dci2.maxshape, (10,))
        self.assertEqual(dci2.dtype, np.dtype(int))
        count = 0
        for chunk in dci2:
            self.assertEqual(len(chunk.selection), 1)
            if count == 0:
                self.assertListEqual(chunk.data.tolist(), [1, 2, 3, 0])
                self.assertEqual(chunk.selection[0], slice(0, 4))
            elif count == 1:
                self.assertListEqual(chunk.data.tolist(), [0, 0, 0, 8])
                self.assertEqual(chunk.selection[0], slice(4, 8))
            elif count == 2:
                self.assertListEqual(chunk.data.tolist(), [9, 10])
                self.assertEqual(chunk.selection[0], slice(8, 10))
            count += 1

        self.assertEqual(count, 3)
        self.assertTupleEqual(dci2.recommended_data_shape(), (10,))
        self.assertIsNone(dci2.recommended_chunk_shape())

    def test_dci_h5dataset_scalar(self):
        data = [1]
        dci1 = DataChunkIterator(data=data, buffer_size=3)
        HDF5IO.__chunked_iter_fill__(self.f, 'test_dataset', dci1)
        dset = self.f['test_dataset']
        dci2 = DataChunkIterator(data=dset, buffer_size=4)
        # dataset is read such that Nones in original data were not written, but are read as 0s

        self.assertTupleEqual(dci2.maxshape, (1,))
        self.assertEqual(dci2.dtype, np.dtype(int))
        count = 0
        for chunk in dci2:
            self.assertEqual(len(chunk.selection), 1)
            if count == 0:
                self.assertListEqual(chunk.data.tolist(), [1])
                self.assertEqual(chunk.selection[0], slice(0, 1))
            count += 1

        self.assertEqual(count, 1)
        self.assertTupleEqual(dci2.recommended_data_shape(), (1,))
        self.assertIsNone(dci2.recommended_chunk_shape())

    #############################################
    #  write_dataset tests: generic data chunk iterator
    #############################################
    def test_write_dataset_generic_data_chunk_iterator(self):
        array = np.arange(10)
        dci = NumpyArrayGenericDataChunkIterator(array=array)
        self.io.write_dataset(self.f, DatasetBuilder("test_dataset", dci, attributes={}, dtype=dci.dtype))
        dset = self.f["test_dataset"]
        self.assertListEqual(dset[:].tolist(), list(array))
        self.assertEqual(dset[:].dtype, dci.dtype)

    def test_write_dataset_generic_data_chunk_iterator_with_compression(self):
        array = np.arange(10)
        dci = NumpyArrayGenericDataChunkIterator(array=array)
        wrapped_dci = H5DataIO(
            data=dci,
            compression="gzip",
            compression_opts=5,
            shuffle=True,
            fletcher32=True,
        )
        self.io.write_dataset(self.f, DatasetBuilder("test_dataset", wrapped_dci, attributes={}))
        dset = self.f["test_dataset"]
        self.assertListEqual(dset[:].tolist(), list(array))
        self.assertEqual(dset.compression, "gzip")
        self.assertEqual(dset.compression_opts, 5)
        self.assertEqual(dset.shuffle, True)
        self.assertEqual(dset.fletcher32, True)

    def test_chunk_shape_override_through_wrapper(self):
        array = np.arange(10)
        chunk_shape = (2,)
        dci = NumpyArrayGenericDataChunkIterator(array=array)
        wrapped_dci = H5DataIO(data=dci, chunks=chunk_shape)
        self.io.write_dataset(self.f, DatasetBuilder("test_dataset", wrapped_dci, attributes={}))
        dset = self.f["test_dataset"]
        self.assertListEqual(dset[:].tolist(), list(array))
        self.assertEqual(dset.chunks, chunk_shape)

    def test_pass_through_of_chunk_shape_generic_data_chunk_iterator(self):
        maxshape = (5, 2, 3)
        chunk_shape = (5, 1, 1)
        array = np.arange(np.prod(maxshape)).reshape(maxshape)
        dci = NumpyArrayGenericDataChunkIterator(array=array, chunk_shape=chunk_shape)
        wrapped_dci = H5DataIO(data=dci)
        self.io.write_dataset(self.f, DatasetBuilder("test_dataset", wrapped_dci, attributes={}))
        dset = self.f["test_dataset"]
        self.assertEqual(dset.chunks, chunk_shape)

    #############################################
    #  H5DataIO general
    #############################################
    def test_warning_on_non_gzip_compression(self):
        # Make sure no warning is issued when using gzip
        with warnings.catch_warnings(record=True) as w:
            dset = H5DataIO(np.arange(30),
                            compression='gzip')
            self.assertEqual(len(w), 0)
            self.assertEqual(dset.io_settings['compression'], 'gzip')
        # Make sure a warning is issued when using szip (even if installed)
        warn_msg = ("szip compression may not be available on all installations of HDF5. Use of gzip is "
                    "recommended to ensure portability of the generated HDF5 files.")
        if "szip" in h5py_filters.encode:
            with self.assertWarnsWith(UserWarning, warn_msg):
                dset = H5DataIO(np.arange(30),
                                compression='szip',
                                compression_opts=('ec', 16))
            self.assertEqual(dset.io_settings['compression'], 'szip')
        else:
            with self.assertRaises(ValueError):
                with self.assertWarnsWith(UserWarning, warn_msg):
                    dset = H5DataIO(np.arange(30),
                                    compression='szip',
                                    compression_opts=('ec', 16))
                self.assertEqual(dset.io_settings['compression'], 'szip')
        # Make sure a warning is issued when using lzf compression
        warn_msg = ("lzf compression may not be available on all installations of HDF5. Use of gzip is "
                    "recommended to ensure portability of the generated HDF5 files.")
        with self.assertWarnsWith(UserWarning, warn_msg):
            dset = H5DataIO(np.arange(30),
                            compression='lzf')
        self.assertEqual(dset.io_settings['compression'], 'lzf')

    def test_error_on_unsupported_compression_filter(self):
        # Make sure gzip does not raise an error
        try:
            H5DataIO(np.arange(30), compression='gzip', compression_opts=5)
        except ValueError:
            self.fail("Using gzip compression raised a ValueError when it should not")
        # Make sure szip raises an error if not installed (or does not raise an error if installed)
        warn_msg = ("szip compression may not be available on all installations of HDF5. Use of gzip is "
                    "recommended to ensure portability of the generated HDF5 files.")
        if "szip" not in h5py_filters.encode:
            with self.assertRaises(ValueError):
                with self.assertWarnsWith(UserWarning, warn_msg):
                    H5DataIO(np.arange(30), compression='szip', compression_opts=('ec', 16))
        else:
            try:
                with self.assertWarnsWith(UserWarning, warn_msg):
                    H5DataIO(np.arange(30), compression='szip', compression_opts=('ec', 16))
            except ValueError:
                self.fail("SZIP is installed but H5DataIO still raises an error")
        # Test error on illegal (i.e., a made-up compressor)
        with self.assertRaises(ValueError):
            warn_msg = ("unknown compression may not be available on all installations of HDF5. Use of gzip is "
                        "recommended to ensure portability of the generated HDF5 files.")
            with self.assertWarnsWith(UserWarning, warn_msg):
                H5DataIO(np.arange(30), compression="unknown")
        # Make sure passing int compression filter raise an error if not installed
        if not h5py_filters.h5z.filter_avail(h5py_filters.h5z.FILTER_MAX):
            with self.assertRaises(ValueError):
                warn_msg = ("%i compression may not be available on all installations of HDF5. Use of gzip is "
                            "recommended to ensure portability of the generated HDF5 files."
                            % h5py_filters.h5z.FILTER_MAX)
                with self.assertWarnsWith(UserWarning, warn_msg):
                    H5DataIO(np.arange(30), compression=h5py_filters.h5z.FILTER_MAX, allow_plugin_filters=True)
        # Make sure available int compression filters raise an error without passing allow_plugin_filters=True
        with self.assertRaises(ValueError):
            H5DataIO(np.arange(30), compression=h5py_filters.h5z.FILTER_DEFLATE)

    def test_value_error_on_incompatible_compression_opts(self):
        # Make sure we warn when gzip with szip compression options is used
        with self.assertRaises(ValueError):
            H5DataIO(np.arange(30), compression='gzip', compression_opts=('ec', 16))
        # Make sure we warn if gzip with a too high agression is used
        with self.assertRaises(ValueError):
            H5DataIO(np.arange(30), compression='gzip', compression_opts=100)
        # Make sure we warn if lzf with gzip compression option is used
        with self.assertRaises(ValueError):
            H5DataIO(np.arange(30), compression='lzf', compression_opts=5)
        # Make sure we warn if lzf with szip compression option is used
        with self.assertRaises(ValueError):
            H5DataIO(np.arange(30), compression='lzf', compression_opts=('ec', 16))
        # Make sure we warn if szip with gzip compression option is used
        with self.assertRaises(ValueError):
            H5DataIO(np.arange(30), compression='szip', compression_opts=4)
        # Make sure szip raises a ValueError if bad options are used (odd compression option)
        with self.assertRaises(ValueError):
            H5DataIO(np.arange(30), compression='szip', compression_opts=('ec', 3))
        # Make sure szip raises a ValueError if bad options are used (bad methos)
        with self.assertRaises(ValueError):
            H5DataIO(np.arange(30), compression='szip', compression_opts=('bad_method', 16))

    def test_warning_on_linking_of_regular_array(self):
        with warnings.catch_warnings(record=True) as w:
            dset = H5DataIO(np.arange(30),
                            link_data=True)
            self.assertEqual(len(w), 1)
            self.assertEqual(dset.link_data, False)

    def test_warning_on_setting_io_options_on_h5dataset_input(self):
        self.io.write_dataset(self.f, DatasetBuilder('test_dataset', np.arange(10), attributes={}))
        with warnings.catch_warnings(record=True) as w:
            H5DataIO(self.f['test_dataset'],
                     compression='gzip',
                     compression_opts=4,
                     fletcher32=True,
                     shuffle=True,
                     maxshape=(10, 20),
                     chunks=(10,),
                     fillvalue=100)
            self.assertEqual(len(w), 7)

    def test_h5dataio_array_conversion_numpy(self):
        # Test that H5DataIO.__array__ is working when wrapping an ndarray
        test_speed = np.array([10., 20.])
        data = H5DataIO((test_speed))
        self.assertTrue(np.all(np.isfinite(data)))  # Force call of H5DataIO.__array__

    def test_h5dataio_array_conversion_list(self):
        # Test that H5DataIO.__array__ is working when wrapping a python list
        test_speed = [10., 20.]
        data = H5DataIO(test_speed)
        self.assertTrue(np.all(np.isfinite(data)))  # Force call of H5DataIO.__array__

    def test_h5dataio_array_conversion_datachunkiterator(self):
        # Test that H5DataIO.__array__ is working when wrapping a python list
        test_speed = DataChunkIterator(data=[10., 20.])
        data = H5DataIO(test_speed)
        with self.assertRaises(NotImplementedError):
            np.isfinite(data)  # Force call of H5DataIO.__array__

    #############################################
    #  Copy/Link h5py.Dataset object
    #############################################
    def test_link_h5py_dataset_input(self):
        self.io.write_dataset(self.f, DatasetBuilder('test_dataset', np.arange(10), attributes={}))
        self.io.write_dataset(self.f, DatasetBuilder('test_softlink', self.f['test_dataset'], attributes={}))
        self.assertTrue(isinstance(self.f.get('test_softlink', getlink=True), SoftLink))

    def test_copy_h5py_dataset_input(self):
        self.io.write_dataset(self.f, DatasetBuilder('test_dataset', np.arange(10), attributes={}))
        self.io.write_dataset(self.f,
                              DatasetBuilder('test_copy', self.f['test_dataset'], attributes={}),
                              link_data=False)
        self.assertTrue(isinstance(self.f.get('test_copy', getlink=True), HardLink))
        self.assertListEqual(self.f['test_dataset'][:].tolist(),
                             self.f['test_copy'][:].tolist())

    def test_link_h5py_dataset_h5dataio_input(self):
        self.io.write_dataset(self.f, DatasetBuilder('test_dataset', np.arange(10), attributes={}))
        self.io.write_dataset(self.f, DatasetBuilder('test_softlink',
                                                     H5DataIO(data=self.f['test_dataset'],
                                                              link_data=True),
                                                     attributes={}))
        self.assertTrue(isinstance(self.f.get('test_softlink', getlink=True), SoftLink))

    def test_copy_h5py_dataset_h5dataio_input(self):
        self.io.write_dataset(self.f, DatasetBuilder('test_dataset', np.arange(10), attributes={}))
        self.io.write_dataset(self.f,
                              DatasetBuilder('test_copy',
                                             H5DataIO(data=self.f['test_dataset'],
                                                      link_data=False),  # Force dataset copy
                                             attributes={}))  # Make sure the default behavior is set to link the data
        self.assertTrue(isinstance(self.f.get('test_copy', getlink=True), HardLink))
        self.assertListEqual(self.f['test_dataset'][:].tolist(),
                             self.f['test_copy'][:].tolist())

    def test_list_fill_empty(self):
        dset = self.io.__list_fill__(self.f, 'empty_dataset', [], options={'dtype': int, 'io_settings': {}})
        self.assertTupleEqual(dset.shape, (0,))

    def test_list_fill_empty_no_dtype(self):
        with self.assertRaisesRegex(Exception, r"cannot add \S+ to [/\S]+ - could not determine type"):
            self.io.__list_fill__(self.f, 'empty_dataset', [])

    def test_read_str(self):
        a = ['a', 'bb', 'ccc', 'dddd', 'e']
        attr = 'foobar'
        self.io.write_dataset(self.f, DatasetBuilder('test_dataset', a, attributes={'test_attr': attr}, dtype='text'))
        self.io.close()
        with HDF5IO(self.path, 'r') as io:
            bldr = io.read_builder()
            np.array_equal(bldr['test_dataset'].data[:], ['a', 'bb', 'ccc', 'dddd', 'e'])
            np.array_equal(bldr['test_dataset'].attributes['test_attr'], attr)
            if H5PY_3:
                self.assertEqual(str(bldr['test_dataset'].data),
                                 '<StrDataset for HDF5 dataset "test_dataset": shape (5,), type "|O">')
            else:
                self.assertEqual(str(bldr['test_dataset'].data),
                                 '<HDF5 dataset "test_dataset": shape (5,), type "|O">')


class TestRoundTrip(TestCase):

    def setUp(self):
        self.manager = get_foo_buildmanager()
        self.path = get_temp_filepath()

    def tearDown(self):
        if os.path.exists(self.path):
            os.remove(self.path)

    def test_roundtrip_basic(self):
        # Setup all the data we need
        foo1 = Foo('foo1', [1, 2, 3, 4, 5], "I am foo1", 17, 3.14)
        foobucket = FooBucket('bucket1', [foo1])
        foofile = FooFile(buckets=[foobucket])

        with HDF5IO(self.path, manager=self.manager, mode='w') as io:
            io.write(foofile)

        with HDF5IO(self.path, manager=self.manager, mode='r') as io:
            read_foofile = io.read()
            self.assertListEqual(foofile.buckets['bucket1'].foos['foo1'].my_data,
                                 read_foofile.buckets['bucket1'].foos['foo1'].my_data[:].tolist())

    def test_roundtrip_empty_dataset(self):
        foo1 = Foo('foo1', [], "I am foo1", 17, 3.14)
        foobucket = FooBucket('bucket1', [foo1])
        foofile = FooFile(buckets=[foobucket])

        with HDF5IO(self.path, manager=self.manager, mode='w') as io:
            io.write(foofile)

        with HDF5IO(self.path, manager=self.manager, mode='r') as io:
            read_foofile = io.read()
            self.assertListEqual([], read_foofile.buckets['bucket1'].foos['foo1'].my_data[:].tolist())

    def test_roundtrip_empty_group(self):
        foobucket = FooBucket('bucket1', [])
        foofile = FooFile(buckets=[foobucket])

        with HDF5IO(self.path, manager=self.manager, mode='w') as io:
            io.write(foofile)

        with HDF5IO(self.path, manager=self.manager, mode='r') as io:
            read_foofile = io.read()
            self.assertDictEqual({}, read_foofile.buckets['bucket1'].foos)

    def test_roundtrip_pathlib_path(self):
        pathlib_path = Path(self.path)
        foo1 = Foo('foo1', [1, 2, 3, 4, 5], "I am foo1", 17, 3.14)
        foobucket = FooBucket('bucket1', [foo1])
        foofile = FooFile([foobucket])

        with HDF5IO(pathlib_path, manager=self.manager, mode='w') as io:
            io.write(foofile)

        with HDF5IO(pathlib_path, manager=self.manager, mode='r') as io:
            read_foofile = io.read()
            self.assertListEqual(foofile.buckets['bucket1'].foos['foo1'].my_data,
                                 read_foofile.buckets['bucket1'].foos['foo1'].my_data[:].tolist())


class TestHDF5IO(TestCase):

    def setUp(self):
        self.manager = get_foo_buildmanager()
        self.path = get_temp_filepath()

        foo1 = Foo('foo1', [1, 2, 3, 4, 5], "I am foo1", 17, 3.14)
        foobucket = FooBucket('bucket1', [foo1])
        self.foofile = FooFile(buckets=[foobucket])

        self.file_obj = None

    def tearDown(self):
        if os.path.exists(self.path):
            os.remove(self.path)

        if self.file_obj is not None:
            fn = self.file_obj.filename
            self.file_obj.close()
            if os.path.exists(fn):
                os.remove(fn)

    def test_constructor(self):
        with HDF5IO(self.path, manager=self.manager, mode='w') as io:
            self.assertEqual(io.manager, self.manager)
            self.assertEqual(io.source, self.path)

    def test_set_file_mismatch(self):
        self.file_obj = File(get_temp_filepath(), 'w')
        err_msg = ("You argued %s as this object's path, but supplied a file with filename: %s"
                   % (self.path, self.file_obj.filename))
        with self.assertRaisesWith(ValueError, err_msg):
            HDF5IO(self.path, manager=self.manager, mode='w', file=self.file_obj)

    def test_pathlib_path(self):
        pathlib_path = Path(self.path)
        with HDF5IO(pathlib_path, mode='w') as io:
            self.assertEqual(io.source, self.path)


class TestCacheSpec(TestCase):

    def setUp(self):
        self.manager = get_foo_buildmanager()
        self.path = get_temp_filepath()

    def tearDown(self):
        if os.path.exists(self.path):
            os.remove(self.path)

    def test_cache_spec(self):
        foo1 = Foo('foo1', [0, 1, 2, 3, 4], "I am foo1", 17, 3.14)
        foo2 = Foo('foo2', [5, 6, 7, 8, 9], "I am foo2", 34, 6.28)
        foobucket = FooBucket('bucket1', [foo1, foo2])
        foofile = FooFile(buckets=[foobucket])

        with HDF5IO(self.path, manager=self.manager, mode='w') as io:
            io.write(foofile)

            ns_catalog = NamespaceCatalog()
            HDF5IO.load_namespaces(ns_catalog, self.path)
            self.assertEqual(ns_catalog.namespaces, (CORE_NAMESPACE,))
            source_types = CacheSpecTestHelper.get_types(io.manager.namespace_catalog)
            read_types = CacheSpecTestHelper.get_types(ns_catalog)
            self.assertSetEqual(source_types, read_types)


class TestNoCacheSpec(TestCase):

    def setUp(self):
        self.manager = get_foo_buildmanager()
        self.path = get_temp_filepath()

    def tearDown(self):
        if os.path.exists(self.path):
            os.remove(self.path)

    def test_no_cache_spec(self):
        # Setup all the data we need
        foo1 = Foo('foo1', [0, 1, 2, 3, 4], "I am foo1", 17, 3.14)
        foo2 = Foo('foo2', [5, 6, 7, 8, 9], "I am foo2", 34, 6.28)
        foobucket = FooBucket('bucket1', [foo1, foo2])
        foofile = FooFile(buckets=[foobucket])

        with HDF5IO(self.path, manager=self.manager, mode='w') as io:
            io.write(foofile, cache_spec=False)

        with File(self.path, 'r') as f:
            self.assertNotIn('specifications', f)


class TestMultiWrite(TestCase):

    def setUp(self):
        self.path = get_temp_filepath()
        foo1 = Foo('foo1', [0, 1, 2, 3, 4], "I am foo1", 17, 3.14)
        foo2 = Foo('foo2', [5, 6, 7, 8, 9], "I am foo2", 34, 6.28)
        foobucket = FooBucket('bucket1', [foo1, foo2])
        self.foofile = FooFile(buckets=[foobucket])

    def tearDown(self):
        if os.path.exists(self.path):
            os.remove(self.path)

    def test_double_write_new_manager(self):
        """Test writing to a container in write mode twice using a new manager without changing the container."""
        with HDF5IO(self.path, manager=get_foo_buildmanager(), mode='w') as io:
            io.write(self.foofile)

        with HDF5IO(self.path, manager=get_foo_buildmanager(), mode='w') as io:
            io.write(self.foofile)

        # check that new bucket was written
        with HDF5IO(self.path, manager=get_foo_buildmanager(), mode='r') as io:
            read_foofile = io.read()
            self.assertContainerEqual(read_foofile, self.foofile)

    def test_double_write_same_manager(self):
        """Test writing to a container in write mode twice using the same manager without changing the container."""
        manager = get_foo_buildmanager()
        with HDF5IO(self.path, manager=manager, mode='w') as io:
            io.write(self.foofile)

        with HDF5IO(self.path, manager=manager, mode='w') as io:
            io.write(self.foofile)

        # check that new bucket was written
        with HDF5IO(self.path, manager=get_foo_buildmanager(), mode='r') as io:
            read_foofile = io.read()
            self.assertContainerEqual(read_foofile, self.foofile)

    @unittest.skip('Functionality not yet supported')
    def test_double_append_new_manager(self):
        """Test writing to a container in append mode twice using a new manager without changing the container."""
        with HDF5IO(self.path, manager=get_foo_buildmanager(), mode='a') as io:
            io.write(self.foofile)

        with HDF5IO(self.path, manager=get_foo_buildmanager(), mode='a') as io:
            io.write(self.foofile)

        # check that new bucket was written
        with HDF5IO(self.path, manager=get_foo_buildmanager(), mode='r') as io:
            read_foofile = io.read()
            self.assertContainerEqual(read_foofile, self.foofile)

    @unittest.skip('Functionality not yet supported')
    def test_double_append_same_manager(self):
        """Test writing to a container in append mode twice using the same manager without changing the container."""
        manager = get_foo_buildmanager()
        with HDF5IO(self.path, manager=manager, mode='a') as io:
            io.write(self.foofile)

        with HDF5IO(self.path, manager=manager, mode='a') as io:
            io.write(self.foofile)

        # check that new bucket was written
        with HDF5IO(self.path, manager=get_foo_buildmanager(), mode='r') as io:
            read_foofile = io.read()
            self.assertContainerEqual(read_foofile, self.foofile)

    def test_write_add_write(self):
        """Test writing a container, adding to the in-memory container, then overwriting the same file."""
        manager = get_foo_buildmanager()
        with HDF5IO(self.path, manager=manager, mode='w') as io:
            io.write(self.foofile)

        # append new container to in-memory container
        foo3 = Foo('foo3', [10, 20], "I am foo3", 2, 0.1)
        new_bucket1 = FooBucket('new_bucket1', [foo3])
        self.foofile.add_bucket(new_bucket1)

        # write to same file with same manager, overwriting existing file
        with HDF5IO(self.path, manager=manager, mode='w') as io:
            io.write(self.foofile)

        # check that new bucket was written
        with HDF5IO(self.path, manager=get_foo_buildmanager(), mode='r') as io:
            read_foofile = io.read()
            self.assertEqual(len(read_foofile.buckets), 2)
            self.assertContainerEqual(read_foofile.buckets['new_bucket1'], new_bucket1)

    def test_write_add_append_bucket(self):
        """Test appending a container to a file."""
        manager = get_foo_buildmanager()
        with HDF5IO(self.path, manager=manager, mode='w') as io:
            io.write(self.foofile)

        foo3 = Foo('foo3', [10, 20], "I am foo3", 2, 0.1)
        new_bucket1 = FooBucket('new_bucket1', [foo3])

        # append to same file with same manager, overwriting existing file
        with HDF5IO(self.path, manager=manager, mode='a') as io:
            read_foofile = io.read()
            # append to read container and call write
            read_foofile.add_bucket(new_bucket1)
            io.write(read_foofile)

        # check that new bucket was written
        with HDF5IO(self.path, manager=get_foo_buildmanager(), mode='r') as io:
            read_foofile = io.read()
            self.assertEqual(len(read_foofile.buckets), 2)
            self.assertContainerEqual(read_foofile.buckets['new_bucket1'], new_bucket1)

    def test_write_add_append_double_write(self):
        """Test using the same IO object to append a container to a file twice."""
        manager = get_foo_buildmanager()
        with HDF5IO(self.path, manager=manager, mode='w') as io:
            io.write(self.foofile)

        foo3 = Foo('foo3', [10, 20], "I am foo3", 2, 0.1)
        new_bucket1 = FooBucket('new_bucket1', [foo3])
        foo4 = Foo('foo4', [10, 20], "I am foo4", 2, 0.1)
        new_bucket2 = FooBucket('new_bucket2', [foo4])

        # append to same file with same manager, overwriting existing file
        with HDF5IO(self.path, manager=manager, mode='a') as io:
            read_foofile = io.read()
            # append to read container and call write
            read_foofile.add_bucket(new_bucket1)
            io.write(read_foofile)

            # append to read container again and call write again
            read_foofile.add_bucket(new_bucket2)
            io.write(read_foofile)

        # check that both new buckets were written
        with HDF5IO(self.path, manager=get_foo_buildmanager(), mode='r') as io:
            read_foofile = io.read()
            self.assertEqual(len(read_foofile.buckets), 3)
            self.assertContainerEqual(read_foofile.buckets['new_bucket1'], new_bucket1)
            self.assertContainerEqual(read_foofile.buckets['new_bucket2'], new_bucket2)


class HDF5IOMultiFileTest(TestCase):
    """Tests for h5tools IO tools"""

    def setUp(self):
        numfiles = 3
        self.paths = [get_temp_filepath() for i in range(numfiles)]

        # On Windows h5py cannot truncate an open file in write mode.
        # The temp file will be closed before h5py truncates it
        # and will be removed during the tearDown step.
        self.io = [HDF5IO(i, mode='a', manager=get_foo_buildmanager()) for i in self.paths]
        self.f = [i._file for i in self.io]

    def tearDown(self):
        # Close all the files
        for i in self.io:
            i.close()
            del(i)
        self.io = None
        self.f = None
        # Make sure the files have been deleted
        for tf in self.paths:
            try:
                os.remove(tf)
            except OSError:
                pass

    def test_copy_file_with_external_links(self):
        # Create the first file
        foo1 = Foo('foo1', [0, 1, 2, 3, 4], "I am foo1", 17, 3.14)
        bucket1 = FooBucket('bucket1', [foo1])
        foofile1 = FooFile(buckets=[bucket1])

        # Write the first file
        self.io[0].write(foofile1)

        # Create the second file
        read_foofile1 = self.io[0].read()
        foo2 = Foo('foo2', read_foofile1.buckets['bucket1'].foos['foo1'].my_data, "I am foo2", 34, 6.28)
        bucket2 = FooBucket('bucket2', [foo2])
        foofile2 = FooFile(buckets=[bucket2])
        # Write the second file
        self.io[1].write(foofile2)
        self.io[1].close()
        self.io[0].close()  # Don't forget to close the first file too

        # Copy the file
        self.io[2].close()

        with self.assertWarns(DeprecationWarning):
            HDF5IO.copy_file(source_filename=self.paths[1],
                             dest_filename=self.paths[2],
                             expand_external=True,
                             expand_soft=False,
                             expand_refs=False)

        # Test that everything is working as expected
        # Confirm that our original data file is correct
        f1 = File(self.paths[0], 'r')
        self.assertIsInstance(f1.get('/buckets/bucket1/foo_holder/foo1/my_data', getlink=True), HardLink)
        # Confirm that we successfully created and External Link in our second file
        f2 = File(self.paths[1], 'r')
        self.assertIsInstance(f2.get('/buckets/bucket2/foo_holder/foo2/my_data', getlink=True), ExternalLink)
        # Confirm that we successfully resolved the External Link when we copied our second file
        f3 = File(self.paths[2], 'r')
        self.assertIsInstance(f3.get('/buckets/bucket2/foo_holder/foo2/my_data', getlink=True), HardLink)


class TestCloseLinks(TestCase):

    def setUp(self):
        self.path1 = get_temp_filepath()
        self.path2 = get_temp_filepath()

    def tearDown(self):
        if self.path1 is not None:
            os.remove(self.path1)  # linked file may not be closed
        if self.path2 is not None:
            os.remove(self.path2)

    def test_close_linked_files_auto(self):
        """Test closing a file with close_links=True (default).
        """
        # Create the first file
        foo1 = Foo('foo1', [0, 1, 2, 3, 4], "I am foo1", 17, 3.14)
        bucket1 = FooBucket('bucket1', [foo1])
        foofile1 = FooFile(buckets=[bucket1])

        # Write the first file
        with HDF5IO(self.path1, mode='w', manager=get_foo_buildmanager()) as io:
            io.write(foofile1)

        # Create the second file
        manager = get_foo_buildmanager()  # use the same manager for read and write so that links work
        with HDF5IO(self.path1, mode='r', manager=manager) as read_io:
            read_foofile1 = read_io.read()
            foofile2 = FooFile(foo_link=read_foofile1.buckets['bucket1'].foos['foo1'])  # cross-file link

            # Write the second file
            with HDF5IO(self.path2, mode='w', manager=manager) as write_io:
                write_io.write(foofile2)

        with HDF5IO(self.path2, mode='a', manager=get_foo_buildmanager()) as new_io1:
            read_foofile2 = new_io1.read()  # keep reference to container in memory

        self.assertFalse(read_foofile2.foo_link.my_data)

        # should be able to reopen both files
        with HDF5IO(self.path1, mode='a', manager=_get_manager()) as new_io3:
            new_io3.read()

    def test_close_linked_files_explicit(self):
        """Test closing a file with close_links=False and calling close_linked_files().
        """
        # Create the first file
        foo1 = Foo('foo1', [0, 1, 2, 3, 4], "I am foo1", 17, 3.14)
        bucket1 = FooBucket('bucket1', [foo1])
        foofile1 = FooFile(buckets=[bucket1])

        # Write the first file
        with HDF5IO(self.path1, mode='w', manager=_get_manager()) as io:
            io.write(foofile1)

        # Create the second file
        manager = _get_manager()  # use the same manager for read and write so that links work
        with HDF5IO(self.path1, mode='r', manager=manager) as read_io:
            read_foofile1 = read_io.read()
            foofile2 = FooFile(foo_link=read_foofile1.buckets['bucket1'].foos['foo1'])  # cross-file link

            # Write the second file
            with HDF5IO(self.path2, mode='w', manager=manager) as write_io:
                write_io.write(foofile2)

        new_io1 = HDF5IO(self.path2, mode='a', manager=_get_manager())
        read_foofile2 = new_io1.read()  # keep reference to container in memory
        new_io1.close(close_links=False)  # do not close the links

        self.assertTrue(read_foofile2.foo_link.my_data)
        new_io1.close_linked_files()
        self.assertFalse(read_foofile2.foo_link.my_data)

        # should be able to reopen both files
        with HDF5IO(self.path1, mode='a', manager=get_foo_buildmanager()) as new_io3:
            new_io3.read()

    def test_close_links_manually_and_close(self):
        """Test closing a file with close_links=False, manually closing open links, and calling close_linked_files().
        """
        # Create the first file
        foo1 = Foo('foo1', [0, 1, 2, 3, 4], "I am foo1", 17, 3.14)
        bucket1 = FooBucket('bucket1', [foo1])
        foofile1 = FooFile(buckets=[bucket1])

        # Write the first file
        with HDF5IO(self.path1, mode='w', manager=get_foo_buildmanager()) as io:
            io.write(foofile1)

        # Create the second file
        manager = get_foo_buildmanager()  # use the same manager for read and write so that links work
        with HDF5IO(self.path1, mode='r', manager=manager) as read_io:
            read_foofile1 = read_io.read()
            foofile2 = FooFile(foo_link=read_foofile1.buckets['bucket1'].foos['foo1'])  # cross-file link

            # Write the second file
            with HDF5IO(self.path2, mode='w', manager=manager) as write_io:
                write_io.write(foofile2)

<<<<<<< HEAD
        new_io1 = HDF5IO(self.path2, mode='a', manager=_get_manager())
        read_foofile2 = new_io1.read()  # keep reference to container in memory
        new_io1.close(close_links=False)  # do not close the links
=======
        with HDF5IO(self.path2, mode='a', manager=get_foo_buildmanager()) as new_io1:
            read_foofile2 = new_io1.read()  # keep reference to container in memory
>>>>>>> 1df24154

        self.assertTrue(read_foofile2.foo_link.my_data)
        read_foofile2.foo_link.my_data.file.close()  # explicitly close the file from the h5dataset
        self.assertFalse(read_foofile2.foo_link.my_data)
        new_io1.close_linked_files()  # make sure this does not fail because the linked-to file is already closed

    def test_close_linked_files_not_disruptive(self):
        """Test closing a file with close_links=True (default) does not interfere with other open file handles.
        """
        # Create the first file
        foo1 = Foo('foo1', [0, 1, 2, 3, 4], "I am foo1", 17, 3.14)
        bucket1 = FooBucket('bucket1', [foo1])
        foofile1 = FooFile(buckets=[bucket1])

        # Write the first file
        with HDF5IO(self.path1, mode='w', manager=_get_manager()) as io:
            io.write(foofile1)

        # Create the second file
        manager = _get_manager()  # use the same manager for read and write so that links work
        with HDF5IO(self.path1, mode='r', manager=manager) as read_io:
            read_foofile1 = read_io.read()
            foofile2 = FooFile(foo_link=read_foofile1.buckets['bucket1'].foos['foo1'])  # cross-file link

            # Write the second file
            with HDF5IO(self.path2, mode='w', manager=manager) as write_io:
                write_io.write(foofile2)

        read_io = HDF5IO(self.path1, mode='r', manager=manager)
        read_foofile1 = read_io.read()

        with HDF5IO(self.path2, mode='a', manager=_get_manager()) as new_io1:
            new_io1.read()  # keep reference to container in memory

        self.assertTrue(read_io)  # make sure read_io is not closed
        read_io.close()


class HDF5IOInitNoFileTest(TestCase):
    """ Test if file does not exist, init with mode (r, r+) throws error, all others succeed """

    def test_init_no_file_r(self):
        self.path = "test_init_nofile_r.h5"
        with self.assertRaisesWith(UnsupportedOperation,
                                   "Unable to open file %s in 'r' mode. File does not exist." % self.path):
            HDF5IO(self.path, mode='r')

    def test_init_no_file_rplus(self):
        self.path = "test_init_nofile_rplus.h5"
        with self.assertRaisesWith(UnsupportedOperation,
                                   "Unable to open file %s in 'r+' mode. File does not exist." % self.path):
            HDF5IO(self.path, mode='r+')

    def test_init_no_file_ok(self):
        # test that no errors are thrown
        modes = ('w', 'w-', 'x', 'a')
        for m in modes:
            self.path = "test_init_nofile.h5"
            with HDF5IO(self.path, mode=m):
                pass
            if os.path.exists(self.path):
                os.remove(self.path)


class HDF5IOInitFileExistsTest(TestCase):
    """ Test if file exists, init with mode w-/x throws error, all others succeed """

    def setUp(self):
        self.path = get_temp_filepath()
        temp_io = HDF5IO(self.path, mode='w')
        temp_io.close()
        self.io = None

    def tearDown(self):
        if self.io is not None:
            self.io.close()
            del(self.io)
        if os.path.exists(self.path):
            os.remove(self.path)

    def test_init_wminus_file_exists(self):
        with self.assertRaisesWith(UnsupportedOperation,
                                   "Unable to open file %s in 'w-' mode. File already exists." % self.path):
            self.io = HDF5IO(self.path, mode='w-')

    def test_init_x_file_exists(self):
        with self.assertRaisesWith(UnsupportedOperation,
                                   "Unable to open file %s in 'x' mode. File already exists." % self.path):
            self.io = HDF5IO(self.path, mode='x')

    def test_init_file_exists_ok(self):
        # test that no errors are thrown
        modes = ('r', 'r+', 'w', 'a')
        for m in modes:
            with HDF5IO(self.path, mode=m):
                pass


class HDF5IOReadNoDataTest(TestCase):
    """ Test if file exists and there is no data, read with mode (r, r+, a) throws error """

    def setUp(self):
        self.path = get_temp_filepath()
        temp_io = HDF5IO(self.path, mode='w')
        temp_io.close()
        self.io = None

    def tearDown(self):
        if self.io is not None:
            self.io.close()
            del(self.io)

        if os.path.exists(self.path):
            os.remove(self.path)

    def test_read_no_data_r(self):
        self.io = HDF5IO(self.path, mode='r')
        with self.assertRaisesWith(UnsupportedOperation,
                                   "Cannot read data from file %s in mode 'r'. There are no values." % self.path):
            self.io.read()

    def test_read_no_data_rplus(self):
        self.io = HDF5IO(self.path, mode='r+')
        with self.assertRaisesWith(UnsupportedOperation,
                                   "Cannot read data from file %s in mode 'r+'. There are no values." % self.path):
            self.io.read()

    def test_read_no_data_a(self):
        self.io = HDF5IO(self.path, mode='a')
        with self.assertRaisesWith(UnsupportedOperation,
                                   "Cannot read data from file %s in mode 'a'. There are no values." % self.path):
            self.io.read()


class HDF5IOReadData(TestCase):
    """ Test if file exists and there is no data, read in mode (r, r+, a) is ok
    and read in mode w throws error
    """

    def setUp(self):
        self.path = get_temp_filepath()
        foo1 = Foo('foo1', [0, 1, 2, 3, 4], "I am foo1", 17, 3.14)
        bucket1 = FooBucket('bucket1', [foo1])
        self.foofile1 = FooFile(buckets=[bucket1])

        with HDF5IO(self.path, manager=get_foo_buildmanager(), mode='w') as temp_io:
            temp_io.write(self.foofile1)
        self.io = None

    def tearDown(self):
        if self.io is not None:
            self.io.close()
            del(self.io)
        if os.path.exists(self.path):
            os.remove(self.path)

    def test_read_file_ok(self):
        modes = ('r', 'r+', 'a')
        for m in modes:
            with HDF5IO(self.path, manager=get_foo_buildmanager(), mode=m) as io:
                io.read()

    def test_read_file_w(self):
        with HDF5IO(self.path, manager=get_foo_buildmanager(), mode='w') as io:
            with self.assertRaisesWith(UnsupportedOperation,
                                       "Cannot read from file %s in mode 'w'. Please use mode 'r', 'r+', or 'a'."
                                       % self.path):
                read_foofile1 = io.read()
                self.assertListEqual(self.foofile1.buckets['bucket1'].foos['foo1'].my_data,
                                     read_foofile1.buckets['bucket1'].foos['foo1'].my_data[:].tolist())


class HDF5IOReadBuilderClosed(TestCase):
    """Test if file exists but is closed, then read_builder raises an error. """

    def setUp(self):
        self.path = get_temp_filepath()
        temp_io = HDF5IO(self.path, mode='w')
        temp_io.close()
        self.io = None

    def tearDown(self):
        if self.io is not None:
            self.io.close()
            del(self.io)

        if os.path.exists(self.path):
            os.remove(self.path)

    def test_read_closed(self):
        self.io = HDF5IO(self.path, mode='r')
        self.io.close()
        msg = "Cannot read data from closed HDF5 file '%s'" % self.path
        with self.assertRaisesWith(UnsupportedOperation, msg):
            self.io.read_builder()


class HDF5IOWriteNoFile(TestCase):
    """ Test if file does not exist, write in mode (w, w-, x, a) is ok """

    def setUp(self):
        foo1 = Foo('foo1', [0, 1, 2, 3, 4], "I am foo1", 17, 3.14)
        bucket1 = FooBucket('bucket1', [foo1])
        self.foofile1 = FooFile(buckets=[bucket1])
        self.path = 'test_write_nofile.h5'

    def tearDown(self):
        if os.path.exists(self.path):
            os.remove(self.path)

    def test_write_no_file_w_ok(self):
        self.__write_file('w')

    def test_write_no_file_wminus_ok(self):
        self.__write_file('w-')

    def test_write_no_file_x_ok(self):
        self.__write_file('x')

    def test_write_no_file_a_ok(self):
        self.__write_file('a')

    def __write_file(self, mode):
        with HDF5IO(self.path, manager=get_foo_buildmanager(), mode=mode) as io:
            io.write(self.foofile1)

        with HDF5IO(self.path, manager=get_foo_buildmanager(), mode='r') as io:
            read_foofile = io.read()
            self.assertListEqual(self.foofile1.buckets['bucket1'].foos['foo1'].my_data,
                                 read_foofile.buckets['bucket1'].foos['foo1'].my_data[:].tolist())


class HDF5IOWriteFileExists(TestCase):
    """ Test if file exists, write in mode (r+, w, a) is ok and write in mode r throws error """

    def setUp(self):
        self.path = get_temp_filepath()

        foo1 = Foo('foo1', [0, 1, 2, 3, 4], "I am foo1", 17, 3.14)
        bucket1 = FooBucket('bucket1', [foo1])
        self.foofile1 = FooFile(buckets=[bucket1])

        foo2 = Foo('foo2', [0, 1, 2, 3, 4], "I am foo2", 17, 3.14)
        bucket2 = FooBucket('bucket2', [foo2])
        self.foofile2 = FooFile(buckets=[bucket2])

        with HDF5IO(self.path, manager=get_foo_buildmanager(), mode='w') as io:
            io.write(self.foofile1)
        self.io = None

    def tearDown(self):
        if self.io is not None:
            self.io.close()
            del(self.io)
        if os.path.exists(self.path):
            os.remove(self.path)

    def test_write_rplus(self):
        with HDF5IO(self.path, manager=get_foo_buildmanager(), mode='r+') as io:
            # even though foofile1 and foofile2 have different names, writing a
            # root object into a file that already has a root object, in r+ mode
            # should throw an error
            with self.assertRaisesWith(ValueError, "Unable to create group (name already exists)"):
                io.write(self.foofile2)

    def test_write_a(self):
        with HDF5IO(self.path, manager=get_foo_buildmanager(), mode='a') as io:
            # even though foofile1 and foofile2 have different names, writing a
            # root object into a file that already has a root object, in a mode
            # should throw an error
            with self.assertRaisesWith(ValueError, "Unable to create group (name already exists)"):
                io.write(self.foofile2)

    def test_write_w(self):
        # mode 'w' should overwrite contents of file
        with HDF5IO(self.path, manager=get_foo_buildmanager(), mode='w') as io:
            io.write(self.foofile2)

        with HDF5IO(self.path, manager=get_foo_buildmanager(), mode='r') as io:
            read_foofile = io.read()
            self.assertListEqual(self.foofile2.buckets['bucket2'].foos['foo2'].my_data,
                                 read_foofile.buckets['bucket2'].foos['foo2'].my_data[:].tolist())

    def test_write_r(self):
        with HDF5IO(self.path, manager=get_foo_buildmanager(), mode='r') as io:
            with self.assertRaisesWith(UnsupportedOperation,
                                       ("Cannot write to file %s in mode 'r'. "
                                        "Please use mode 'r+', 'w', 'w-', 'x', or 'a'") % self.path):
                io.write(self.foofile2)


class TestWritten(TestCase):

    def setUp(self):
        self.manager = get_foo_buildmanager()
        self.path = get_temp_filepath()
        foo1 = Foo('foo1', [0, 1, 2, 3, 4], "I am foo1", 17, 3.14)
        foo2 = Foo('foo2', [5, 6, 7, 8, 9], "I am foo2", 34, 6.28)
        foobucket = FooBucket('bucket1', [foo1, foo2])
        self.foofile = FooFile(buckets=[foobucket])

    def tearDown(self):
        if os.path.exists(self.path):
            os.remove(self.path)

    def test_set_written_on_write(self):
        """Test that write_builder changes the written flag of the builder and its children from False to True."""
        with HDF5IO(self.path, manager=self.manager, mode='w') as io:
            builder = self.manager.build(container=self.foofile, source=self.path)
            self.assertFalse(io.get_written(builder))
            self._check_written_children(io, builder, False)
            io.write_builder(builder)
            self.assertTrue(io.get_written(builder))
            self._check_written_children(io, builder, True)

    def _check_written_children(self, io, builder, val):
        """Test whether the io object has the written flag of the child builders set to val."""
        for group_bldr in builder.groups.values():
            self.assertEqual(io.get_written(group_bldr), val)
            self._check_written_children(io, group_bldr, val)
        for dset_bldr in builder.datasets.values():
            self.assertEqual(io.get_written(dset_bldr), val)
        for link_bldr in builder.links.values():
            self.assertEqual(io.get_written(link_bldr), val)


class H5DataIOValid(TestCase):

    def setUp(self):
        self.paths = [get_temp_filepath(), ]

        self.foo1 = Foo('foo1', H5DataIO([1, 2, 3, 4, 5]), "I am foo1", 17, 3.14)
        bucket1 = FooBucket('bucket1', [self.foo1])
        foofile1 = FooFile(buckets=[bucket1])

        with HDF5IO(self.paths[0], manager=get_foo_buildmanager(), mode='w') as io:
            io.write(foofile1)

    def tearDown(self):
        for path in self.paths:
            if os.path.exists(path):
                os.remove(path)

    def test_valid(self):
        self.assertTrue(self.foo1.my_data.valid)

    def test_read_valid(self):
        """Test that h5py.H5Dataset.id.valid works as expected"""
        with HDF5IO(self.paths[0], manager=get_foo_buildmanager(), mode='r') as io:
            read_foofile1 = io.read()
            self.assertTrue(read_foofile1.buckets['bucket1'].foos['foo1'].my_data.id.valid)

        self.assertFalse(read_foofile1.buckets['bucket1'].foos['foo1'].my_data.id.valid)

    def test_link(self):
        """Test that wrapping of linked data within H5DataIO """
        with HDF5IO(self.paths[0], manager=get_foo_buildmanager(), mode='r') as io:
            read_foofile1 = io.read()

            self.foo2 = Foo('foo2', H5DataIO(data=read_foofile1.buckets['bucket1'].foos['foo1'].my_data),
                            "I am foo2", 17, 3.14)
            bucket2 = FooBucket('bucket2', [self.foo2])
            foofile2 = FooFile(buckets=[bucket2])

            self.paths.append(get_temp_filepath())

            with HDF5IO(self.paths[1], manager=get_foo_buildmanager(), mode='w') as io:
                io.write(foofile2)

            self.assertTrue(self.foo2.my_data.valid)  # test valid
            self.assertEqual(len(self.foo2.my_data), 5)  # test len
            self.assertEqual(self.foo2.my_data.shape, (5,))  # test getattr with shape
            self.assertTrue(np.array_equal(np.array(self.foo2.my_data), [1, 2, 3, 4, 5]))  # test array conversion

            # test loop through iterable
            match = [1, 2, 3, 4, 5]
            for (i, j) in zip(self.foo2.my_data, match):
                self.assertEqual(i, j)

            # test iterator
            my_iter = iter(self.foo2.my_data)
            self.assertEqual(next(my_iter), 1)

        # foo2.my_data dataset is now closed
        self.assertFalse(self.foo2.my_data.valid)

        with self.assertRaisesWith(InvalidDataIOError, "Cannot get length of data. Data is not valid."):
            len(self.foo2.my_data)

        with self.assertRaisesWith(InvalidDataIOError, "Cannot get attribute 'shape' of data. Data is not valid."):
            self.foo2.my_data.shape

        with self.assertRaisesWith(InvalidDataIOError, "Cannot convert data to array. Data is not valid."):
            np.array(self.foo2.my_data)

        with self.assertRaisesWith(InvalidDataIOError, "Cannot iterate on data. Data is not valid."):
            for i in self.foo2.my_data:
                pass

        with self.assertRaisesWith(InvalidDataIOError, "Cannot iterate on data. Data is not valid."):
            iter(self.foo2.my_data)

        # re-open the file with the data linking to other file (still closed)
        with HDF5IO(self.paths[1], manager=get_foo_buildmanager(), mode='r') as io:
            read_foofile2 = io.read()
            read_foo2 = read_foofile2.buckets['bucket2'].foos['foo2']

            # note that read_foo2 dataset does not have an attribute 'valid'
            self.assertEqual(len(read_foo2.my_data), 5)  # test len
            self.assertEqual(read_foo2.my_data.shape, (5,))  # test getattr with shape
            self.assertTrue(np.array_equal(np.array(read_foo2.my_data), [1, 2, 3, 4, 5]))  # test array conversion

            # test loop through iterable
            match = [1, 2, 3, 4, 5]
            for (i, j) in zip(read_foo2.my_data, match):
                self.assertEqual(i, j)

            # test iterator
            my_iter = iter(read_foo2.my_data)
            self.assertEqual(next(my_iter), 1)


class TestReadLink(TestCase):

    def setUp(self):
        self.target_path = get_temp_filepath()
        self.link_path = get_temp_filepath()
        root1 = GroupBuilder(name='root')
        subgroup = GroupBuilder(name='test_group')
        root1.set_group(subgroup)
        dataset = DatasetBuilder('test_dataset', data=[1, 2, 3, 4])
        subgroup.set_dataset(dataset)

        root2 = GroupBuilder(name='root')
        link_group = LinkBuilder(subgroup, 'link_to_test_group')
        root2.set_link(link_group)
        link_dataset = LinkBuilder(dataset, 'link_to_test_dataset')
        root2.set_link(link_dataset)

        with HDF5IO(self.target_path, manager=get_foo_buildmanager(), mode='w') as io:
            io.write_builder(root1)
        root1.source = self.target_path

        with HDF5IO(self.link_path, manager=get_foo_buildmanager(), mode='w') as io:
            io.write_builder(root2)
        root2.source = self.link_path
        self.ios = []

    def tearDown(self):
        if os.path.exists(self.target_path):
            os.remove(self.target_path)
        if os.path.exists(self.link_path):
            os.remove(self.link_path)

    def test_set_link_loc(self):
        """
        Test that Builder location is set when it is read as a link
        """
        read_io = HDF5IO(self.link_path, manager=get_foo_buildmanager(), mode='r')
        self.ios.append(read_io)  # store IO object for closing in tearDown
        bldr = read_io.read_builder()
        self.assertEqual(bldr['link_to_test_group'].builder.location, '/')
        self.assertEqual(bldr['link_to_test_dataset'].builder.location, '/test_group')
        read_io.close()

    def test_link_to_link(self):
        """
        Test that link to link gets written and read properly
        """
        link_to_link_path = get_temp_filepath()
        read_io1 = HDF5IO(self.link_path, manager=get_foo_buildmanager(), mode='r')
        self.ios.append(read_io1)  # store IO object for closing in tearDown
        bldr1 = read_io1.read_builder()
        root3 = GroupBuilder(name='root')

        link = LinkBuilder(bldr1['link_to_test_group'].builder, 'link_to_link')
        root3.set_link(link)
        root3.set_link(LinkBuilder(bldr1['link_to_test_group'].builder, 'link_to_link'))
        with HDF5IO(link_to_link_path, manager=get_foo_buildmanager(), mode='w') as io:
            io.write_builder(root3)
        read_io1.close()

        read_io2 = HDF5IO(link_to_link_path, manager=get_foo_buildmanager(), mode='r')
        self.ios.append(read_io2)
        bldr2 = read_io2.read_builder()
        self.assertEqual(bldr2['link_to_link'].builder.source, self.target_path)
        read_io2.close()

    def test_broken_link(self):
        """Test that opening a file with a broken link raises a warning but is still readable."""
        os.remove(self.target_path)
        # with self.assertWarnsWith(BrokenLinkWarning, '/link_to_test_dataset'):  # can't check both warnings
        with self.assertWarnsWith(BrokenLinkWarning, '/link_to_test_group'):
            with HDF5IO(self.link_path, manager=get_foo_buildmanager(), mode='r') as read_io:
                bldr = read_io.read_builder()
                self.assertDictEqual(bldr.links, {})

    def test_broken_linked_data(self):
        """Test that opening a file with a broken link raises a warning but is still readable."""
        manager = get_foo_buildmanager()

        with HDF5IO(self.target_path, manager=manager, mode='r') as read_io:
            read_root = read_io.read_builder()
            read_dataset_data = read_root.groups['test_group'].datasets['test_dataset'].data

            with HDF5IO(self.link_path, manager=manager, mode='w') as write_io:
                root2 = GroupBuilder(name='root')
                dataset = DatasetBuilder(name='link_to_test_dataset', data=read_dataset_data)
                root2.set_dataset(dataset)
                write_io.write_builder(root2, link_data=True)

        os.remove(self.target_path)
        with self.assertWarnsWith(BrokenLinkWarning, '/link_to_test_dataset'):
            with HDF5IO(self.link_path, manager=get_foo_buildmanager(), mode='r') as read_io:
                bldr = read_io.read_builder()
                self.assertDictEqual(bldr.links, {})


class TestBuildWriteLinkToLink(TestCase):

    def setUp(self):
        self.paths = [
            get_temp_filepath(),
            get_temp_filepath(),
            get_temp_filepath()
        ]
        self.ios = []

    def tearDown(self):
        for p in self.paths:
            if os.path.exists(p):
                os.remove(p)

    def test_external_link_to_external_link(self):
        """Test writing a file with external links to external links."""
        foo1 = Foo('foo1', [1, 2, 3, 4, 5], "I am foo1", 17, 3.14)
        foobucket = FooBucket('bucket1', [foo1])
        foofile = FooFile(buckets=[foobucket])

        with HDF5IO(self.paths[0], manager=get_foo_buildmanager(), mode='w') as write_io:
            write_io.write(foofile)

        manager = get_foo_buildmanager()
        with HDF5IO(self.paths[0], manager=manager, mode='r') as read_io:
            read_foofile = read_io.read()
            # make external link to existing group
            foofile2 = FooFile(foo_link=read_foofile.buckets['bucket1'].foos['foo1'])

            with HDF5IO(self.paths[1], manager=manager, mode='w') as write_io:
                write_io.write(foofile2)

        manager = get_foo_buildmanager()
        with HDF5IO(self.paths[1], manager=manager, mode='r') as read_io:
            self.ios.append(read_io)  # track IO objects for tearDown
            read_foofile2 = read_io.read()
            foofile3 = FooFile(foo_link=read_foofile2.foo_link)  # make external link to external link

            with HDF5IO(self.paths[2], manager=manager, mode='w') as write_io:
                write_io.write(foofile3)

        with HDF5IO(self.paths[2], manager=get_foo_buildmanager(), mode='r') as read_io:
            self.ios.append(read_io)  # track IO objects for tearDown
            read_foofile3 = read_io.read()

            self.assertEqual(read_foofile3.foo_link.container_source, self.paths[0])

    def test_external_link_to_soft_link(self):
        """Test writing a file with external links to external links."""
        foo1 = Foo('foo1', [1, 2, 3, 4, 5], "I am foo1", 17, 3.14)
        foobucket = FooBucket('bucket1', [foo1])
        foofile = FooFile(buckets=[foobucket], foo_link=foo1)  # create soft link

        with HDF5IO(self.paths[0], manager=get_foo_buildmanager(), mode='w') as write_io:
            write_io.write(foofile)

        manager = get_foo_buildmanager()
        with HDF5IO(self.paths[0], manager=manager, mode='r') as read_io:
            read_foofile = read_io.read()
            foofile2 = FooFile(foo_link=read_foofile.foo_link)  # make external link to existing soft link

            with HDF5IO(self.paths[1], manager=manager, mode='w') as write_io:
                write_io.write(foofile2)

        manager = get_foo_buildmanager()
        with HDF5IO(self.paths[1], manager=manager, mode='r') as read_io:
            self.ios.append(read_io)  # track IO objects for tearDown
            read_foofile2 = read_io.read()
            foofile3 = FooFile(foo_link=read_foofile2.foo_link)  # make external link to external link

            with HDF5IO(self.paths[2], manager=manager, mode='w') as write_io:
                write_io.write(foofile3)

        with HDF5IO(self.paths[2], manager=get_foo_buildmanager(), mode='r') as read_io:
            self.ios.append(read_io)  # track IO objects for tearDown
            read_foofile3 = read_io.read()

            self.assertEqual(read_foofile3.foo_link.container_source, self.paths[0])


class TestLinkData(TestCase):

    def setUp(self):
        self.target_path = get_temp_filepath()
        self.link_path = get_temp_filepath()
        root1 = GroupBuilder(name='root')
        subgroup = GroupBuilder(name='test_group')
        root1.set_group(subgroup)
        dataset = DatasetBuilder('test_dataset', data=[1, 2, 3, 4])
        subgroup.set_dataset(dataset)

        with HDF5IO(self.target_path, manager=get_foo_buildmanager(), mode='w') as io:
            io.write_builder(root1)

    def tearDown(self):
        if os.path.exists(self.target_path):
            os.remove(self.target_path)
        if os.path.exists(self.link_path):
            os.remove(self.link_path)

    def test_link_data_true(self):
        """Test that the argument link_data=True for write_builder creates an external link."""
        manager = get_foo_buildmanager()
        with HDF5IO(self.target_path, manager=manager, mode='r') as read_io:
            read_root = read_io.read_builder()
            read_dataset_data = read_root.groups['test_group'].datasets['test_dataset'].data

            with HDF5IO(self.link_path, manager=manager, mode='w') as write_io:
                root2 = GroupBuilder(name='root')
                dataset = DatasetBuilder(name='link_to_test_dataset', data=read_dataset_data)
                root2.set_dataset(dataset)
                write_io.write_builder(root2, link_data=True)

        with File(self.link_path, mode='r') as f:
            self.assertIsInstance(f.get('link_to_test_dataset', getlink=True), ExternalLink)

    def test_link_data_false(self):
        """Test that the argument link_data=False for write_builder copies the data."""
        manager = get_foo_buildmanager()
        with HDF5IO(self.target_path, manager=manager, mode='r') as read_io:
            read_root = read_io.read_builder()
            read_dataset_data = read_root.groups['test_group'].datasets['test_dataset'].data

            with HDF5IO(self.link_path, manager=manager, mode='w') as write_io:
                root2 = GroupBuilder(name='root')
                dataset = DatasetBuilder(name='link_to_test_dataset', data=read_dataset_data)
                root2.set_dataset(dataset)
                write_io.write_builder(root2, link_data=False)

        with File(self.link_path, mode='r') as f:
            self.assertFalse(isinstance(f.get('link_to_test_dataset', getlink=True), ExternalLink))
            self.assertListEqual(f.get('link_to_test_dataset')[:].tolist(), [1, 2, 3, 4])


class TestLoadNamespaces(TestCase):

    def setUp(self):
        self.manager = get_foo_buildmanager()
        self.path = get_temp_filepath()
        container = FooFile()
        with HDF5IO(self.path, manager=self.manager, mode='w') as io:
            io.write(container)

    def tearDown(self):
        if os.path.exists(self.path):
            os.remove(self.path)

    def test_load_namespaces_none_version(self):
        """Test that reading a file with a cached namespace and None version works but raises a warning."""
        # make the file have group name "None" instead of "0.1.0" (namespace version is used as group name)
        # and set the version key to "None"
        with h5py.File(self.path, mode='r+') as f:
            # rename the group
            f.move('/specifications/test_core/0.1.0', '/specifications/test_core/None')

            # replace the namespace dataset with a serialized dict with the version key set to 'None'
            new_ns = ('{"namespaces":[{"doc":"a test namespace","schema":[{"source":"test"}],"name":"test_core",'
                      '"version":"None"}]}')
            f['/specifications/test_core/None/namespace'][()] = new_ns

        # load the namespace from file
        ns_catalog = NamespaceCatalog()
        msg = "Loaded namespace '%s' is unversioned. Please notify the extension author." % CORE_NAMESPACE
        with self.assertWarnsWith(UserWarning, msg):
            HDF5IO.load_namespaces(ns_catalog, self.path)

    def test_load_namespaces_unversioned(self):
        """Test that reading a file with a cached, unversioned version works but raises a warning."""
        # make the file have group name "unversioned" instead of "0.1.0" (namespace version is used as group name)
        # and remove the version key
        with h5py.File(self.path, mode='r+') as f:
            # rename the group
            f.move('/specifications/test_core/0.1.0', '/specifications/test_core/unversioned')

            # replace the namespace dataset with a serialized dict without the version key
            new_ns = ('{"namespaces":[{"doc":"a test namespace","schema":[{"source":"test"}],"name":"test_core"}]}')
            f['/specifications/test_core/unversioned/namespace'][()] = new_ns

        # load the namespace from file
        ns_catalog = NamespaceCatalog()
        msg = ("Loaded namespace '%s' is missing the required key 'version'. Version will be set to "
               "'%s'. Please notify the extension author." % (CORE_NAMESPACE, SpecNamespace.UNVERSIONED))
        with self.assertWarnsWith(UserWarning, msg):
            HDF5IO.load_namespaces(ns_catalog, self.path)

    def test_load_namespaces_path(self):
        """Test that loading namespaces given a path is OK and returns the correct dictionary."""
        ns_catalog = NamespaceCatalog()
        d = HDF5IO.load_namespaces(ns_catalog, self.path)
        self.assertEqual(d, {'test_core': {}})  # test_core has no dependencies

    def test_load_namespaces_no_path_no_file(self):
        """Test that loading namespaces without a path or file raises an error."""
        ns_catalog = NamespaceCatalog()

        msg = "Either the 'path' or 'file' argument must be supplied."
        with self.assertRaisesWith(ValueError, msg):
            HDF5IO.load_namespaces(ns_catalog)

    def test_load_namespaces_file_no_path(self):
        """
        Test that loading namespaces from an h5py.File not backed by a file on disk is OK and does not close the file.
        """
        with open(self.path, 'rb') as raw_file:
            buffer = BytesIO(raw_file.read())
            file_obj = h5py.File(buffer, 'r')

        ns_catalog = NamespaceCatalog()
        d = HDF5IO.load_namespaces(ns_catalog, file=file_obj)

        self.assertTrue(file_obj.__bool__())  # check file object is still open
        self.assertEqual(d, {'test_core': {}})

        file_obj.close()

    def test_load_namespaces_file_path_matched(self):
        """Test that loading namespaces given an h5py.File and path is OK and does not close the file."""
        with h5py.File(self.path, 'r') as file_obj:
            ns_catalog = NamespaceCatalog()
            d = HDF5IO.load_namespaces(ns_catalog, path=self.path, file=file_obj)
            self.assertTrue(file_obj.__bool__())  # check file object is still open
            self.assertEqual(d, {'test_core': {}})

    def test_load_namespaces_file_path_mismatched(self):
        """Test that loading namespaces given an h5py.File and path that are mismatched raises an error."""
        with h5py.File(self.path, 'r') as file_obj:
            ns_catalog = NamespaceCatalog()

            msg = "You argued 'different_path' as this object's path, but supplied a file with filename: %s" % self.path
            with self.assertRaisesWith(ValueError, msg):
                HDF5IO.load_namespaces(ns_catalog, path='different_path', file=file_obj)

    def test_load_namespaces_with_pathlib_path(self):
        """Test that loading a namespace using a valid pathlib Path is OK and returns the correct dictionary."""
        pathlib_path = Path(self.path)
        ns_catalog = NamespaceCatalog()
        d = HDF5IO.load_namespaces(ns_catalog, pathlib_path)
        self.assertEqual(d, {'test_core': {}})  # test_core has no dependencies

    def test_load_namespaces_with_dependencies(self):
        """Test loading namespaces where one includes another."""
        class MyFoo(Container):
            pass

        myfoo_spec = GroupSpec(doc="A MyFoo", data_type_def='MyFoo', data_type_inc='Foo')
        spec_catalog = SpecCatalog()
        name = 'test_core2'
        namespace = SpecNamespace(
            doc='a test namespace',
            name=name,
            schema=[{'source': 'test2.yaml', 'namespace': 'test_core'}],  # depends on test_core
            version='0.1.0',
            catalog=spec_catalog
        )
        spec_catalog.register_spec(myfoo_spec, 'test2.yaml')
        namespace_catalog = NamespaceCatalog()
        namespace_catalog.add_namespace(name, namespace)
        type_map = TypeMap(namespace_catalog)
        type_map.register_container_type(name, 'MyFoo', MyFoo)
        type_map.merge(self.manager.type_map, ns_catalog=True)
        manager = BuildManager(type_map)
        container = MyFoo(name='myfoo')
        with HDF5IO(self.path, manager=manager, mode='a') as io:  # append to file
            io.write(container)

        ns_catalog = NamespaceCatalog()
        d = HDF5IO.load_namespaces(ns_catalog, self.path)
        self.assertEqual(d, {'test_core': {}, 'test_core2': {'test_core': ('Foo', 'FooBucket', 'FooFile')}})

    def test_load_namespaces_no_specloc(self):
        """Test loading namespaces where the file does not contain a SPEC_LOC_ATTR."""
        # delete the spec location attribute from the file
        with h5py.File(self.path, mode='r+') as f:
            del f.attrs[SPEC_LOC_ATTR]

        # load the namespace from file
        ns_catalog = NamespaceCatalog()
        msg = "No cached namespaces found in %s" % self.path
        with self.assertWarnsWith(UserWarning, msg):
            ret = HDF5IO.load_namespaces(ns_catalog, self.path)
        self.assertDictEqual(ret, {})

    def test_load_namespaces_resolve_custom_deps(self):
        """Test that reading a file with a cached namespace and different def/inc keys works."""
        # Setup all the data we need
        foo1 = Foo('foo1', [1, 2, 3, 4, 5], "I am foo1", 17, 3.14)
        foobucket = FooBucket('bucket1', [foo1])
        foofile = FooFile(buckets=[foobucket])

        with HDF5IO(self.path, manager=self.manager, mode='w') as io:
            io.write(foofile)

        with h5py.File(self.path, mode='r+') as f:
            # add two types where one extends the other and overrides an attribute
            # check that the inherited attribute resolves correctly despite having a different def/inc key than those
            # used in the namespace catalog
            added_types = (',{"data_type_def":"BigFoo","data_type_inc":"Foo","doc":"doc","attributes":['
                           '{"name":"my_attr","dtype":"text","doc":"an attr"}]},'
                           '{"data_type_def":"BiggerFoo","data_type_inc":"BigFoo","doc":"doc"}]}')
            old_test_source = f['/specifications/test_core/0.1.0/test']
            # strip the ]} from end, then add to groups
            if H5PY_3:  # string datasets are returned as bytes
                old_test_source[()] = old_test_source[()][0:-2].decode('utf-8') + added_types
            else:
                old_test_source[()] = old_test_source[()][0:-2] + added_types
            new_ns = ('{"namespaces":[{"doc":"a test namespace","schema":['
                      '{"namespace":"test_core","my_data_types":["Foo"]},'
                      '{"source":"test-ext.extensions"}'
                      '],"name":"test-ext","version":"0.1.0"}]}')
            f.create_dataset('/specifications/test-ext/0.1.0/namespace', data=new_ns)
            new_ext = '{"groups":[{"my_data_type_def":"FooExt","my_data_type_inc":"Foo","doc":"doc"}]}'
            f.create_dataset('/specifications/test-ext/0.1.0/test-ext.extensions', data=new_ext)

        # load the namespace from file
        ns_catalog = NamespaceCatalog(CustomGroupSpec, CustomDatasetSpec, CustomSpecNamespace)
        namespace_deps = HDF5IO.load_namespaces(ns_catalog, self.path)

        # test that the dependencies are correct
        expected = ('Foo',)
        self.assertTupleEqual((namespace_deps['test-ext']['test_core']), expected)

        # test that the types are loaded
        types = ns_catalog.get_types('test-ext.extensions')
        expected = ('FooExt',)
        self.assertTupleEqual(types, expected)

        # test that the def_key is updated for test-ext ns
        foo_ext_spec = ns_catalog.get_spec('test-ext', 'FooExt')
        self.assertTrue('my_data_type_def' in foo_ext_spec)
        self.assertTrue('my_data_type_inc' in foo_ext_spec)

        # test that the data_type_def is replaced with my_data_type_def for test_core ns
        bigger_foo_spec = ns_catalog.get_spec('test_core', 'BiggerFoo')
        self.assertTrue('my_data_type_def' in bigger_foo_spec)
        self.assertTrue('my_data_type_inc' in bigger_foo_spec)

        # test that my_attr is properly inherited in BiggerFoo from BigFoo and attr1, attr3 are inherited from Foo
        self.assertTrue(len(bigger_foo_spec.attributes) == 3)


class TestGetNamespaces(TestCase):

    def create_test_namespace(self, name, version):
        file_spec = GroupSpec(doc="A FooFile", data_type_def='FooFile')
        spec_catalog = SpecCatalog()
        namespace = SpecNamespace(
            doc='a test namespace',
            name=name,
            schema=[{'source': 'test.yaml'}],
            version=version,
            catalog=spec_catalog
        )
        spec_catalog.register_spec(file_spec, 'test.yaml')
        return namespace

    def write_test_file(self, name, version, mode):
        namespace = self.create_test_namespace(name, version)
        namespace_catalog = NamespaceCatalog()
        namespace_catalog.add_namespace(name, namespace)
        type_map = TypeMap(namespace_catalog)
        type_map.register_container_type(name, 'FooFile', FooFile)
        manager = BuildManager(type_map)
        with HDF5IO(self.path, manager=manager, mode=mode) as io:
            io.write(self.container)

    def setUp(self):
        self.path = get_temp_filepath()
        self.container = FooFile()

    def tearDown(self):
        if os.path.exists(self.path):
            os.remove(self.path)

    # see other tests for path & file match/mismatch testing in TestLoadNamespaces

    def test_get_namespaces_with_path(self):
        """Test getting namespaces given a path."""
        self.write_test_file('test_core', '0.1.0', 'w')

        ret = HDF5IO.get_namespaces(path=self.path)
        self.assertEqual(ret, {'test_core': '0.1.0'})

    def test_get_namespaces_with_file(self):
        """Test getting namespaces given a file object."""
        self.write_test_file('test_core', '0.1.0', 'w')

        with File(self.path, 'r') as f:
            ret = HDF5IO.get_namespaces(file=f)
            self.assertEqual(ret, {'test_core': '0.1.0'})
            self.assertTrue(f.__bool__())  # check file object is still open

    def test_get_namespaces_different_versions(self):
        """Test getting namespaces with multiple versions given a path."""
        # write file with spec with smaller version string
        self.write_test_file('test_core', '0.0.10', 'w')

        # append to file with spec with larger version string
        self.write_test_file('test_core', '0.1.0', 'a')

        ret = HDF5IO.get_namespaces(path=self.path)
        self.assertEqual(ret, {'test_core': '0.1.0'})

    def test_get_namespaces_multiple_namespaces(self):
        """Test getting multiple namespaces given a path."""
        self.write_test_file('test_core1', '0.0.10', 'w')
        self.write_test_file('test_core2', '0.1.0', 'a')

        ret = HDF5IO.get_namespaces(path=self.path)
        self.assertEqual(ret, {'test_core1': '0.0.10', 'test_core2': '0.1.0'})

    def test_get_namespaces_none_version(self):
        """Test getting namespaces where file has one None-versioned namespace."""
        self.write_test_file('test_core', '0.1.0', 'w')

        # make the file have group name "None" instead of "0.1.0" (namespace version is used as group name)
        # and set the version key to "None"
        with h5py.File(self.path, mode='r+') as f:
            # rename the group
            f.move('/specifications/test_core/0.1.0', '/specifications/test_core/None')

            # replace the namespace dataset with a serialized dict with the version key set to 'None'
            new_ns = ('{"namespaces":[{"doc":"a test namespace","schema":[{"source":"test"}],"name":"test_core",'
                      '"version":"None"}]}')
            f['/specifications/test_core/None/namespace'][()] = new_ns

        ret = HDF5IO.get_namespaces(path=self.path)
        self.assertEqual(ret, {'test_core': 'None'})

    def test_get_namespaces_none_and_other_version(self):
        """Test getting namespaces file has a namespace with a normal version and an 'None" version."""
        self.write_test_file('test_core', '0.1.0', 'w')

        # make the file have group name "None" instead of "0.1.0" (namespace version is used as group name)
        # and set the version key to "None"
        with h5py.File(self.path, mode='r+') as f:
            # rename the group
            f.move('/specifications/test_core/0.1.0', '/specifications/test_core/None')

            # replace the namespace dataset with a serialized dict with the version key set to 'None'
            new_ns = ('{"namespaces":[{"doc":"a test namespace","schema":[{"source":"test"}],"name":"test_core",'
                      '"version":"None"}]}')
            f['/specifications/test_core/None/namespace'][()] = new_ns

        # append to file with spec with a larger version string
        self.write_test_file('test_core', '0.2.0', 'a')

        ret = HDF5IO.get_namespaces(path=self.path)
        self.assertEqual(ret, {'test_core': '0.2.0'})

    def test_get_namespaces_unversioned(self):
        """Test getting namespaces where file has one unversioned namespace."""
        self.write_test_file('test_core', '0.1.0', 'w')

        # make the file have group name "unversioned" instead of "0.1.0" (namespace version is used as group name)
        with h5py.File(self.path, mode='r+') as f:
            # rename the group
            f.move('/specifications/test_core/0.1.0', '/specifications/test_core/unversioned')

            # replace the namespace dataset with a serialized dict without the version key
            new_ns = ('{"namespaces":[{"doc":"a test namespace","schema":[{"source":"test"}],"name":"test_core"}]}')
            f['/specifications/test_core/unversioned/namespace'][()] = new_ns

        ret = HDF5IO.get_namespaces(path=self.path)
        self.assertEqual(ret, {'test_core': 'unversioned'})

    def test_get_namespaces_unversioned_and_other(self):
        """Test getting namespaces file has a namespace with a normal version and an 'unversioned" version."""
        self.write_test_file('test_core', '0.1.0', 'w')

        # make the file have group name "unversioned" instead of "0.1.0" (namespace version is used as group name)
        with h5py.File(self.path, mode='r+') as f:
            # rename the group
            f.move('/specifications/test_core/0.1.0', '/specifications/test_core/unversioned')

            # replace the namespace dataset with a serialized dict without the version key
            new_ns = ('{"namespaces":[{"doc":"a test namespace","schema":[{"source":"test"}],"name":"test_core"}]}')
            f['/specifications/test_core/unversioned/namespace'][()] = new_ns

        # append to file with spec with a larger version string
        self.write_test_file('test_core', '0.2.0', 'a')

        ret = HDF5IO.get_namespaces(path=self.path)
        self.assertEqual(ret, {'test_core': '0.2.0'})

    def test_get_namespaces_no_specloc(self):
        """Test getting namespaces where the file does not contain a SPEC_LOC_ATTR."""
        self.write_test_file('test_core', '0.1.0', 'w')

        # delete the spec location attribute from the file
        with h5py.File(self.path, mode='r+') as f:
            del f.attrs[SPEC_LOC_ATTR]

        # load the namespace from file
        msg = "No cached namespaces found in %s" % self.path
        with self.assertWarnsWith(UserWarning, msg):
            ret = HDF5IO.get_namespaces(path=self.path)
        self.assertDictEqual(ret, {})


class TestExport(TestCase):
    """Test exporting HDF5 to HDF5 using HDF5IO.export_container_to_hdf5."""

    def setUp(self):
        self.paths = [
            get_temp_filepath(),
            get_temp_filepath(),
            get_temp_filepath(),
            get_temp_filepath(),
        ]
        self.ios = []

    def tearDown(self):
        for p in self.paths:
            if os.path.exists(p):
                os.remove(p)

    def test_basic(self):
        """Test that exporting a written container works."""
        foo1 = Foo('foo1', [1, 2, 3, 4, 5], "I am foo1", 17, 3.14)
        foobucket = FooBucket('bucket1', [foo1])
        foofile = FooFile(buckets=[foobucket])

        with HDF5IO(self.paths[0], manager=get_foo_buildmanager(), mode='w') as write_io:
            write_io.write(foofile)

        with HDF5IO(self.paths[0], manager=get_foo_buildmanager(), mode='r') as read_io:
            with HDF5IO(self.paths[1], mode='w') as export_io:
                export_io.export(src_io=read_io)

        self.assertTrue(os.path.exists(self.paths[1]))
        self.assertEqual(foofile.container_source, self.paths[0])

        with HDF5IO(self.paths[1], manager=get_foo_buildmanager(), mode='r') as read_io:
            read_foofile = read_io.read()
            self.assertEqual(read_foofile.container_source, self.paths[1])
            self.assertContainerEqual(foofile, read_foofile, ignore_hdmf_attrs=True)
            self.assertEqual(os.path.abspath(read_foofile.buckets['bucket1'].foos['foo1'].my_data.file.filename),
                             self.paths[1])

    def test_basic_container(self):
        """Test that exporting a written container, passing in the container arg, works."""
        foo1 = Foo('foo1', [1, 2, 3, 4, 5], "I am foo1", 17, 3.14)
        foobucket = FooBucket('bucket1', [foo1])
        foofile = FooFile(buckets=[foobucket])

        with HDF5IO(self.paths[0], manager=get_foo_buildmanager(), mode='w') as write_io:
            write_io.write(foofile)

        with HDF5IO(self.paths[0], manager=get_foo_buildmanager(), mode='r') as read_io:
            read_foofile = read_io.read()

            with HDF5IO(self.paths[1], mode='w') as export_io:
                export_io.export(src_io=read_io, container=read_foofile)

        self.assertTrue(os.path.exists(self.paths[1]))
        self.assertEqual(foofile.container_source, self.paths[0])

        with HDF5IO(self.paths[1], manager=get_foo_buildmanager(), mode='r') as read_io:
            read_foofile = read_io.read()
            self.assertEqual(read_foofile.container_source, self.paths[1])
            self.assertContainerEqual(foofile, read_foofile, ignore_hdmf_attrs=True)

    def test_container_part(self):
        """Test that exporting a part of a written container raises an error."""
        foo1 = Foo('foo1', [1, 2, 3, 4, 5], "I am foo1", 17, 3.14)
        foobucket = FooBucket('bucket1', [foo1])
        foofile = FooFile(buckets=[foobucket])

        with HDF5IO(self.paths[0], manager=get_foo_buildmanager(), mode='w') as write_io:
            write_io.write(foofile)

        with HDF5IO(self.paths[0], manager=get_foo_buildmanager(), mode='r') as read_io:
            read_foofile = read_io.read()

            with HDF5IO(self.paths[1], mode='w') as export_io:
                msg = ("The provided container must be the root of the hierarchy of the source used to read the "
                       "container.")
                with self.assertRaisesWith(ValueError, msg):
                    export_io.export(src_io=read_io, container=read_foofile.buckets['bucket1'])

    def test_container_unknown(self):
        """Test that exporting a container that did not come from the src_io object raises an error."""
        foo1 = Foo('foo1', [1, 2, 3, 4, 5], "I am foo1", 17, 3.14)
        foobucket = FooBucket('bucket1', [foo1])
        foofile = FooFile(buckets=[foobucket])

        with HDF5IO(self.paths[0], manager=get_foo_buildmanager(), mode='w') as write_io:
            write_io.write(foofile)

        with HDF5IO(self.paths[0], manager=get_foo_buildmanager(), mode='r') as read_io:

            with HDF5IO(self.paths[1], mode='w') as export_io:
                dummy_file = FooFile(buckets=[])
                msg = "The provided container must have been read by the provided src_io."
                with self.assertRaisesWith(ValueError, msg):
                    export_io.export(src_io=read_io, container=dummy_file)

    def test_cache_spec_false(self):
        """Test that exporting with cache_spec works."""
        foo1 = Foo('foo1', [1, 2, 3, 4, 5], "I am foo1", 17, 3.14)
        foobucket = FooBucket('bucket1', [foo1])
        foofile = FooFile(buckets=[foobucket])

        with HDF5IO(self.paths[0], manager=get_foo_buildmanager(), mode='w') as write_io:
            write_io.write(foofile)

        with HDF5IO(self.paths[0], manager=get_foo_buildmanager(), mode='r') as read_io:
            read_foofile = read_io.read()

            with HDF5IO(self.paths[1], mode='w') as export_io:
                export_io.export(
                    src_io=read_io,
                    container=read_foofile,
                    cache_spec=False,
                )

        with File(self.paths[1], 'r') as f:
            self.assertNotIn('specifications', f)

    def test_soft_link_group(self):
        """Test that exporting a written file with soft linked groups keeps links within the file."""
        foo1 = Foo('foo1', [1, 2, 3, 4, 5], "I am foo1", 17, 3.14)
        foobucket = FooBucket('bucket1', [foo1])
        foofile = FooFile(buckets=[foobucket], foo_link=foo1)

        with HDF5IO(self.paths[0], manager=get_foo_buildmanager(), mode='w') as write_io:
            write_io.write(foofile)

        with HDF5IO(self.paths[0], manager=get_foo_buildmanager(), mode='r') as read_io:

            with HDF5IO(self.paths[1], mode='w') as export_io:
                export_io.export(src_io=read_io)

        with HDF5IO(self.paths[1], manager=get_foo_buildmanager(), mode='r') as read_io:
            self.ios.append(read_io)  # track IO objects for tearDown
            read_foofile2 = read_io.read()

            # make sure the linked group is within the same file
            self.assertEqual(read_foofile2.foo_link.container_source, self.paths[1])

    def test_soft_link_dataset(self):
        """Test that exporting a written file with soft linked datasets keeps links within the file."""
        foo1 = Foo('foo1', [1, 2, 3, 4, 5], "I am foo1", 17, 3.14)
        foobucket = FooBucket('bucket1', [foo1])
        foofile = FooFile(buckets=[foobucket], foofile_data=foo1.my_data)

        with HDF5IO(self.paths[0], manager=get_foo_buildmanager(), mode='w') as write_io:
            write_io.write(foofile)

        with HDF5IO(self.paths[0], manager=get_foo_buildmanager(), mode='r') as read_io:
            self.ios.append(read_io)  # track IO objects for tearDown

            with HDF5IO(self.paths[1], mode='w') as export_io:
                export_io.export(src_io=read_io)

        with HDF5IO(self.paths[1], manager=get_foo_buildmanager(), mode='r') as read_io:
            self.ios.append(read_io)  # track IO objects for tearDown
            read_foofile2 = read_io.read()

            # make sure the linked dataset is within the same file
            self.assertEqual(read_foofile2.foofile_data.file.filename, self.paths[1])

    def test_external_link_group(self):
        """Test that exporting a written file with external linked groups maintains the links."""
        foo1 = Foo('foo1', [1, 2, 3, 4, 5], "I am foo1", 17, 3.14)
        foobucket = FooBucket('bucket1', [foo1])
        foofile = FooFile(buckets=[foobucket])

        with HDF5IO(self.paths[0], manager=get_foo_buildmanager(), mode='w') as read_io:
            read_io.write(foofile)

        manager = get_foo_buildmanager()
        with HDF5IO(self.paths[0], manager=manager, mode='r') as read_io:
            read_foofile = read_io.read()
            # make external link to existing group
            foofile2 = FooFile(foo_link=read_foofile.buckets['bucket1'].foos['foo1'])

            with HDF5IO(self.paths[1], manager=manager, mode='w') as write_io:
                write_io.write(foofile2)

        with HDF5IO(self.paths[1], manager=get_foo_buildmanager(), mode='r') as read_io:
            self.ios.append(read_io)  # track IO objects for tearDown
            read_foofile2 = read_io.read()

            with HDF5IO(self.paths[2], mode='w') as export_io:
                export_io.export(src_io=read_io)

        with HDF5IO(self.paths[2], manager=get_foo_buildmanager(), mode='r') as read_io:
            self.ios.append(read_io)  # track IO objects for tearDown
            read_foofile2 = read_io.read()

            # make sure the linked group is read from the first file
            self.assertEqual(read_foofile2.foo_link.container_source, self.paths[0])

    def test_external_link_dataset(self):
        """Test that exporting a written file with external linked datasets maintains the links."""
        foo1 = Foo('foo1', [1, 2, 3, 4, 5], "I am foo1", 17, 3.14)
        foobucket = FooBucket('bucket1', [foo1])
        foofile = FooFile(buckets=[foobucket], foofile_data=[1, 2, 3])

        with HDF5IO(self.paths[0], manager=get_foo_buildmanager(), mode='w') as write_io:
            write_io.write(foofile)

        manager = get_foo_buildmanager()
        with HDF5IO(self.paths[0], manager=manager, mode='r') as read_io:
            read_foofile = read_io.read()
            foofile2 = FooFile(foofile_data=read_foofile.foofile_data)  # make external link to existing dataset

            with HDF5IO(self.paths[1], manager=manager, mode='w') as write_io:
                write_io.write(foofile2)

        with HDF5IO(self.paths[1], manager=get_foo_buildmanager(), mode='r') as read_io:
            self.ios.append(read_io)  # track IO objects for tearDown

            with HDF5IO(self.paths[2], mode='w') as export_io:
                export_io.export(src_io=read_io)

        with HDF5IO(self.paths[2], manager=get_foo_buildmanager(), mode='r') as read_io:
            self.ios.append(read_io)  # track IO objects for tearDown
            read_foofile2 = read_io.read()

            # make sure the linked dataset is read from the first file
            self.assertEqual(read_foofile2.foofile_data.file.filename, self.paths[0])

    def test_external_link_link(self):
        """Test that exporting a written file with external links to external links maintains the links."""
        foo1 = Foo('foo1', [1, 2, 3, 4, 5], "I am foo1", 17, 3.14)
        foobucket = FooBucket('bucket1', [foo1])
        foofile = FooFile(buckets=[foobucket])

        with HDF5IO(self.paths[0], manager=get_foo_buildmanager(), mode='w') as write_io:
            write_io.write(foofile)

        manager = get_foo_buildmanager()
        with HDF5IO(self.paths[0], manager=manager, mode='r') as read_io:
            read_foofile = read_io.read()
            # make external link to existing group
            foofile2 = FooFile(foo_link=read_foofile.buckets['bucket1'].foos['foo1'])

            with HDF5IO(self.paths[1], manager=manager, mode='w') as write_io:
                write_io.write(foofile2)

        manager = get_foo_buildmanager()
        with HDF5IO(self.paths[1], manager=manager, mode='r') as read_io:
            self.ios.append(read_io)  # track IO objects for tearDown
            read_foofile2 = read_io.read()
            foofile3 = FooFile(foo_link=read_foofile2.foo_link)  # make external link to external link

            with HDF5IO(self.paths[2], manager=manager, mode='w') as write_io:
                write_io.write(foofile3)

        with HDF5IO(self.paths[2], manager=get_foo_buildmanager(), mode='r') as read_io:
            self.ios.append(read_io)  # track IO objects for tearDown

            with HDF5IO(self.paths[3], mode='w') as export_io:
                export_io.export(src_io=read_io)

        with HDF5IO(self.paths[3], manager=get_foo_buildmanager(), mode='r') as read_io:
            self.ios.append(read_io)  # track IO objects for tearDown
            read_foofile3 = read_io.read()

            # make sure the linked group is read from the first file
            self.assertEqual(read_foofile3.foo_link.container_source, self.paths[0])

    def test_attr_reference(self):
        """Test that exporting a written file with attribute references maintains the references."""
        foo1 = Foo('foo1', [1, 2, 3, 4, 5], "I am foo1", 17, 3.14)
        foobucket = FooBucket('bucket1', [foo1])
        foofile = FooFile(buckets=[foobucket], foo_ref_attr=foo1)

        with HDF5IO(self.paths[0], manager=get_foo_buildmanager(), mode='w') as read_io:
            read_io.write(foofile)

        with HDF5IO(self.paths[0], manager=get_foo_buildmanager(), mode='r') as read_io:

            with HDF5IO(self.paths[1], mode='w') as export_io:
                export_io.export(src_io=read_io)

        with HDF5IO(self.paths[1], manager=get_foo_buildmanager(), mode='r') as read_io:
            read_foofile2 = read_io.read()

            # make sure the attribute reference resolves to the container within the same file
            self.assertIs(read_foofile2.foo_ref_attr, read_foofile2.buckets['bucket1'].foos['foo1'])

        with File(self.paths[1], 'r') as f:
            self.assertIsInstance(f.attrs['foo_ref_attr'], h5py.Reference)

    def test_pop_data(self):
        """Test that exporting a written container after removing an element from it works."""
        foo1 = Foo('foo1', [1, 2, 3, 4, 5], "I am foo1", 17, 3.14)
        foobucket = FooBucket('bucket1', [foo1])
        foofile = FooFile(buckets=[foobucket])

        with HDF5IO(self.paths[0], manager=get_foo_buildmanager(), mode='w') as write_io:
            write_io.write(foofile)

        with HDF5IO(self.paths[0], manager=get_foo_buildmanager(), mode='r') as read_io:
            read_foofile = read_io.read()
            read_foofile.remove_bucket('bucket1')  # remove child group

            with HDF5IO(self.paths[1], mode='w') as export_io:
                export_io.export(src_io=read_io, container=read_foofile)

        with HDF5IO(self.paths[1], manager=get_foo_buildmanager(), mode='r') as read_io:
            read_foofile2 = read_io.read()

            # make sure the read foofile has no buckets
            self.assertDictEqual(read_foofile2.buckets, {})

        # check that file size of file 2 is smaller
        self.assertTrue(os.path.getsize(self.paths[0]) > os.path.getsize(self.paths[1]))

    def test_pop_linked_group(self):
        """Test that exporting a written container after removing a linked element from it works."""
        foo1 = Foo('foo1', [1, 2, 3, 4, 5], "I am foo1", 17, 3.14)
        foobucket = FooBucket('bucket1', [foo1])
        foofile = FooFile(buckets=[foobucket], foo_link=foo1)

        with HDF5IO(self.paths[0], manager=get_foo_buildmanager(), mode='w') as write_io:
            write_io.write(foofile)

        with HDF5IO(self.paths[0], manager=get_foo_buildmanager(), mode='r') as read_io:
            read_foofile = read_io.read()
            read_foofile.buckets['bucket1'].remove_foo('foo1')  # remove child group

            with HDF5IO(self.paths[1], mode='w') as export_io:
                msg = ("links (links): Linked Foo 'foo1' has no parent. Remove the link or ensure the linked "
                       "container is added properly.")
                with self.assertRaisesWith(OrphanContainerBuildError, msg):
                    export_io.export(src_io=read_io, container=read_foofile)

    def test_append_data(self):
        """Test that exporting a written container after adding groups, links, and references to it works."""
        foo1 = Foo('foo1', [1, 2, 3, 4, 5], "I am foo1", 17, 3.14)
        foobucket = FooBucket('bucket1', [foo1])
        foofile = FooFile(buckets=[foobucket])

        with HDF5IO(self.paths[0], manager=get_foo_buildmanager(), mode='w') as write_io:
            write_io.write(foofile)

        with HDF5IO(self.paths[0], manager=get_foo_buildmanager(), mode='r') as read_io:
            read_foofile = read_io.read()

            # create a foo with link to existing dataset my_data, add the foo to new foobucket
            # this should make a soft link within the exported file
            foo2 = Foo('foo2', read_foofile.buckets['bucket1'].foos['foo1'].my_data, "I am foo2", 17, 3.14)
            foobucket2 = FooBucket('bucket2', [foo2])
            read_foofile.add_bucket(foobucket2)

            # also add link from foofile to new foo2 container
            read_foofile.foo_link = foo2

            # also add link from foofile to new foo2.my_data dataset which is a link to foo1.my_data dataset
            read_foofile.foofile_data = foo2.my_data

            # also add reference from foofile to new foo2
            read_foofile.foo_ref_attr = foo2

            with HDF5IO(self.paths[1], mode='w') as export_io:
                export_io.export(src_io=read_io, container=read_foofile)

        with HDF5IO(self.paths[1], manager=get_foo_buildmanager(), mode='r') as read_io:
            self.ios.append(read_io)  # track IO objects for tearDown
            read_foofile2 = read_io.read()

            # test new soft link to dataset in file
            self.assertIs(read_foofile2.buckets['bucket1'].foos['foo1'].my_data,
                          read_foofile2.buckets['bucket2'].foos['foo2'].my_data)

            # test new soft link to group in file
            self.assertIs(read_foofile2.foo_link, read_foofile2.buckets['bucket2'].foos['foo2'])

            # test new soft link to new soft link to dataset in file
            self.assertIs(read_foofile2.buckets['bucket1'].foos['foo1'].my_data, read_foofile2.foofile_data)

            # test new attribute reference to new group in file
            self.assertIs(read_foofile2.foo_ref_attr, read_foofile2.buckets['bucket2'].foos['foo2'])

        with File(self.paths[1], 'r') as f:
            self.assertEqual(f['foofile_data'].file.filename, self.paths[1])
            self.assertIsInstance(f.attrs['foo_ref_attr'], h5py.Reference)

    def test_append_external_link_data(self):
        """Test that exporting a written container after adding a link with link_data=True creates external links."""
        foo1 = Foo('foo1', [1, 2, 3, 4, 5], "I am foo1", 17, 3.14)
        foobucket = FooBucket('bucket1', [foo1])
        foofile = FooFile(buckets=[foobucket])

        with HDF5IO(self.paths[0], manager=get_foo_buildmanager(), mode='w') as write_io:
            write_io.write(foofile)

        foofile2 = FooFile(buckets=[])

        with HDF5IO(self.paths[1], manager=get_foo_buildmanager(), mode='w') as write_io:
            write_io.write(foofile2)

        manager = get_foo_buildmanager()
        with HDF5IO(self.paths[0], manager=manager, mode='r') as read_io1:
            self.ios.append(read_io1)  # track IO objects for tearDown
            read_foofile1 = read_io1.read()

            with HDF5IO(self.paths[1], manager=manager, mode='r') as read_io2:
                self.ios.append(read_io2)
                read_foofile2 = read_io2.read()

                # create a foo with link to existing dataset my_data (not in same file), add the foo to new foobucket
                # this should make an external link within the exported file
                foo2 = Foo('foo2', read_foofile1.buckets['bucket1'].foos['foo1'].my_data, "I am foo2", 17, 3.14)
                foobucket2 = FooBucket('bucket2', [foo2])
                read_foofile2.add_bucket(foobucket2)

                # also add link from foofile to new foo2.my_data dataset which is a link to foo1.my_data dataset
                # this should make an external link within the exported file
                read_foofile2.foofile_data = foo2.my_data

                with HDF5IO(self.paths[2], mode='w') as export_io:
                    export_io.export(src_io=read_io2, container=read_foofile2)

        with HDF5IO(self.paths[0], manager=get_foo_buildmanager(), mode='r') as read_io1:
            self.ios.append(read_io1)  # track IO objects for tearDown
            read_foofile3 = read_io1.read()

            with HDF5IO(self.paths[2], manager=get_foo_buildmanager(), mode='r') as read_io2:
                self.ios.append(read_io2)  # track IO objects for tearDown
                read_foofile4 = read_io2.read()

                self.assertEqual(read_foofile4.buckets['bucket2'].foos['foo2'].my_data,
                                 read_foofile3.buckets['bucket1'].foos['foo1'].my_data)
                self.assertEqual(read_foofile4.foofile_data, read_foofile3.buckets['bucket1'].foos['foo1'].my_data)

        with File(self.paths[2], 'r') as f:
            self.assertEqual(f['buckets/bucket2/foo_holder/foo2/my_data'].file.filename, self.paths[0])
            self.assertEqual(f['foofile_data'].file.filename, self.paths[0])
            self.assertIsInstance(f.get('buckets/bucket2/foo_holder/foo2/my_data', getlink=True),
                                  h5py.ExternalLink)
            self.assertIsInstance(f.get('foofile_data', getlink=True), h5py.ExternalLink)

    def test_append_external_link_copy_data(self):
        """Test that exporting a written container after adding a link with link_data=False copies the data."""
        foo1 = Foo('foo1', [1, 2, 3, 4, 5], "I am foo1", 17, 3.14)
        foobucket = FooBucket('bucket1', [foo1])
        foofile = FooFile(buckets=[foobucket])

        with HDF5IO(self.paths[0], manager=get_foo_buildmanager(), mode='w') as write_io:
            write_io.write(foofile)

        foofile2 = FooFile(buckets=[])

        with HDF5IO(self.paths[1], manager=get_foo_buildmanager(), mode='w') as write_io:
            write_io.write(foofile2)

        manager = get_foo_buildmanager()
        with HDF5IO(self.paths[0], manager=manager, mode='r') as read_io1:
            self.ios.append(read_io1)  # track IO objects for tearDown
            read_foofile1 = read_io1.read()

            with HDF5IO(self.paths[1], manager=manager, mode='r') as read_io2:
                self.ios.append(read_io2)
                read_foofile2 = read_io2.read()

                # create a foo with link to existing dataset my_data (not in same file), add the foo to new foobucket
                # this would normally make an external link but because link_data=False, data will be copied
                foo2 = Foo('foo2', read_foofile1.buckets['bucket1'].foos['foo1'].my_data, "I am foo2", 17, 3.14)
                foobucket2 = FooBucket('bucket2', [foo2])
                read_foofile2.add_bucket(foobucket2)

                # also add link from foofile to new foo2.my_data dataset which is a link to foo1.my_data dataset
                # this would normally make an external link but because link_data=False, data will be copied
                read_foofile2.foofile_data = foo2.my_data

                with HDF5IO(self.paths[2], mode='w') as export_io:
                    export_io.export(src_io=read_io2, container=read_foofile2, write_args={'link_data': False})

        with HDF5IO(self.paths[0], manager=get_foo_buildmanager(), mode='r') as read_io1:
            self.ios.append(read_io1)  # track IO objects for tearDown
            read_foofile3 = read_io1.read()

            with HDF5IO(self.paths[2], manager=get_foo_buildmanager(), mode='r') as read_io2:
                self.ios.append(read_io2)  # track IO objects for tearDown
                read_foofile4 = read_io2.read()

                # check that file can be read
                self.assertNotEqual(read_foofile4.buckets['bucket2'].foos['foo2'].my_data,
                                    read_foofile3.buckets['bucket1'].foos['foo1'].my_data)
                self.assertNotEqual(read_foofile4.foofile_data, read_foofile3.buckets['bucket1'].foos['foo1'].my_data)
                self.assertNotEqual(read_foofile4.foofile_data, read_foofile4.buckets['bucket2'].foos['foo2'].my_data)

        with File(self.paths[2], 'r') as f:
            self.assertEqual(f['buckets/bucket2/foo_holder/foo2/my_data'].file.filename, self.paths[2])
            self.assertEqual(f['foofile_data'].file.filename, self.paths[2])

    def test_export_io(self):
        """Test that exporting a written container using HDF5IO.export_io works."""
        foo1 = Foo('foo1', [1, 2, 3, 4, 5], "I am foo1", 17, 3.14)
        foobucket = FooBucket('bucket1', [foo1])
        foofile = FooFile(buckets=[foobucket])

        with HDF5IO(self.paths[0], manager=get_foo_buildmanager(), mode='w') as write_io:
            write_io.write(foofile)

        with HDF5IO(self.paths[0], manager=get_foo_buildmanager(), mode='r') as read_io:
            HDF5IO.export_io(src_io=read_io, path=self.paths[1])

        self.assertTrue(os.path.exists(self.paths[1]))
        self.assertEqual(foofile.container_source, self.paths[0])

        with HDF5IO(self.paths[1], manager=get_foo_buildmanager(), mode='r') as read_io:
            read_foofile = read_io.read()
            self.assertEqual(read_foofile.container_source, self.paths[1])
            self.assertContainerEqual(foofile, read_foofile, ignore_hdmf_attrs=True)

    def test_export_dset_refs(self):
        """Test that exporting a written container with a dataset of references works."""
        bazs = []
        num_bazs = 10
        for i in range(num_bazs):
            bazs.append(Baz(name='baz%d' % i))
        baz_data = BazData(name='baz_data1', data=bazs)
        bucket = BazBucket(name='bucket1', bazs=bazs.copy(), baz_data=baz_data)

        with HDF5IO(self.paths[0], manager=get_baz_buildmanager(), mode='w') as write_io:
            write_io.write(bucket)

        with HDF5IO(self.paths[0], manager=get_baz_buildmanager(), mode='r') as read_io:
            read_bucket1 = read_io.read()

            # NOTE: reference IDs might be the same between two identical files
            # adding a Baz with a smaller name should change the reference IDs on export
            new_baz = Baz(name='baz000')
            read_bucket1.add_baz(new_baz)

            with HDF5IO(self.paths[1], mode='w') as export_io:
                export_io.export(src_io=read_io, container=read_bucket1)

        with HDF5IO(self.paths[1], manager=get_baz_buildmanager(), mode='r') as read_io:
            read_bucket2 = read_io.read()

            # remove and check the appended child, then compare the read container with the original
            read_new_baz = read_bucket2.remove_baz('baz000')
            self.assertContainerEqual(new_baz, read_new_baz, ignore_hdmf_attrs=True)

            self.assertContainerEqual(bucket, read_bucket2, ignore_name=True, ignore_hdmf_attrs=True)
            for i in range(num_bazs):
                baz_name = 'baz%d' % i
                self.assertIs(read_bucket2.baz_data.data[i], read_bucket2.bazs[baz_name])

    def test_export_cpd_dset_refs(self):
        """Test that exporting a written container with a compound dataset with references works."""
        bazs = []
        baz_pairs = []
        num_bazs = 10
        for i in range(num_bazs):
            b = Baz(name='baz%d' % i)
            bazs.append(b)
            baz_pairs.append((i, b))
        baz_cpd_data = BazCpdData(name='baz_cpd_data1', data=baz_pairs)
        bucket = BazBucket(name='bucket1', bazs=bazs.copy(), baz_cpd_data=baz_cpd_data)

        with HDF5IO(self.paths[0], manager=get_baz_buildmanager(), mode='w') as write_io:
            write_io.write(bucket)

        with HDF5IO(self.paths[0], manager=get_baz_buildmanager(), mode='r') as read_io:
            read_bucket1 = read_io.read()

            # NOTE: reference IDs might be the same between two identical files
            # adding a Baz with a smaller name should change the reference IDs on export
            new_baz = Baz(name='baz000')
            read_bucket1.add_baz(new_baz)

            with HDF5IO(self.paths[1], mode='w') as export_io:
                export_io.export(src_io=read_io, container=read_bucket1)

        with HDF5IO(self.paths[1], manager=get_baz_buildmanager(), mode='r') as read_io:
            read_bucket2 = read_io.read()

            # remove and check the appended child, then compare the read container with the original
            read_new_baz = read_bucket2.remove_baz(new_baz.name)
            self.assertContainerEqual(new_baz, read_new_baz, ignore_hdmf_attrs=True)

            self.assertContainerEqual(bucket, read_bucket2, ignore_name=True, ignore_hdmf_attrs=True)
            for i in range(num_bazs):
                baz_name = 'baz%d' % i
                self.assertEqual(read_bucket2.baz_cpd_data.data[i][0], i)
                self.assertIs(read_bucket2.baz_cpd_data.data[i][1], read_bucket2.bazs[baz_name])

    def test_non_manager_container(self):
        """Test that exporting with a src_io without a manager raises an error."""
        foo1 = Foo('foo1', [1, 2, 3, 4, 5], "I am foo1", 17, 3.14)
        foobucket = FooBucket('bucket1', [foo1])
        foofile = FooFile(buckets=[foobucket])

        with HDF5IO(self.paths[0], manager=get_foo_buildmanager(), mode='w') as write_io:
            write_io.write(foofile)

        class OtherIO(HDMFIO):

            def read_builder(self):
                pass

            def write_builder(self, **kwargs):
                pass

            def open(self):
                pass

            def close(self):
                pass

        with OtherIO() as read_io:
            with HDF5IO(self.paths[1], mode='w') as export_io:
                msg = 'When a container is provided, src_io must have a non-None manager (BuildManager) property.'
                with self.assertRaisesWith(ValueError, msg):
                    export_io.export(src_io=read_io, container=foofile, write_args={'link_data': False})

    def test_non_HDF5_src_link_data_true(self):
        """Test that exporting with a src_io without a manager raises an error."""
        foo1 = Foo('foo1', [1, 2, 3, 4, 5], "I am foo1", 17, 3.14)
        foobucket = FooBucket('bucket1', [foo1])
        foofile = FooFile(buckets=[foobucket])

        with HDF5IO(self.paths[0], manager=get_foo_buildmanager(), mode='w') as write_io:
            write_io.write(foofile)

        class OtherIO(HDMFIO):

            def __init__(self, manager):
                super().__init__(manager=manager)

            def read_builder(self):
                pass

            def write_builder(self, **kwargs):
                pass

            def open(self):
                pass

            def close(self):
                pass

        with OtherIO(manager=get_foo_buildmanager()) as read_io:
            with HDF5IO(self.paths[1], mode='w') as export_io:
                msg = "Cannot export from non-HDF5 backend OtherIO to HDF5 with write argument link_data=True."
                with self.assertRaisesWith(UnsupportedOperation, msg):
                    export_io.export(src_io=read_io, container=foofile)

    def test_wrong_mode(self):
        """Test that exporting with a src_io without a manager raises an error."""
        foo1 = Foo('foo1', [1, 2, 3, 4, 5], "I am foo1", 17, 3.14)
        foobucket = FooBucket('bucket1', [foo1])
        foofile = FooFile(buckets=[foobucket])

        with HDF5IO(self.paths[0], manager=get_foo_buildmanager(), mode='w') as write_io:
            write_io.write(foofile)

        with HDF5IO(self.paths[0], mode='r') as read_io:
            with HDF5IO(self.paths[1], mode='a') as export_io:
                msg = "Cannot export to file %s in mode 'a'. Please use mode 'w'." % self.paths[1]
                with self.assertRaisesWith(UnsupportedOperation, msg):
                    export_io.export(src_io=read_io)

    def test_with_new_id(self):
        """Test that exporting with a src_io without a manager raises an error."""
        foo1 = Foo('foo1', [1, 2, 3, 4, 5], "I am foo1", 17, 3.14)
        foobucket = FooBucket('bucket1', [foo1])
        foofile = FooFile([foobucket])

        with HDF5IO(self.paths[0], manager=get_foo_buildmanager(), mode='w') as write_io:
            write_io.write(foofile)

        with HDF5IO(self.paths[0], manager=get_foo_buildmanager(), mode='r') as read_io:
            data = read_io.read()
            original_id = data.object_id
            data.generate_new_id()
            with HDF5IO(self.paths[1], mode='w') as export_io:
                export_io.export(src_io=read_io, container=data)

        with HDF5IO(self.paths[1], manager=get_foo_buildmanager(), mode='r') as read_io:
            data = read_io.read()
            self.assertTrue(original_id != data.object_id)


class TestDatasetRefs(TestCase):

    def test_roundtrip(self):
        self.path = get_temp_filepath()
        bazs = []
        num_bazs = 10
        for i in range(num_bazs):
            bazs.append(Baz(name='baz%d' % i))
        baz_data = BazData(name='baz_data1', data=bazs)
        bucket = BazBucket(name='bucket1', bazs=bazs.copy(), baz_data=baz_data)

        with HDF5IO(self.path, manager=get_baz_buildmanager(), mode='w') as write_io:
            write_io.write(bucket)

        with HDF5IO(self.path, manager=get_baz_buildmanager(), mode='r') as read_io:
            read_bucket = read_io.read()

            self.assertContainerEqual(bucket, read_bucket, ignore_name=True)
            for i in range(num_bazs):
                baz_name = 'baz%d' % i
                self.assertIs(read_bucket.baz_data.data[i], read_bucket.bazs[baz_name])


class TestCpdDatasetRefs(TestCase):

    def test_roundtrip(self):
        self.path = get_temp_filepath()
        bazs = []
        baz_pairs = []
        num_bazs = 10
        for i in range(num_bazs):
            b = Baz(name='baz%d' % i)
            bazs.append(b)
            baz_pairs.append((i, b))
        baz_cpd_data = BazCpdData(name='baz_cpd_data1', data=baz_pairs)
        bucket = BazBucket(name='bucket1', bazs=bazs.copy(), baz_cpd_data=baz_cpd_data)

        with HDF5IO(self.path, manager=get_baz_buildmanager(), mode='w') as write_io:
            write_io.write(bucket)

        with HDF5IO(self.path, manager=get_baz_buildmanager(), mode='r') as read_io:
            read_bucket = read_io.read()

            self.assertContainerEqual(bucket, read_bucket, ignore_name=True)
            for i in range(num_bazs):
                baz_name = 'baz%d' % i
                self.assertEqual(read_bucket.baz_cpd_data.data[i][0], i)
                self.assertIs(read_bucket.baz_cpd_data.data[i][1], read_bucket.bazs[baz_name])<|MERGE_RESOLUTION|>--- conflicted
+++ resolved
@@ -1191,14 +1191,9 @@
             with HDF5IO(self.path2, mode='w', manager=manager) as write_io:
                 write_io.write(foofile2)
 
-<<<<<<< HEAD
-        new_io1 = HDF5IO(self.path2, mode='a', manager=_get_manager())
+        new_io1 = HDF5IO(self.path2, mode='a', manager=get_foo_buildmanager())
         read_foofile2 = new_io1.read()  # keep reference to container in memory
         new_io1.close(close_links=False)  # do not close the links
-=======
-        with HDF5IO(self.path2, mode='a', manager=get_foo_buildmanager()) as new_io1:
-            read_foofile2 = new_io1.read()  # keep reference to container in memory
->>>>>>> 1df24154
 
         self.assertTrue(read_foofile2.foo_link.my_data)
         read_foofile2.foo_link.my_data.file.close()  # explicitly close the file from the h5dataset
