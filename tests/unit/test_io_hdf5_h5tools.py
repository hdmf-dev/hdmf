--- conflicted
+++ resolved
@@ -933,27 +933,6 @@
         if os.path.exists(self.path):
             os.remove(self.path)
 
-<<<<<<< HEAD
-    def test_write_append_same_manager(self):
-        with HDF5IO(self.path, manager=self.manager, mode='w') as io:
-            io.write(self.foofile)
-
-        # NOTE: self.manager has a build builders cache
-        with HDF5IO(self.path, manager=self.manager, mode='a') as io:
-            read_foofile = io.read()
-            io.write(read_foofile)  # no changes
-
-    def test_write_append_new_manager(self):
-        with HDF5IO(self.path, manager=self.manager, mode='w') as io:
-            io.write(self.foofile)
-
-        new_manager = BuildManager(self.manager.type_map)
-        with HDF5IO(self.path, manager=new_manager, mode='a') as io:
-            read_foofile = io.read()
-            io.write(read_foofile)  # no changes
-
-    def test_write_append_new_bucket(self):
-=======
     def test_write_write_unwritten(self):
         """Test writing a container, adding to the in-memory container, then overwriting the same file."""
         with HDF5IO(self.path, manager=self.manager, mode='w') as io:
@@ -981,7 +960,6 @@
 
     def test_append_bucket(self):
         """Test appending a container to a file."""
->>>>>>> 7f0cae6c
         with HDF5IO(self.path, manager=self.manager, mode='w') as io:
             io.write(self.foofile)
 
@@ -991,18 +969,12 @@
         new_manager = BuildManager(self.manager.type_map)
         with HDF5IO(self.path, manager=new_manager, mode='a') as io:
             read_foofile = io.read()
-<<<<<<< HEAD
-=======
             # append to read container and call write
->>>>>>> 7f0cae6c
             read_foofile.buckets.append(new_bucket1)
             new_bucket1.parent = read_foofile
             io.write(read_foofile)
 
-<<<<<<< HEAD
-=======
         # check that new bucket was written
->>>>>>> 7f0cae6c
         new_manager2 = BuildManager(self.manager.type_map)
         with HDF5IO(self.path, manager=new_manager2, mode='r') as io:
             read_foofile = io.read()
@@ -1012,13 +984,8 @@
                     break
             self.assertContainerEqual(bucket, new_bucket1)
 
-<<<<<<< HEAD
-    def test_append_double_write(self):
-        """Test using the same IO object to append to a file twice."""
-=======
     def test_append_bucket_double_write(self):
         """Test using the same IO object to append a container to a file twice."""
->>>>>>> 7f0cae6c
         with HDF5IO(self.path, manager=self.manager, mode='w') as io:
             io.write(self.foofile)
 
@@ -1030,26 +997,17 @@
         new_manager = BuildManager(self.manager.type_map)
         with HDF5IO(self.path, manager=new_manager, mode='a') as io:
             read_foofile = io.read()
-<<<<<<< HEAD
-=======
             # append to read container and call write
->>>>>>> 7f0cae6c
             read_foofile.buckets.append(new_bucket1)
             new_bucket1.parent = read_foofile
             io.write(read_foofile)
 
-<<<<<<< HEAD
-=======
             # append to read container again and call write again
->>>>>>> 7f0cae6c
             read_foofile.buckets.append(new_bucket2)
             new_bucket2.parent = read_foofile
             io.write(read_foofile)
 
-<<<<<<< HEAD
-=======
         # check that both new buckets were written
->>>>>>> 7f0cae6c
         new_manager2 = BuildManager(self.manager.type_map)
         with HDF5IO(self.path, manager=new_manager2, mode='r') as io:
             read_foofile = io.read()
