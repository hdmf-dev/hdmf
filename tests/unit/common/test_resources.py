import unittest

import numpy as np
import pandas as pd

from hdmf import Data
from hdmf.common import DynamicTable
<<<<<<< HEAD
from hdmf.common.resources import ExternalResources, Key, Resource
from hdmf.spec import AttributeSpec, DatasetSpec, GroupSpec
from hdmf.testing import H5RoundTripMixin, TestCase
=======
from hdmf.common.resources import ExternalResources, Key
from hdmf import Data, Container, ExternalResourcesManager
from hdmf.testing import TestCase, H5RoundTripMixin, remove_test_file
import numpy as np
>>>>>>> c69646cc
from tests.unit.build_tests.test_io_map import Bar

from ..helpers.utils import CORE_NAMESPACE, create_test_type_map

<<<<<<< HEAD

class TestExternalResources(H5RoundTripMixin, TestCase):
    def setUpContainer(self):
        er = ExternalResources(name="terms")
        er.add_ref(
            container="uuid1",
            key="key1",
            resource_name="resource11",
            resource_uri="resource_uri11",
            entity_id="id11",
            entity_uri="url11",
        )

        er.add_ref(
            container="uuid2",
            key="key2",
            resource_name="resource21",
            resource_uri="resource_uri21",
            entity_id="id12",
            entity_uri="url21",
        )
        return er

    @unittest.skip("Outdated do to privatization")
    def test_piecewise_add(self):
        er = ExternalResources(name="terms")

        # this is the term the user wants to use. They will need to specify this
        key = er._add_key("mouse")

        resource1 = er._add_resource(resource="resource0", uri="resource_uri0")
        # the user will have to supply this info as well. This is the information
        # needed to retrieve info about the controlled term
        er._add_entity(key, resource1, "10090", "uri")

        # The user can also pass in the container or it can be wrapped up under NWBFILE
        obj = er._add_object("object", "species")
=======
class ExternalResourcesManagerContainer(Container, ExternalResourcesManager):
    def __init__(self, **kwargs):
        kwargs['name'] = 'ExternalResourcesManagerContainer'
        super().__init__(**kwargs)


class TestExternalResources(H5RoundTripMixin, TestCase):

    def setUpContainer(self):
        er = ExternalResources()
        file = ExternalResourcesManagerContainer(name='file')
        file2 = ExternalResourcesManagerContainer(name='file2')
        er.add_ref(file=file,
                   container=file,
                   key='special',
                   entity_id="id11",
                   entity_uri='url11')
        er.add_ref(file=file2,
                   container=file2,
                   key='key2',
                   entity_id="id12",
                   entity_uri='url12')
>>>>>>> c69646cc

        return er

<<<<<<< HEAD
        self.assertEqual(er.keys.data, [("mouse",)])
        self.assertEqual(er.entities.data, [(0, 0, "10090", "uri")])
        self.assertEqual(er.objects.data, [("object", "species")])
=======
    def remove_er_files(self):
        remove_test_file('./entities.tsv')
        remove_test_file('./objects.tsv')
        remove_test_file('./object_keys.tsv')
        remove_test_file('./keys.tsv')
        remove_test_file('./files.tsv')
        remove_test_file('./er.tsv')
>>>>>>> c69646cc

    def test_to_dataframe(self):
        # Setup complex external resources with keys reused across objects and
        # multiple resources per key
<<<<<<< HEAD
        er = ExternalResources(name="example")
=======
        er = ExternalResources()
>>>>>>> c69646cc
        # Add a species dataset with 2 keys
        data1 = Data(
            name="data_name",
            data=np.array(
                [("Mus musculus", 9, 81.0), ("Homo sapiens", 3, 27.0)],
                dtype=[("species", "U14"), ("age", "i4"), ("weight", "f4")],
            ),
        )
<<<<<<< HEAD
        k1, r1, e1 = er.add_ref(
            container=data1,
            field="species",
            key="Mus musculus",
            resource_name="NCBI_Taxonomy",
            resource_uri="https://www.ncbi.nlm.nih.gov/taxonomy",
            entity_id="NCBI:txid10090",
            entity_uri="https://www.ncbi.nlm.nih.gov/Taxonomy/Browser/wwwtax.cgi?id=10090",
        )
        k2, r2, e2 = er.add_ref(
            container=data1,
            field="species",
            key="Homo sapiens",
            resource_name="NCBI_Taxonomy",
            resource_uri="https://www.ncbi.nlm.nih.gov/taxonomy",
            entity_id="NCBI:txid9606",
            entity_uri="https://www.ncbi.nlm.nih.gov/Taxonomy/Browser/wwwtax.cgi?id=9606",
        )
        # Add a second species dataset that uses the same keys as the first dataset and add an additional key
        data2 = Data(
            name="species",
            data=["Homo sapiens", "Mus musculus", "Pongo abelii"],
        )
        o2 = er._add_object(data2, relative_path="", field="")
        er._add_object_key(o2, k1)
        er._add_object_key(o2, k2)
        k2, r2, e2 = er.add_ref(
            container=data2,
            field="",
            key="Pongo abelii",
            resource_name="NCBI_Taxonomy",
            resource_uri="https://www.ncbi.nlm.nih.gov/taxonomy",
            entity_id="NCBI:txid9601",
            entity_uri="https://www.ncbi.nlm.nih.gov/Taxonomy/Browser/wwwtax.cgi?id=9601",
        )
        # Add a third data object, this time with 2 entities for a key
        data3 = Data(name="genotypes", data=["Rorb"])
        k3, r3, e3 = er.add_ref(
            container=data3,
            field="",
            key="Rorb",
            resource_name="MGI Database",
            resource_uri="http://www.informatics.jax.org/",
            entity_id="MGI:1346434",
            entity_uri="http://www.informatics.jax.org/marker/MGI:1343464",
        )
        _ = er.add_ref(
            container=data3,
            field="",
            key=k3,
            resource_name="Ensembl",
            resource_uri="https://uswest.ensembl.org/index.html",
            entity_id="ENSG00000198963",
            entity_uri="https://uswest.ensembl.org/Homo_sapiens/Gene/Summary?db=core;g=ENSG00000198963",
        )
        # Convert to dataframe and compare against the expected result
        result_df = er.to_dataframe()
        expected_df_data = {
            "objects_idx": {0: 0, 1: 0, 2: 1, 3: 1, 4: 1, 5: 2, 6: 2},
            "object_id": {
                0: data1.object_id,
                1: data1.object_id,
                2: data2.object_id,
                3: data2.object_id,
                4: data2.object_id,
                5: data3.object_id,
                6: data3.object_id,
            },
            "relative_path": {0: "", 1: "", 2: "", 3: "", 4: "", 5: "", 6: ""},
            "field": {
                0: "species",
                1: "species",
                2: "",
                3: "",
                4: "",
                5: "",
                6: "",
            },
            "keys_idx": {0: 0, 1: 1, 2: 0, 3: 1, 4: 2, 5: 3, 6: 3},
            "key": {
                0: "Mus musculus",
                1: "Homo sapiens",
                2: "Mus musculus",
                3: "Homo sapiens",
                4: "Pongo abelii",
                5: "Rorb",
                6: "Rorb",
            },
            "resources_idx": {0: 0, 1: 0, 2: 0, 3: 0, 4: 0, 5: 1, 6: 2},
            "resource": {
                0: "NCBI_Taxonomy",
                1: "NCBI_Taxonomy",
                2: "NCBI_Taxonomy",
                3: "NCBI_Taxonomy",
                4: "NCBI_Taxonomy",
                5: "MGI Database",
                6: "Ensembl",
            },
            "resource_uri": {
                0: "https://www.ncbi.nlm.nih.gov/taxonomy",
                1: "https://www.ncbi.nlm.nih.gov/taxonomy",
                2: "https://www.ncbi.nlm.nih.gov/taxonomy",
                3: "https://www.ncbi.nlm.nih.gov/taxonomy",
                4: "https://www.ncbi.nlm.nih.gov/taxonomy",
                5: "http://www.informatics.jax.org/",
                6: "https://uswest.ensembl.org/index.html",
            },
            "entities_idx": {0: 0, 1: 1, 2: 0, 3: 1, 4: 2, 5: 3, 6: 4},
            "entity_id": {
                0: "NCBI:txid10090",
                1: "NCBI:txid9606",
                2: "NCBI:txid10090",
                3: "NCBI:txid9606",
                4: "NCBI:txid9601",
                5: "MGI:1346434",
                6: "ENSG00000198963",
            },
            "entity_uri": {
                0: "https://www.ncbi.nlm.nih.gov/Taxonomy/Browser/wwwtax.cgi?id=10090",
                1: "https://www.ncbi.nlm.nih.gov/Taxonomy/Browser/wwwtax.cgi?id=9606",
                2: "https://www.ncbi.nlm.nih.gov/Taxonomy/Browser/wwwtax.cgi?id=10090",
                3: "https://www.ncbi.nlm.nih.gov/Taxonomy/Browser/wwwtax.cgi?id=9606",
                4: "https://www.ncbi.nlm.nih.gov/Taxonomy/Browser/wwwtax.cgi?id=9601",
                5: "http://www.informatics.jax.org/marker/MGI:1343464",
                6: "https://uswest.ensembl.org/Homo_sapiens/Gene/Summary?db=core;g=ENSG00000198963",
            },
        }
        expected_df = pd.DataFrame.from_dict(expected_df_data)
        pd.testing.assert_frame_equal(result_df, expected_df)

        # Convert to dataframe with categories and compare against the expected result
        result_df = er.to_dataframe(use_categories=True)
        cols_with_categories = [
            ("objects", "objects_idx"),
            ("objects", "object_id"),
            ("objects", "relative_path"),
            ("objects", "field"),
            ("keys", "keys_idx"),
            ("keys", "key"),
            ("resources", "resources_idx"),
            ("resources", "resource"),
            ("resources", "resource_uri"),
            ("entities", "entities_idx"),
            ("entities", "entity_id"),
            ("entities", "entity_uri"),
        ]
        expected_df_data = {c: expected_df_data[c[1]] for c in cols_with_categories}
=======

        file = ExternalResourcesManagerContainer(name='file')

        ck1, e1 = er.add_ref(file=file,
                             container=data1,
                             field='species',
                             key='Mus musculus',
                             entity_id='NCBI:txid10090',
                             entity_uri='https://www.ncbi.nlm.nih.gov/Taxonomy/Browser/wwwtax.cgi?id=10090')
        k2, e2 = er.add_ref(file=file,
                            container=data1,
                            field='species',
                            key='Homo sapiens',
                            entity_id='NCBI:txid9606',
                            entity_uri='https://www.ncbi.nlm.nih.gov/Taxonomy/Browser/wwwtax.cgi?id=9606')

        # Convert to dataframe and compare against the expected result
        result_df = er.to_dataframe()
        expected_df_data = \
            {'file_object_id': {0: file.object_id, 1: file.object_id},
             'objects_idx': {0: 0, 1: 0},
             'object_id': {0: data1.object_id, 1: data1.object_id},
             'files_idx': {0: 0, 1: 0},
             'object_type': {0: 'Data', 1: 'Data'},
             'relative_path': {0: '', 1: ''},
             'field': {0: 'species', 1: 'species'},
             'keys_idx': {0: 0, 1: 1},
             'key': {0: 'Mus musculus', 1: 'Homo sapiens'},
             'entities_idx': {0: 0, 1: 1},
             'entity_id': {0: 'NCBI:txid10090', 1: 'NCBI:txid9606'},
             'entity_uri': {0: 'https://www.ncbi.nlm.nih.gov/Taxonomy/Browser/wwwtax.cgi?id=10090',
                            1: 'https://www.ncbi.nlm.nih.gov/Taxonomy/Browser/wwwtax.cgi?id=9606'}}
>>>>>>> c69646cc
        expected_df = pd.DataFrame.from_dict(expected_df_data)
        expected_df = expected_df.astype({'keys_idx': 'uint32',
                                          'objects_idx': 'uint32',
                                          'files_idx': 'uint32',
                                          'entities_idx': 'uint32'})
        pd.testing.assert_frame_equal(result_df, expected_df)

    def test_assert_external_resources_equal(self):
<<<<<<< HEAD
        er_left = ExternalResources(name="terms")
        er_left.add_ref(
            container="uuid1",
            key="key1",
            resource_name="resource11",
            resource_uri="resource_uri11",
            entity_id="id11",
            entity_uri="url11",
        )

        er_right = ExternalResources(name="terms")
        er_right.add_ref(
            container="uuid1",
            key="key1",
            resource_name="resource11",
            resource_uri="resource_uri11",
            entity_id="id11",
            entity_uri="url11",
        )
=======
        file = ExternalResourcesManagerContainer(name='file')
        ref_container_1 = Container(name='Container_1')
        er_left = ExternalResources()
        er_left.add_ref(file=file,
                        container=ref_container_1,
                        key='key1',
                        entity_id="id11",
                        entity_uri='url11')

        er_right = ExternalResources()
        er_right.add_ref(file=file,
                         container=ref_container_1,
                         key='key1',
                         entity_id="id11",
                         entity_uri='url11')
>>>>>>> c69646cc

        self.assertTrue(ExternalResources.assert_external_resources_equal(er_left, er_right))

    def test_invalid_keys_assert_external_resources_equal(self):
<<<<<<< HEAD
        er_left = ExternalResources(name="terms")
        er_left.add_ref(
            container="uuid1",
            key="key1",
            resource_name="resource11",
            resource_uri="resource_uri11",
            entity_id="id11",
            entity_uri="url11",
        )

        er_right = ExternalResources(name="terms")
        er_right.add_ref(
            container="invalid",
            key="invalid",
            resource_name="resource11",
            resource_uri="resource_uri11",
            entity_id="id11",
            entity_uri="url11",
        )
=======
        er_left = ExternalResources()
        er_left.add_ref(file=ExternalResourcesManagerContainer(name='file'),
                        container=Container(name='Container'),
                        key='key1',
                        entity_id="id11",
                        entity_uri='url11')

        er_right = ExternalResources()
        er_right.add_ref(file=ExternalResourcesManagerContainer(name='file'),
                         container=Container(name='Container'),
                         key='invalid',
                         entity_id="id11",
                         entity_uri='url11')
>>>>>>> c69646cc

        with self.assertRaises(AssertionError):
            ExternalResources.assert_external_resources_equal(er_left, er_right)

    def test_invalid_objects_assert_external_resources_equal(self):
<<<<<<< HEAD
        er_left = ExternalResources(name="terms")
        er_left.add_ref(
            container="invalid",
            key="key1",
            resource_name="resource11",
            resource_uri="resource_uri11",
            entity_id="id11",
            entity_uri="url11",
        )

        er_right = ExternalResources(name="terms")
        er_right.add_ref(
            container="uuid1",
            key="key1",
            resource_name="resource11",
            resource_uri="resource_uri11",
            entity_id="id11",
            entity_uri="url11",
        )

        with self.assertRaises(AssertionError):
            ExternalResources.assert_external_resources_equal(er_left, er_right)

    def test_invalid_resources_assert_external_resources_equal(self):
        er_left = ExternalResources(name="terms")
        er_left.add_ref(
            container="uuid1",
            key="key1",
            resource_name="invalid",
            resource_uri="invalid",
            entity_id="id11",
            entity_uri="url11",
        )

        er_right = ExternalResources(name="terms")
        er_right.add_ref(
            container="uuid1",
            key="key1",
            resource_name="resource11",
            resource_uri="resource_uri11",
            entity_id="id11",
            entity_uri="url11",
        )
=======
        er_left = ExternalResources()
        er_left.add_ref(file=ExternalResourcesManagerContainer(name='file'),
                        container=Container(name='Container'),
                        key='key1',
                        entity_id="id11",
                        entity_uri='url11')

        er_right = ExternalResources()
        er_right.add_ref(file=ExternalResourcesManagerContainer(name='file'),
                         container=Container(name='Container'),
                         key='key1',
                         entity_id="id11",
                         entity_uri='url11')
>>>>>>> c69646cc

        with self.assertRaises(AssertionError):
            ExternalResources.assert_external_resources_equal(er_left, er_right)

    def test_invalid_entity_assert_external_resources_equal(self):
<<<<<<< HEAD
        er_left = ExternalResources(name="terms")
        er_left.add_ref(
            container="uuid1",
            key="key1",
            resource_name="resource11",
            resource_uri="resource_uri11",
            entity_id="invalid",
            entity_uri="invalid",
        )

        er_right = ExternalResources(name="terms")
        er_right.add_ref(
            container="uuid1",
            key="key1",
            resource_name="resource11",
            resource_uri="resource_uri11",
            entity_id="id11",
            entity_uri="url11",
        )
=======
        er_left = ExternalResources()
        er_left.add_ref(file=ExternalResourcesManagerContainer(name='file'),
                        container=Container(name='Container'),
                        key='key1',
                        entity_id="invalid",
                        entity_uri='invalid')

        er_right = ExternalResources()
        er_right.add_ref(file=ExternalResourcesManagerContainer(name='file'),
                         container=Container(name='Container'),
                         key='key1',
                         entity_id="id11",
                         entity_uri='url11')
>>>>>>> c69646cc

        with self.assertRaises(AssertionError):
            ExternalResources.assert_external_resources_equal(er_left, er_right)

    def test_invalid_object_keys_assert_external_resources_equal(self):
<<<<<<< HEAD
        er_left = ExternalResources(name="terms")
        er_left.add_ref(
            container="invalid",
            key="invalid",
            resource_name="resource11",
            resource_uri="resource_uri11",
            entity_id="id11",
            entity_uri="url11",
        )

        er_right = ExternalResources(name="terms")
        er_right._add_key("key")
        er_right.add_ref(
            container="uuid1",
            key="key1",
            resource_name="resource11",
            resource_uri="resource_uri11",
            entity_id="id11",
            entity_uri="url11",
        )
=======
        er_left = ExternalResources()
        er_left.add_ref(file=ExternalResourcesManagerContainer(name='file'),
                        container=Container(name='Container'),
                        key='invalid',
                        entity_id="id11",
                        entity_uri='url11')

        er_right = ExternalResources()
        er_right._add_key('key')
        er_right.add_ref(file=ExternalResourcesManagerContainer(name='file'),
                         container=Container(name='Container'),
                         key='key1',
                         entity_id="id11",
                         entity_uri='url11')
>>>>>>> c69646cc

        with self.assertRaises(AssertionError):
            ExternalResources.assert_external_resources_equal(er_left, er_right)

    def test_add_ref_search_for_file(self):
        em = ExternalResourcesManagerContainer()
        er = ExternalResources()
        er.add_ref(container=em, key='key1',
                   entity_id='entity_id1', entity_uri='entity1')
        self.assertEqual(er.keys.data, [('key1',)])
        self.assertEqual(er.entities.data, [(0, 'entity_id1', 'entity1')])
        self.assertEqual(er.objects.data, [(0, em.object_id, 'ExternalResourcesManagerContainer', '', '')])

    def test_add_ref_search_for_file_parent(self):
        em = ExternalResourcesManagerContainer()

        child = Container(name='child')
        child.parent = em

        er = ExternalResources()
        er.add_ref(container=child, key='key1',
                   entity_id='entity_id1', entity_uri='entity1')
        self.assertEqual(er.keys.data, [('key1',)])
        self.assertEqual(er.entities.data, [(0, 'entity_id1', 'entity1')])
        self.assertEqual(er.objects.data, [(0, child.object_id, 'Container', '', '')])

    def test_add_ref_search_for_file_nested_parent(self):
        em = ExternalResourcesManagerContainer()

        nested_child = Container(name='nested_child')
        child = Container(name='child')
        nested_child.parent = child
        child.parent = em

        er = ExternalResources()
        er.add_ref(container=nested_child, key='key1',
                   entity_id='entity_id1', entity_uri='entity1')
        self.assertEqual(er.keys.data, [('key1',)])
        self.assertEqual(er.entities.data, [(0, 'entity_id1', 'entity1')])
        self.assertEqual(er.objects.data, [(0, nested_child.object_id, 'Container', '', '')])

    def test_add_ref_search_for_file_error(self):
        container = Container(name='container')
        er = ExternalResources()

        with self.assertRaises(ValueError):
            er.add_ref(container=container,
                       key='key1',
                       entity_id='entity_id1',
                       entity_uri='entity1')

    def test_add_ref(self):
<<<<<<< HEAD
        er = ExternalResources(name="terms")
        data = Data(name="species", data=["Homo sapiens", "Mus musculus"])
        er.add_ref(
            container=data,
            key="key1",
            resource_name="resource1",
            resource_uri="uri1",
            entity_id="entity_id1",
            entity_uri="entity1",
        )
        self.assertEqual(er.keys.data, [("key1",)])
        self.assertEqual(er.resources.data, [("resource1", "uri1")])
        self.assertEqual(er.entities.data, [(0, 0, "entity_id1", "entity1")])
        self.assertEqual(er.objects.data, [(data.object_id, "", "")])
=======
        er = ExternalResources()
        data = Data(name="species", data=['Homo sapiens', 'Mus musculus'])
        er.add_ref(file=ExternalResourcesManagerContainer(name='file'),
                   container=data,
                   key='key1',
                   entity_id='entity_id1',
                   entity_uri='entity1')
        self.assertEqual(er.keys.data, [('key1',)])
        self.assertEqual(er.entities.data, [(0, 'entity_id1', 'entity1')])
        self.assertEqual(er.objects.data, [(0, data.object_id, 'Data', '', '')])

    def test_get_object_type(self):
        er = ExternalResources()
        file = ExternalResourcesManagerContainer(name='file')
        data = Data(name="species", data=['Homo sapiens', 'Mus musculus'])
        er.add_ref(file=file,
                   container=data,
                   key='key1',
                   entity_id='entity_id1',
                   entity_uri='entity1')

        df = er.get_object_type(object_type='Data')

        expected_df_data = \
            {'file_object_id': {0: file.object_id},
             'objects_idx': {0: 0},
             'object_id': {0: data.object_id},
             'files_idx': {0: 0},
             'object_type': {0: 'Data'},
             'relative_path': {0: ''},
             'field': {0: ''},
             'keys_idx': {0: 0},
             'key': {0: 'key1'},
             'entities_idx': {0: 0},
             'entity_id': {0: 'entity_id1'},
             'entity_uri': {0: 'entity1'}}
        expected_df = pd.DataFrame.from_dict(expected_df_data)
        expected_df = expected_df.astype({'keys_idx': 'uint32',
                                          'objects_idx': 'uint32',
                                          'files_idx': 'uint32',
                                          'entities_idx': 'uint32'})
        pd.testing.assert_frame_equal(df, expected_df)

    def test_get_object_type_all_instances(self):
        er = ExternalResources()
        file = ExternalResourcesManagerContainer(name='file')
        data = Data(name="species", data=['Homo sapiens', 'Mus musculus'])
        er.add_ref(file=file,
                   container=data,
                   key='key1',
                   entity_id='entity_id1',
                   entity_uri='entity1')

        df = er.get_object_type(object_type='Data', all_instances=True)

        expected_df_data = \
            {'file_object_id': {0: file.object_id},
             'objects_idx': {0: 0},
             'object_id': {0: data.object_id},
             'files_idx': {0: 0},
             'object_type': {0: 'Data'},
             'relative_path': {0: ''},
             'field': {0: ''},
             'keys_idx': {0: 0},
             'key': {0: 'key1'},
             'entities_idx': {0: 0},
             'entity_id': {0: 'entity_id1'},
             'entity_uri': {0: 'entity1'}}
        expected_df = pd.DataFrame.from_dict(expected_df_data)
        expected_df = expected_df.astype({'keys_idx': 'uint32',
                                          'objects_idx': 'uint32',
                                          'files_idx': 'uint32',
                                          'entities_idx': 'uint32'})
        pd.testing.assert_frame_equal(df, expected_df)

    def test_get_entities(self):
        er = ExternalResources()
        data = Data(name="species", data=['Homo sapiens', 'Mus musculus'])
        file = ExternalResourcesManagerContainer(name='file')
        er.add_ref(file=file,
                   container=data,
                   key='key1',
                   entity_id='entity_id1',
                   entity_uri='entity1')

        df = er.get_object_entities(file=file,
                                    container=data)
        expected_df_data = \
            {'key_names': {0: 'key1'},
             'entity_id': {0: 'entity_id1'},
             'entity_uri': {0: 'entity1'}}
        expected_df = pd.DataFrame.from_dict(expected_df_data)

        pd.testing.assert_frame_equal(df, expected_df)

    def test_get_entities_file_none_container(self):
        er = ExternalResources()
        file = ExternalResourcesManagerContainer()
        er.add_ref(container=file,
                   key='key1',
                   entity_id='entity_id1',
                   entity_uri='entity1')
        df = er.get_object_entities(container=file)

        expected_df_data = \
            {'key_names': {0: 'key1'},
             'entity_id': {0: 'entity_id1'},
             'entity_uri': {0: 'entity1'}}
        expected_df = pd.DataFrame.from_dict(expected_df_data)

        pd.testing.assert_frame_equal(df, expected_df)

    def test_get_entities_file_none_not_container_nested(self):
        er = ExternalResources()
        file = ExternalResourcesManagerContainer()
        child = Container(name='child')

        child.parent = file

        er.add_ref(container=child,
                   key='key1',
                   entity_id='entity_id1',
                   entity_uri='entity1')
        df = er.get_object_entities(container=child)

        expected_df_data = \
            {'key_names': {0: 'key1'},
             'entity_id': {0: 'entity_id1'},
             'entity_uri': {0: 'entity1'}}
        expected_df = pd.DataFrame.from_dict(expected_df_data)

        pd.testing.assert_frame_equal(df, expected_df)

    def test_get_entities_file_none_not_container_deep_nested(self):
        er = ExternalResources()
        file = ExternalResourcesManagerContainer()
        child = Container(name='child')
        nested_child = Container(name='nested_child')

        child.parent = file
        nested_child.parent = child

        er.add_ref(container=nested_child,
                   key='key1',
                   entity_id='entity_id1',
                   entity_uri='entity1')
        df = er.get_object_entities(container=nested_child)

        expected_df_data = \
            {'key_names': {0: 'key1'},
             'entity_id': {0: 'entity_id1'},
             'entity_uri': {0: 'entity1'}}
        expected_df = pd.DataFrame.from_dict(expected_df_data)

        pd.testing.assert_frame_equal(df, expected_df)

    def test_get_entities_file_none_error(self):
        er = ExternalResources()
        data = Data(name="species", data=['Homo sapiens', 'Mus musculus'])
        file = ExternalResourcesManagerContainer(name='file')
        er.add_ref(file=file,
                   container=data,
                   key='key1',
                   entity_id='entity_id1',
                   entity_uri='entity1')
        with self.assertRaises(ValueError):
            _ = er.get_object_entities(container=data)

    def test_get_entities_attribute(self):
        table = DynamicTable(name='table', description='table')
        table.add_column(name='col1', description="column")
        table.add_row(id=0, col1='data')

        file = ExternalResourcesManagerContainer(name='file')

        er = ExternalResources()
        er.add_ref(file=file,
                   container=table,
                   attribute='col1',
                   key='key1',
                   entity_id='entity_0',
                   entity_uri='entity_0_uri')
        df = er.get_object_entities(file=file,
                                    container=table,
                                    attribute='col1')

        expected_df_data = \
            {'key_names': {0: 'key1'},
             'entity_id': {0: 'entity_0'},
             'entity_uri': {0: 'entity_0_uri'}}
        expected_df = pd.DataFrame.from_dict(expected_df_data)

        pd.testing.assert_frame_equal(df, expected_df)

    def test_to_and_from_norm_tsv(self):
        er = ExternalResources()
        data = Data(name="species", data=['Homo sapiens', 'Mus musculus'])
        er.add_ref(file=ExternalResourcesManagerContainer(name='file'),
                   container=data,
                   key='key1',
                   entity_id='entity_id1',
                   entity_uri='entity1')
        er.to_norm_tsv(path='./')

        er_read = ExternalResources.from_norm_tsv(path='./')
        ExternalResources.assert_external_resources_equal(er_read, er, check_dtype=False)

        self.remove_er_files()

    def test_to_and_from_norm_tsv_entity_value_error(self):
        er = ExternalResources()
        data = Data(name="species", data=['Homo sapiens', 'Mus musculus'])
        er.add_ref(file=ExternalResourcesManagerContainer(name='file'),
                   container=data,
                   key='key1',
                   entity_id='entity_id1',
                   entity_uri='entity1')
        er.to_norm_tsv(path='./')

        df = er.entities.to_dataframe()
        df.at[0, ('keys_idx')] = 10  # Change key_ix 0 to 10
        df.to_csv('./entities.tsv', sep='\t', index=False)

        msg = "Key Index out of range in EntityTable. Please check for alterations."
        with self.assertRaisesWith(ValueError, msg):
            _ = ExternalResources.from_norm_tsv(path='./')

        self.remove_er_files()

    def test_to_and_from_norm_tsv_object_value_error(self):
        er = ExternalResources()
        data = Data(name="species", data=['Homo sapiens', 'Mus musculus'])
        er.add_ref(file=ExternalResourcesManagerContainer(name='file'),
                   container=data,
                   key='key1',
                   entity_id='entity_id1',
                   entity_uri='entity1')
        er.to_norm_tsv(path='./')

        df = er.objects.to_dataframe()
        df.at[0, ('files_idx')] = 10  # Change key_ix 0 to 10
        df.to_csv('./objects.tsv', sep='\t', index=False)

        msg = "File_ID Index out of range in ObjectTable. Please check for alterations."
        with self.assertRaisesWith(ValueError, msg):
            _ = ExternalResources.from_norm_tsv(path='./')

        self.remove_er_files()

    def test_to_and_from_norm_tsv_object_keys_object_idx_value_error(self):
        er = ExternalResources()
        data = Data(name="species", data=['Homo sapiens', 'Mus musculus'])
        er.add_ref(file=ExternalResourcesManagerContainer(name='file'),
                   container=data,
                   key='key1',
                   entity_id='entity_id1',
                   entity_uri='entity1')
        er.to_norm_tsv(path='./')

        df = er.object_keys.to_dataframe()
        df.at[0, ('objects_idx')] = 10  # Change key_ix 0 to 10
        df.to_csv('./object_keys.tsv', sep='\t', index=False)

        msg = "Object Index out of range in ObjectKeyTable. Please check for alterations."
        with self.assertRaisesWith(ValueError, msg):
            _ = ExternalResources.from_norm_tsv(path='./')

        self.remove_er_files()

    def test_to_and_from_norm_tsv_object_keys_key_idx_value_error(self):
        er = ExternalResources()
        data = Data(name="species", data=['Homo sapiens', 'Mus musculus'])
        er.add_ref(file=ExternalResourcesManagerContainer(name='file'),
                   container=data,
                   key='key1',
                   entity_id='entity_id1',
                   entity_uri='entity1')
        er.to_norm_tsv(path='./')

        df = er.object_keys.to_dataframe()
        df.at[0, ('keys_idx')] = 10  # Change key_ix 0 to 10
        df.to_csv('./object_keys.tsv', sep='\t', index=False)

        msg = "Key Index out of range in ObjectKeyTable. Please check for alterations."
        with self.assertRaisesWith(ValueError, msg):
            _ = ExternalResources.from_norm_tsv(path='./')

        self.remove_er_files()
>>>>>>> c69646cc

    def test_to_flat_tsv_and_from_flat_tsv(self):
        # write er to file
        er = ExternalResources()
        data = Data(name="species", data=['Homo sapiens', 'Mus musculus'])
        er.add_ref(file=ExternalResourcesManagerContainer(name='file'),
                   container=data,
                   key='key1',
                   entity_id='entity_id1',
                   entity_uri='entity1')
        er.to_flat_tsv(path='./er.tsv')
        # read er back from file and compare
        er_obj = ExternalResources.from_flat_tsv(path='./er.tsv')
        # Check that the data is correct
        ExternalResources.assert_external_resources_equal(er_obj, er, check_dtype=False)
        self.remove_er_files()

    def test_to_flat_tsv_and_from_flat_tsv_missing_keyidx(self):
        # write er to file
        df = self.container.to_dataframe(use_categories=True)
        df.at[0, ("keys", "keys_idx")] = 10  # Change key_ix 0 to 10
        df.to_csv(self.export_filename, sep="\t")
        # read er back from file and compare
        msg = "Missing keys_idx entries [0, 2, 3, 4, 5, 6, 7, 8, 9]"
        with self.assertRaisesWith(ValueError, msg):
            _ = ExternalResources.from_flat_tsv(path=self.export_filename)

    def test_to_flat_tsv_and_from_flat_tsv_missing_objectidx(self):
        # write er to file
        df = self.container.to_dataframe(use_categories=True)
<<<<<<< HEAD
        df.at[0, ("objects", "objects_idx")] = 10  # Change key_ix 0 to 10
        df.to_csv(self.export_filename, sep="\t")
=======
        df.at[0, ('objects', 'objects_idx')] = 10  # Change objects_idx 0 to 10
        df.to_csv(self.export_filename, sep='\t')
>>>>>>> c69646cc
        # read er back from file and compare
        msg = "Missing objects_idx entries [0, 2, 3, 4, 5, 6, 7, 8, 9]"
        with self.assertRaisesWith(ValueError, msg):
            _ = ExternalResources.from_flat_tsv(path=self.export_filename)

    def test_to_flat_tsv_and_from_flat_tsv_missing_entitiesidx(self):
        # write er to file
<<<<<<< HEAD
        df = self.container.to_dataframe(use_categories=True)
        df.at[0, ("resources", "resources_idx")] = 10  # Change key_ix 0 to 10
        df.to_csv(self.export_filename, sep="\t")
        # read er back from file and compare
        msg = "Missing resources_idx entries [0, 2, 3, 4, 5, 6, 7, 8, 9]"
        with self.assertRaisesWith(ValueError, msg):
            _ = ExternalResources.from_tsv(path=self.export_filename)

    def test_to_tsv_and_from_tsv_missing_entitiesidx(self):
        # write er to file
        df = self.container.to_dataframe(use_categories=True)
        df.at[0, ("entities", "entities_idx")] = 10  # Change key_ix 0 to 10
        df.to_csv(self.export_filename, sep="\t")
        # read er back from file and compare
        msg = "Missing entities_idx entries [0, 2, 3, 4, 5, 6, 7, 8, 9]"
        with self.assertRaisesWith(ValueError, msg):
            _ = ExternalResources.from_tsv(path=self.export_filename)

    def test_add_ref_duplicate_resource(self):
        er = ExternalResources(name="terms")
        er.add_ref(
            container="uuid1",
            key="key1",
            resource_name="resource0",
            resource_uri="uri0",
            entity_id="entity_id1",
            entity_uri="entity1",
        )
        er.add_ref(
            container="uuid2",
            key="key2",
            resource_name="resource0",
            resource_uri="uri0",
            entity_id="entity_id2",
            entity_uri="entity2",
        )
        resource_list = er.resources.which(resource="resource0")
        self.assertEqual(len(resource_list), 1)

    def test_add_ref_bad_arg(self):
        er = ExternalResources(name="terms")
        resource1 = er._add_resource(resource="resource0", uri="resource_uri0")
        # The contents of the message are not important. Just make sure an error is raised
        with self.assertRaises(ValueError):
            er.add_ref(
                "uuid1",
                key="key1",
                resource_name="resource1",
                resource_uri="uri1",
                entity_id="resource_id1",
            )
        with self.assertRaises(ValueError):
            er.add_ref(
                "uuid1",
                key="key1",
                resource_name="resource1",
                resource_uri="uri1",
                entity_uri="uri1",
            )
        with self.assertRaises(ValueError):
            er.add_ref(
                "uuid1",
                key="key1",
                resource_name="resource1",
                resource_uri="uri1",
            )
        with self.assertRaises(TypeError):
            er.add_ref("uuid1")
        with self.assertRaises(ValueError):
            er.add_ref("uuid1", key="key1", resource_name="resource1")
        with self.assertRaises(ValueError):
            er.add_ref(
                "uuid1",
                key="key1",
                resources_idx=resource1,
                resource_name="resource1",
                resource_uri="uri1",
            )

    def test_add_ref_two_resources(self):
        er = ExternalResources(name="terms")
        er.add_ref(
            container="uuid1",
            key="key1",
            resource_name="resource1",
            resource_uri="resource_uri1",
            entity_id="id11",
            entity_uri="url11",
        )
        er.add_ref(
            container="uuid1",
            key=er.get_key(key_name="key1"),
            resource_name="resource2",
            resource_uri="resource_uri2",
            entity_id="id12",
            entity_uri="url21",
        )
        self.assertEqual(er.keys.data, [("key1",)])
        self.assertEqual(
            er.resources.data,
            [("resource1", "resource_uri1"), ("resource2", "resource_uri2")],
        )
        self.assertEqual(er.objects.data, [("uuid1", "", "")])
        self.assertEqual(er.entities.data, [(0, 0, "id11", "url11"), (0, 1, "id12", "url21")])

    def test_get_resources(self):
        er = ExternalResources(name="terms")
        er.add_ref(
            container="uuid1",
            key="key1",
            resource_name="resource1",
            resource_uri="resource_uri1",
            entity_id="id11",
            entity_uri="url11",
        )
        resource = er.get_resource("resource1")
        self.assertIsInstance(resource, Resource)
        with self.assertRaises(ValueError):
            er.get_resource("unknown_resource")

    def test_add_ref_two_keys(self):
        er = ExternalResources(name="terms")
        er.add_ref(
            container="uuid1",
            key="key1",
            resource_name="resource1",
            resource_uri="resource_uri1",
            entity_id="id11",
            entity_uri="url11",
        )
        er.add_ref(
            container="uuid2",
            key="key2",
            resource_name="resource2",
            resource_uri="resource_uri2",
            entity_id="id12",
            entity_uri="url21",
        )

        self.assertEqual(er.keys.data, [("key1",), ("key2",)])
        self.assertEqual(
            er.resources.data,
            [("resource1", "resource_uri1"), ("resource2", "resource_uri2")],
        )
        self.assertEqual(er.entities.data, [(0, 0, "id11", "url11"), (1, 1, "id12", "url21")])

        self.assertEqual(er.objects.data, [("uuid1", "", ""), ("uuid2", "", "")])

    def test_add_ref_same_key_diff_objfield(self):
        er = ExternalResources(name="terms")
        er.add_ref(
            container="uuid1",
            key="key1",
            resource_name="resource1",
            resource_uri="resource_uri1",
            entity_id="id11",
            entity_uri="url11",
        )
        er.add_ref(
            container="uuid2",
            key="key1",
            resource_name="resource2",
            resource_uri="resource_uri2",
            entity_id="id12",
            entity_uri="url21",
        )

        self.assertEqual(er.keys.data, [("key1",), ("key1",)])
        self.assertEqual(er.entities.data, [(0, 0, "id11", "url11"), (1, 1, "id12", "url21")])
        self.assertEqual(
            er.resources.data,
            [("resource1", "resource_uri1"), ("resource2", "resource_uri2")],
        )
        self.assertEqual(er.objects.data, [("uuid1", "", ""), ("uuid2", "", "")])

    def test_add_ref_same_keyname(self):
        er = ExternalResources(name="terms")
        er.add_ref(
            container="uuid1",
            key="key1",
            resource_name="resource1",
            resource_uri="resource_uri1",
            entity_id="id11",
            entity_uri="url11",
        )
        er.add_ref(
            container="uuid2",
            key="key1",
            resource_name="resource2",
            resource_uri="resource_uri2",
            entity_id="id12",
            entity_uri="url21",
        )
        er.add_ref(
            container="uuid3",
            key="key1",
            resource_name="resource3",
            resource_uri="resource_uri3",
            entity_id="id13",
            entity_uri="url31",
        )

        self.assertEqual(er.keys.data, [("key1",), ("key1",), ("key1",)])
        self.assertEqual(
            er.resources.data,
            [
                ("resource1", "resource_uri1"),
                ("resource2", "resource_uri2"),
                ("resource3", "resource_uri3"),
            ],
        )
        self.assertEqual(
            er.entities.data,
            [
                (0, 0, "id11", "url11"),
                (1, 1, "id12", "url21"),
                (2, 2, "id13", "url31"),
            ],
        )
        self.assertEqual(
            er.objects.data,
            [("uuid1", "", ""), ("uuid2", "", ""), ("uuid3", "", "")],
        )

    def test_get_keys(self):
        er = ExternalResources(name="terms")

        er.add_ref(
            container="uuid1",
            key="key1",
            resource_name="resource1",
            resource_uri="resource_uri1",
            entity_id="id11",
            entity_uri="url11",
        )
        er.add_ref(
            container="uuid2",
            key="key2",
            resource_name="resource2",
            resource_uri="resource_uri2",
            entity_id="id12",
            entity_uri="url21",
        )
        er.add_ref(
            container="uuid1",
            key=er.get_key(key_name="key1"),
            resource_name="resource3",
            resource_uri="resource_uri3",
            entity_id="id13",
            entity_uri="url31",
        )
        received = er.get_keys()

        expected = pd.DataFrame(
            data=[
                ["key1", 0, "id11", "url11"],
                ["key1", 2, "id13", "url31"],
                ["key2", 1, "id12", "url21"],
            ],
            columns=["key_name", "resources_idx", "entity_id", "entity_uri"],
        )
        pd.testing.assert_frame_equal(received, expected)

    def test_get_keys_subset(self):
        er = ExternalResources(name="terms")
        er.add_ref(
            container="uuid1",
            key="key1",
            resource_name="resource1",
            resource_uri="resource_uri1",
            entity_id="id11",
            entity_uri="url11",
        )
        er.add_ref(
            container="uuid2",
            key="key2",
            resource_name="resource2",
            resource_uri="resource_uri2",
            entity_id="id12",
            entity_uri="url21",
        )
        er.add_ref(
            container="uuid1",
            key=er.get_key(key_name="key1"),
            resource_name="resource3",
            resource_uri="resource_uri3",
            entity_id="id13",
            entity_uri="url31",
        )
        key = er.keys.row[0]
        received = er.get_keys(keys=key)

        expected = pd.DataFrame(
            data=[["key1", 0, "id11", "url11"], ["key1", 2, "id13", "url31"]],
            columns=["key_name", "resources_idx", "entity_id", "entity_uri"],
        )
        pd.testing.assert_frame_equal(received, expected)

    def test_get_object_resources(self):
        er = ExternalResources(name="terms")
        table = DynamicTable(name="test_table", description="test table description")
        table.add_column(name="test_col", description="test column description")
        table.add_row(test_col="Mouse")

        er.add_ref(
            container=table,
            attribute="test_col",
            key="Mouse",
            resource_name="NCBI_Taxonomy",
            resource_uri="https://www.ncbi.nlm.nih.gov/Taxonomy/Browser/wwwtax.cgi",
            entity_id="NCBI:txid10090",
            entity_uri="https://www.ncbi.nlm.nih.gov/Taxonomy/Browser/wwwtax.cgi?id=10090",
        )
        received = er.get_object_resources(table["test_col"])
        expected = pd.DataFrame(
            data=[
                [
                    0,
                    0,
                    "NCBI:txid10090",
                    "https://www.ncbi.nlm.nih.gov/Taxonomy/Browser/wwwtax.cgi?id=10090",
                ]
            ],
            columns=["keys_idx", "resource_idx", "entity_id", "entity_uri"],
        )
        pd.testing.assert_frame_equal(received, expected)

    def test_object_key_unqiueness(self):
        er = ExternalResources(name="terms")
        data = Data(
            name="data_name",
            data=np.array(
                [("Mus musculus", 9, 81.0), ("Homo sapien", 3, 27.0)],
                dtype=[("species", "U14"), ("age", "i4"), ("weight", "f4")],
            ),
        )

        er.add_ref(
            container=data,
            key="Mus musculus",
            resource_name="NCBI_Taxonomy",
            resource_uri="https://www.ncbi.nlm.nih.gov/taxonomy",
            entity_id="NCBI:txid10090",
            entity_uri="https://www.ncbi.nlm.nih.gov/Taxonomy/Browser/wwwtax.cgi?id=10090",
        )
        existing_key = er.get_key("Mus musculus")
        er.add_ref(
            container=data,
            key=existing_key,
            resource_name="resource2",
            resource_uri="resource_uri2",
            entity_id="entity2",
            entity_uri="entity_uri2",
        )
=======
        er_df = self.container.to_dataframe(use_categories=True)
        er_df.at[0, ('entities', 'entities_idx')] = 10  # Change entities_idx 0 to 10
        er_df.to_csv(self.export_filename, sep='\t')
        # read er back from file and compare
        msg = "Missing entities_idx entries [0, 2, 3, 4, 5, 6, 7, 8, 9]"
        with self.assertRaisesWith(ValueError, msg):
            _ = ExternalResources.from_flat_tsv(path=self.export_filename)

    def test_add_ref_two_keys(self):
        er = ExternalResources()
        ref_container_1 = Container(name='Container_1')
        ref_container_2 = Container(name='Container_2')
        er.add_ref(file=ExternalResourcesManagerContainer(name='file'),
                   container=ref_container_1,
                   key='key1',
                   entity_id="id11",
                   entity_uri='url11')
        er.add_ref(file=ExternalResourcesManagerContainer(name='file'),
                   container=ref_container_2,
                   key='key2',
                   entity_id="id12",
                   entity_uri='url21')

        self.assertEqual(er.keys.data, [('key1',), ('key2',)])
        self.assertEqual(er.entities.data, [(0, 'id11', 'url11'), (1, 'id12', 'url21')])

        self.assertEqual(er.objects.data, [(0, ref_container_1.object_id, 'Container', '', ''),
                                           (1, ref_container_2.object_id, 'Container', '', '')])

    def test_add_ref_same_key_diff_objfield(self):
        er = ExternalResources()
        ref_container_1 = Container(name='Container_1')
        ref_container_2 = Container(name='Container_2')
        er.add_ref(file=ExternalResourcesManagerContainer(name='file'),
                   container=ref_container_1,
                   key='key1',
                   entity_id="id11",
                   entity_uri='url11')
        er.add_ref(file=ExternalResourcesManagerContainer(name='file'),
                   container=ref_container_2,
                   key='key1',
                   entity_id="id12",
                   entity_uri='url21')

        self.assertEqual(er.keys.data, [('key1',), ('key1',)])
        self.assertEqual(er.entities.data, [(0, 'id11', 'url11'), (1, 'id12', 'url21')])
        self.assertEqual(er.objects.data, [(0, ref_container_1.object_id, 'Container', '', ''),
                                           (1, ref_container_2.object_id, 'Container', '', '')])

    def test_add_ref_same_keyname(self):
        er = ExternalResources()
        ref_container_1 = Container(name='Container_1')
        ref_container_2 = Container(name='Container_2')
        ref_container_3 = Container(name='Container_2')
        er.add_ref(file=ExternalResourcesManagerContainer(name='file'),
                   container=ref_container_1,
                   key='key1',
                   entity_id="id11",
                   entity_uri='url11')
        er.add_ref(file=ExternalResourcesManagerContainer(name='file'),
                   container=ref_container_2,
                   key='key1',
                   entity_id="id12",
                   entity_uri='url21')
        er.add_ref(file=ExternalResourcesManagerContainer(name='file'),
                   container=ref_container_3,
                   key='key1',
                   entity_id="id13",
                   entity_uri='url31')
        self.assertEqual(er.keys.data, [('key1',), ('key1',), ('key1',)])
        self.assertEqual(
            er.entities.data,
            [(0, 'id11', 'url11'),
             (1, 'id12', 'url21'),
             (2, 'id13', 'url31')])
        self.assertEqual(er.objects.data, [(0, ref_container_1.object_id, 'Container', '', ''),
                                           (1, ref_container_2.object_id, 'Container', '', ''),
                                           (2, ref_container_3.object_id, 'Container', '', '')])

    def test_object_key_unqiueness(self):
        er = ExternalResources()
        data = Data(name='data_name', data=np.array([('Mus musculus', 9, 81.0), ('Homo sapien', 3, 27.0)],
                    dtype=[('species', 'U14'), ('age', 'i4'), ('weight', 'f4')]))

        er.add_ref(file=ExternalResourcesManagerContainer(name='file'),
                   container=data,
                   key='Mus musculus',
                   entity_id='NCBI:txid10090',
                   entity_uri='https://www.ncbi.nlm.nih.gov/Taxonomy/Browser/wwwtax.cgi?id=10090')
        existing_key = er.get_key('Mus musculus')
        er.add_ref(file=ExternalResourcesManagerContainer(name='file'),
                   container=data,
                   key=existing_key,
                   entity_id='entity2',
                   entity_uri='entity_uri2')
>>>>>>> c69646cc

        self.assertEqual(er.object_keys.data, [(0, 0)])

    def test_check_object_field_add(self):
<<<<<<< HEAD
        er = ExternalResources(name="terms")
        data = Data(name="species", data=["Homo sapiens", "Mus musculus"])
        er._check_object_field("uuid1", "")
        er._check_object_field(data, "")

        self.assertEqual(er.objects.data, [("uuid1", "", ""), (data.object_id, "", "")])

    def test_check_object_field_multi_error(self):
        er = ExternalResources(name="terms")
        data = Data(name="species", data=["Homo sapiens", "Mus musculus"])
        er._check_object_field(data, "")
        er._add_object(data, "", "")
        with self.assertRaises(ValueError):
            er._check_object_field(data, "")

    def test_check_object_field_not_in_obj_table(self):
        er = ExternalResources(name="terms")
        data = Data(name="species", data=["Homo sapiens", "Mus musculus"])
        with self.assertRaises(ValueError):
            er._check_object_field(container=data, relative_path="", field="", create=False)
=======
        er = ExternalResources()
        data = Data(name="species", data=['Homo sapiens', 'Mus musculus'])
        er._check_object_field(file=ExternalResourcesManagerContainer(name='file'),
                               container=data,
                               relative_path='',
                               field='')

        self.assertEqual(er.objects.data, [(0, data.object_id, 'Data', '', '')])

    def test_check_object_field_multi_files(self):
        er = ExternalResources()
        data = Data(name="species", data=['Homo sapiens', 'Mus musculus'])
        file = ExternalResourcesManagerContainer(name='file')

        er._check_object_field(file=file, container=data, relative_path='', field='')
        er._add_file(file.object_id)

        data2 = Data(name="species", data=['Homo sapiens', 'Mus musculus'])
        with self.assertRaises(ValueError):
            er._check_object_field(file=file, container=data2, relative_path='', field='')

    def test_check_object_field_multi_error(self):
        er = ExternalResources()
        data = Data(name="species", data=['Homo sapiens', 'Mus musculus'])
        er._check_object_field(file=ExternalResourcesManagerContainer(name='file'),
                               container=data,
                               relative_path='',
                               field='')
        er._add_object(files_idx=0, container=data, relative_path='', field='')
        with self.assertRaises(ValueError):
            er._check_object_field(file=ExternalResourcesManagerContainer(name='file'),
                                   container=data,
                                   relative_path='',
                                   field='')

    def test_check_object_field_not_in_obj_table(self):
        er = ExternalResources()
        data = Data(name="species", data=['Homo sapiens', 'Mus musculus'])
        with self.assertRaises(ValueError):
            er._check_object_field(file=ExternalResourcesManagerContainer(name='file'),
                                   container=data,
                                   relative_path='',
                                   field='',
                                   create=False)
>>>>>>> c69646cc

    def test_add_ref_attribute(self):
        # Test to make sure the attribute object is being used for the id
        # for the external reference.
<<<<<<< HEAD
        table = DynamicTable(name="table", description="table")
        table.add_column(name="col1", description="column")
        table.add_row(id=0, col1="data")

        er = ExternalResources(name="example")
        er.add_ref(
            container=table,
            attribute="id",
            key="key1",
            resource_name="resource0",
            resource_uri="resource0_uri",
            entity_id="entity_0",
            entity_uri="entity_0_uri",
        )

        self.assertEqual(er.keys.data, [("key1",)])
        self.assertEqual(er.resources.data, [("resource0", "resource0_uri")])
        self.assertEqual(er.entities.data, [(0, 0, "entity_0", "entity_0_uri")])
        self.assertEqual(er.objects.data, [(table.id.object_id, "", "")])
=======
        table = DynamicTable(name='table', description='table')
        table.add_column(name='col1', description="column")
        table.add_row(id=0, col1='data')

        er = ExternalResources()
        er.add_ref(file=ExternalResourcesManagerContainer(name='file'),
                   container=table,
                   attribute='id',
                   key='key1',
                   entity_id='entity_0',
                   entity_uri='entity_0_uri')

        self.assertEqual(er.keys.data, [('key1',)])
        self.assertEqual(er.entities.data, [(0, 'entity_0', 'entity_0_uri')])
        self.assertEqual(er.objects.data, [(0, table.id.object_id, 'ElementIdentifiers', '', '')])
>>>>>>> c69646cc

    def test_add_ref_column_as_attribute(self):
        # Test to make sure the attribute object is being used for the id
        # for the external reference.
<<<<<<< HEAD
        table = DynamicTable(name="table", description="table")
        table.add_column(name="col1", description="column")
        table.add_row(id=0, col1="data")

        er = ExternalResources(name="example")
        er.add_ref(
            container=table,
            attribute="col1",
            key="key1",
            resource_name="resource0",
            resource_uri="resource0_uri",
            entity_id="entity_0",
            entity_uri="entity_0_uri",
        )

        self.assertEqual(er.keys.data, [("key1",)])
        self.assertEqual(er.resources.data, [("resource0", "resource0_uri")])
        self.assertEqual(er.entities.data, [(0, 0, "entity_0", "entity_0_uri")])
        self.assertEqual(er.objects.data, [(table["col1"].object_id, "", "")])

    def test_add_ref_compound_data(self):
        er = ExternalResources(name="example")
=======
        table = DynamicTable(name='table', description='table')
        table.add_column(name='col1', description="column")
        table.add_row(id=0, col1='data')

        er = ExternalResources()
        er.add_ref(file=ExternalResourcesManagerContainer(name='file'),
                   container=table,
                   attribute='col1',
                   key='key1',
                   entity_id='entity_0',
                   entity_uri='entity_0_uri')

        self.assertEqual(er.keys.data, [('key1',)])
        self.assertEqual(er.entities.data, [(0, 'entity_0', 'entity_0_uri')])
        self.assertEqual(er.objects.data, [(0, table['col1'].object_id, 'VectorData', '', '')])

    def test_add_ref_compound_data(self):
        er = ExternalResources()
>>>>>>> c69646cc

        data = Data(
            name="data_name",
            data=np.array(
<<<<<<< HEAD
                [("Mus musculus", 9, 81.0), ("Homo sapiens", 3, 27.0)],
                dtype=[("species", "U14"), ("age", "i4"), ("weight", "f4")],
            ),
        )
        er.add_ref(
            container=data,
            field="species",
            key="Mus musculus",
            resource_name="NCBI_Taxonomy",
            resource_uri="resource0_uri",
            entity_id="NCBI:txid10090",
            entity_uri="entity_0_uri",
        )
        self.assertEqual(er.keys.data, [("Mus musculus",)])
        self.assertEqual(er.resources.data, [("NCBI_Taxonomy", "resource0_uri")])
        self.assertEqual(er.entities.data, [(0, 0, "NCBI:txid10090", "entity_0_uri")])
        self.assertEqual(er.objects.data, [(data.object_id, "", "species")])
=======
                [('Mus musculus', 9, 81.0), ('Homo sapiens', 3, 27.0)],
                dtype=[('species', 'U14'), ('age', 'i4'), ('weight', 'f4')]))
        er.add_ref(file=ExternalResourcesManagerContainer(name='file'),
                   container=data,
                   field='species',
                   key='Mus musculus',
                   entity_id='NCBI:txid10090',
                   entity_uri='entity_0_uri')

        self.assertEqual(er.keys.data, [('Mus musculus',)])
        self.assertEqual(er.entities.data, [(0, 'NCBI:txid10090', 'entity_0_uri')])
        self.assertEqual(er.objects.data, [(0, data.object_id, 'Data', '', 'species')])

    def test_roundtrip(self):
        read_container = self.roundtripContainer()
        pd.testing.assert_frame_equal(read_container.to_dataframe(), self.container.to_dataframe())

    def test_roundtrip_export(self):
        read_container = self.roundtripExportContainer()
        pd.testing.assert_frame_equal(read_container.to_dataframe(), self.container.to_dataframe())
>>>>>>> c69646cc


class TestExternalResourcesNestedAttributes(TestCase):
    def setUp(self):
        self.attr1 = AttributeSpec(name="attr1", doc="a string attribute", dtype="text")
        self.attr2 = AttributeSpec(name="attr2", doc="an integer attribute", dtype="int")
        self.attr3 = AttributeSpec(name="attr3", doc="an integer attribute", dtype="int")
        self.bar_spec = GroupSpec(
            doc="A test group specification with a data type",
            data_type_def="Bar",
            datasets=[
                DatasetSpec(
                    doc="a dataset",
                    dtype="int",
                    name="data",
                    attributes=[self.attr2],
                )
            ],
            attributes=[self.attr1],
        )

        specs = [self.bar_spec]
        containers = {"Bar": Bar}
        self.type_map = create_test_type_map(specs, containers)
        self.spec_catalog = self.type_map.namespace_catalog.get_namespace(CORE_NAMESPACE).catalog

        self.cls = self.type_map.get_dt_container_cls(self.bar_spec.data_type)
        self.bar = self.cls(name="bar", data=[1], attr1="attr1", attr2=1)
        obj_mapper_bar = self.type_map.get_map(self.bar)
        obj_mapper_bar.map_spec("attr2", spec=self.attr2)

    def test_add_ref_nested(self):
<<<<<<< HEAD
        table = DynamicTable(name="table", description="table")
        table.add_column(name="col1", description="column")
        table.add_row(id=0, col1="data")

        er = ExternalResources(name="example")
        er.add_ref(
            container=table,
            attribute="description",
            key="key1",
            resource_name="resource0",
            resource_uri="resource0_uri",
            entity_id="entity_0",
            entity_uri="entity_0_uri",
        )
        self.assertEqual(er.keys.data, [("key1",)])
        self.assertEqual(er.resources.data, [("resource0", "resource0_uri")])
        self.assertEqual(er.entities.data, [(0, 0, "entity_0", "entity_0_uri")])
        self.assertEqual(er.objects.data, [(table.object_id, "DynamicTable/description", "")])

    def test_add_ref_deep_nested(self):
        er = ExternalResources(name="example", type_map=self.type_map)
        er.add_ref(
            container=self.bar,
            attribute="attr2",
            key="key1",
            resource_name="resource0",
            resource_uri="resource0_uri",
            entity_id="entity_0",
            entity_uri="entity_0_uri",
        )
        self.assertEqual(er.objects.data[0][1], "Bar/data/attr2", "")
=======
        table = DynamicTable(name='table', description='table')
        table.add_column(name='col1', description="column")
        table.add_row(id=0, col1='data')

        er = ExternalResources()
        er.add_ref(file=ExternalResourcesManagerContainer(name='file'),
                   container=table,
                   attribute='description',
                   key='key1',
                   entity_id='entity_0',
                   entity_uri='entity_0_uri')
        self.assertEqual(er.keys.data, [('key1',)])
        self.assertEqual(er.entities.data, [(0, 'entity_0', 'entity_0_uri')])
        self.assertEqual(er.objects.data, [(0, table.object_id, 'DynamicTable', 'description', '')])

    def test_add_ref_deep_nested(self):
        er = ExternalResources(type_map=self.type_map)
        er.add_ref(file=ExternalResourcesManagerContainer(name='file'),
                   container=self.bar,
                   attribute='attr2',
                   key='key1',
                   entity_id='entity_0',
                   entity_uri='entity_0_uri')
        self.assertEqual(er.objects.data[0][3], 'data/attr2', '')
>>>>>>> c69646cc


class TestExternalResourcesGetKey(TestCase):
    def setUp(self):
<<<<<<< HEAD
        self.er = ExternalResources(name="terms")

    def test_get_key(self):
        self.er.add_ref(
            "uuid1",
            key="key1",
            resource_name="resource1",
            resource_uri="resource_uri1",
            entity_id="id11",
            entity_uri="url11",
        )
        self.er.add_ref(
            "uuid2",
            key="key1",
            resource_name="resource2",
            resource_uri="resource_uri2",
            entity_id="id12",
            entity_uri="url21",
        )

        keys = self.er.get_key("key1", "uuid2", "")
        self.assertIsInstance(keys, Key)
        self.assertEqual(keys.idx, 1)

    def test_get_key_bad_arg(self):
        self.er._add_key("key2")
        self.er.add_ref(
            "uuid1",
            key="key1",
            resource_name="resource1",
            resource_uri="resource_uri1",
            entity_id="id11",
            entity_uri="url11",
        )
        with self.assertRaises(ValueError):
            self.er.get_key("key2", "uuid1", "")

    @unittest.skip("Outdated do to privatization")
    def test_get_key_without_container(self):
        self.er = ExternalResources(name="terms")
        self.er._add_key("key1")
        keys = self.er.get_key("key1")
        self.assertIsInstance(keys, Key)

    def test_get_key_w_object_info(self):
        self.er.add_ref(
            "uuid1",
            key="key1",
            resource_name="resource1",
            resource_uri="resource_uri1",
            entity_id="id11",
            entity_uri="url11",
        )
        self.er.add_ref(
            "uuid2",
            key="key1",
            resource_name="resource2",
            resource_uri="resource_uri2",
            entity_id="id12",
            entity_uri="url21",
        )
        keys = self.er.get_key("key1", "uuid1", "")
        self.assertIsInstance(keys, Key)
        self.assertEqual(keys.key, "key1")

    def test_get_key_w_bad_object_info(self):
        self.er.add_ref(
            "uuid1",
            key="key1",
            resource_name="resource1",
            resource_uri="resource_uri1",
            entity_id="id11",
            entity_uri="url11",
        )
        self.er.add_ref(
            "uuid2",
            key="key1",
            resource_name="resource2",
            resource_uri="resource_uri2",
            entity_id="id12",
            entity_uri="url21",
        )

        with self.assertRaisesRegex(ValueError, "No key 'key2'"):
            self.er.get_key("key2", "uuid1", "")

    def test_get_key_doesnt_exist(self):
        self.er.add_ref(
            "uuid1",
            key="key1",
            resource_name="resource1",
            resource_uri="resource_uri1",
            entity_id="id11",
            entity_uri="url11",
        )
        self.er.add_ref(
            "uuid2",
            key="key1",
            resource_name="resource2",
            resource_uri="resource_uri2",
            entity_id="id12",
            entity_uri="url21",
        )
        with self.assertRaisesRegex(ValueError, "key 'bad_key' does not exist"):
            self.er.get_key("bad_key")

    @unittest.skip("Outdated do to privatization")
    def test_get_key_same_keyname_all(self):
        self.er = ExternalResources(name="terms")
        key1 = self.er._add_key("key1")
        key2 = self.er._add_key("key1")
        self.er.add_ref(
            "uuid1",
            key=key1,
            resource_name="resource1",
            resource_uri="resource_uri1",
            entity_id="id11",
            entity_uri="url11",
        )
        self.er.add_ref(
            "uuid2",
            key=key2,
            resource_name="resource2",
            resource_uri="resource_uri2",
            entity_id="id12",
            entity_uri="url12",
        )
        self.er.add_ref(
            "uuid1",
            key=self.er.get_key("key1", "uuid1", ""),
            resource_name="resource3",
            resource_uri="resource_uri3",
            entity_id="id13",
            entity_uri="url13",
        )

        keys = self.er.get_key("key1")

        self.assertIsInstance(keys, Key)
        self.assertEqual(keys[0].key, "key1")
        self.assertEqual(keys[1].key, "key1")

    def test_get_key_same_keyname_specific(self):
        self.er = ExternalResources(name="terms")

        self.er.add_ref(
            "uuid1",
            key="key1",
            resource_name="resource1",
            resource_uri="resource_uri1",
            entity_id="id11",
            entity_uri="url11",
        )
        self.er.add_ref(
            "uuid2",
            key="key2",
            resource_name="resource2",
            resource_uri="resource_uri2",
            entity_id="id12",
            entity_uri="url12",
        )
        self.er.add_ref(
            "uuid1",
            key=self.er.get_key("key1", "uuid1", ""),
            resource_name="resource3",
            resource_uri="resource_uri3",
            entity_id="id13",
            entity_uri="url13",
        )

        keys = self.er.get_key("key1", "uuid1", "")
        self.assertIsInstance(keys, Key)
        self.assertEqual(keys.key, "key1")
        self.assertEqual(self.er.keys.data, [("key1",), ("key2",)])
=======
        self.er = ExternalResources()

    def test_get_key_error_more_info(self):
        self.er.add_ref(file=ExternalResourcesManagerContainer(name='file'),
                        container=Container(name='Container'),
                        key='key1',
                        entity_id="id11",
                        entity_uri='url11')
        self.er.add_ref(file=ExternalResourcesManagerContainer(name='file'),
                        container=Container(name='Container'),
                        key='key1',
                        entity_id="id12",
                        entity_uri='url21')

        msg = "There are more than one key with that name. Please search with additional information."
        with self.assertRaisesWith(ValueError, msg):
            _ = self.er.get_key(key_name='key1')

    def test_get_key(self):
        self.er.add_ref(file=ExternalResourcesManagerContainer(name='file'),
                        container=Container(name='Container'),
                        key='key1',
                        entity_id="id11",
                        entity_uri='url11')

        key = self.er.get_key(key_name='key1')
        self.assertIsInstance(key, Key)
        self.assertEqual(key.idx, 0)

    def test_get_key_bad_arg(self):
        self.er.add_ref(file=ExternalResourcesManagerContainer(name='file'),
                        container=Container(name='Container'),
                        key='key1',
                        entity_id="id11",
                        entity_uri='url11')

        with self.assertRaises(ValueError):
            self.er.get_key(key_name='key2')

    def test_get_key_file_container_provided(self):
        file = ExternalResourcesManagerContainer()
        container1 = Container(name='Container')
        self.er.add_ref(file=file,
                        container=container1,
                        key='key1',
                        entity_id="id11",
                        entity_uri='url11')
        self.er.add_ref(file=file,
                        container=Container(name='Container'),
                        key='key1',
                        entity_id="id12",
                        entity_uri='url21')

        key = self.er.get_key(key_name='key1', container=container1, file=file)
        self.assertIsInstance(key, Key)
        self.assertEqual(key.idx, 0)

    def test_get_key_no_file_container_provided(self):
        file = ExternalResourcesManagerContainer()
        self.er.add_ref(container=file, key='key1', entity_id="id11", entity_uri='url11')

        key = self.er.get_key(key_name='key1', container=file)
        self.assertIsInstance(key, Key)
        self.assertEqual(key.idx, 0)

    def test_get_key_no_file_nested_container_provided(self):
        file = ExternalResourcesManagerContainer()
        container1 = Container(name='Container')

        container1.parent = file
        self.er.add_ref(file=file,
                        container=container1,
                        key='key1',
                        entity_id="id11",
                        entity_uri='url11')

        key = self.er.get_key(key_name='key1', container=container1)
        self.assertIsInstance(key, Key)
        self.assertEqual(key.idx, 0)

    def test_get_key_no_file_deep_nested_container_provided(self):
        file = ExternalResourcesManagerContainer()
        container1 = Container(name='Container1')
        container2 = Container(name='Container2')

        container1.parent = file
        container2.parent = container1

        self.er.add_ref(file=file,
                        container=container2,
                        key='key1',
                        entity_id="id11",
                        entity_uri='url11')

        key = self.er.get_key(key_name='key1', container=container2)
        self.assertIsInstance(key, Key)
        self.assertEqual(key.idx, 0)

    def test_get_key_no_file_error(self):
        file = ExternalResourcesManagerContainer()
        container1 = Container(name='Container')
        self.er.add_ref(file=file,
                        container=container1,
                        key='key1',
                        entity_id="id11",
                        entity_uri='url11')

        with self.assertRaises(ValueError):
            _ = self.er.get_key(key_name='key1', container=container1)

    def test_get_key_no_key_found(self):
        file = ExternalResourcesManagerContainer()
        container1 = Container(name='Container')
        self.er.add_ref(file=file,
                        container=container1,
                        key='key1',
                        entity_id="id11",
                        entity_uri='url11')

        msg = "No key found with that container."
        with self.assertRaisesWith(ValueError, msg):
            _ = self.er.get_key(key_name='key2', container=container1, file=file)
>>>>>>> c69646cc
<|MERGE_RESOLUTION|>--- conflicted
+++ resolved
@@ -5,59 +5,15 @@
 
 from hdmf import Data
 from hdmf.common import DynamicTable
-<<<<<<< HEAD
-from hdmf.common.resources import ExternalResources, Key, Resource
-from hdmf.spec import AttributeSpec, DatasetSpec, GroupSpec
-from hdmf.testing import H5RoundTripMixin, TestCase
-=======
 from hdmf.common.resources import ExternalResources, Key
 from hdmf import Data, Container, ExternalResourcesManager
 from hdmf.testing import TestCase, H5RoundTripMixin, remove_test_file
 import numpy as np
->>>>>>> c69646cc
 from tests.unit.build_tests.test_io_map import Bar
 
 from ..helpers.utils import CORE_NAMESPACE, create_test_type_map
 
-<<<<<<< HEAD
-
-class TestExternalResources(H5RoundTripMixin, TestCase):
-    def setUpContainer(self):
-        er = ExternalResources(name="terms")
-        er.add_ref(
-            container="uuid1",
-            key="key1",
-            resource_name="resource11",
-            resource_uri="resource_uri11",
-            entity_id="id11",
-            entity_uri="url11",
-        )
-
-        er.add_ref(
-            container="uuid2",
-            key="key2",
-            resource_name="resource21",
-            resource_uri="resource_uri21",
-            entity_id="id12",
-            entity_uri="url21",
-        )
-        return er
-
-    @unittest.skip("Outdated do to privatization")
-    def test_piecewise_add(self):
-        er = ExternalResources(name="terms")
-
-        # this is the term the user wants to use. They will need to specify this
-        key = er._add_key("mouse")
-
-        resource1 = er._add_resource(resource="resource0", uri="resource_uri0")
-        # the user will have to supply this info as well. This is the information
-        # needed to retrieve info about the controlled term
-        er._add_entity(key, resource1, "10090", "uri")
-
-        # The user can also pass in the container or it can be wrapped up under NWBFILE
-        obj = er._add_object("object", "species")
-=======
+
 class ExternalResourcesManagerContainer(Container, ExternalResourcesManager):
     def __init__(self, **kwargs):
         kwargs['name'] = 'ExternalResourcesManagerContainer'
@@ -65,7 +21,6 @@
 
 
 class TestExternalResources(H5RoundTripMixin, TestCase):
-
     def setUpContainer(self):
         er = ExternalResources()
         file = ExternalResourcesManagerContainer(name='file')
@@ -80,15 +35,9 @@
                    key='key2',
                    entity_id="id12",
                    entity_uri='url12')
->>>>>>> c69646cc
 
         return er
 
-<<<<<<< HEAD
-        self.assertEqual(er.keys.data, [("mouse",)])
-        self.assertEqual(er.entities.data, [(0, 0, "10090", "uri")])
-        self.assertEqual(er.objects.data, [("object", "species")])
-=======
     def remove_er_files(self):
         remove_test_file('./entities.tsv')
         remove_test_file('./objects.tsv')
@@ -96,16 +45,11 @@
         remove_test_file('./keys.tsv')
         remove_test_file('./files.tsv')
         remove_test_file('./er.tsv')
->>>>>>> c69646cc
 
     def test_to_dataframe(self):
         # Setup complex external resources with keys reused across objects and
         # multiple resources per key
-<<<<<<< HEAD
-        er = ExternalResources(name="example")
-=======
-        er = ExternalResources()
->>>>>>> c69646cc
+        er = ExternalResources()
         # Add a species dataset with 2 keys
         data1 = Data(
             name="data_name",
@@ -114,155 +58,6 @@
                 dtype=[("species", "U14"), ("age", "i4"), ("weight", "f4")],
             ),
         )
-<<<<<<< HEAD
-        k1, r1, e1 = er.add_ref(
-            container=data1,
-            field="species",
-            key="Mus musculus",
-            resource_name="NCBI_Taxonomy",
-            resource_uri="https://www.ncbi.nlm.nih.gov/taxonomy",
-            entity_id="NCBI:txid10090",
-            entity_uri="https://www.ncbi.nlm.nih.gov/Taxonomy/Browser/wwwtax.cgi?id=10090",
-        )
-        k2, r2, e2 = er.add_ref(
-            container=data1,
-            field="species",
-            key="Homo sapiens",
-            resource_name="NCBI_Taxonomy",
-            resource_uri="https://www.ncbi.nlm.nih.gov/taxonomy",
-            entity_id="NCBI:txid9606",
-            entity_uri="https://www.ncbi.nlm.nih.gov/Taxonomy/Browser/wwwtax.cgi?id=9606",
-        )
-        # Add a second species dataset that uses the same keys as the first dataset and add an additional key
-        data2 = Data(
-            name="species",
-            data=["Homo sapiens", "Mus musculus", "Pongo abelii"],
-        )
-        o2 = er._add_object(data2, relative_path="", field="")
-        er._add_object_key(o2, k1)
-        er._add_object_key(o2, k2)
-        k2, r2, e2 = er.add_ref(
-            container=data2,
-            field="",
-            key="Pongo abelii",
-            resource_name="NCBI_Taxonomy",
-            resource_uri="https://www.ncbi.nlm.nih.gov/taxonomy",
-            entity_id="NCBI:txid9601",
-            entity_uri="https://www.ncbi.nlm.nih.gov/Taxonomy/Browser/wwwtax.cgi?id=9601",
-        )
-        # Add a third data object, this time with 2 entities for a key
-        data3 = Data(name="genotypes", data=["Rorb"])
-        k3, r3, e3 = er.add_ref(
-            container=data3,
-            field="",
-            key="Rorb",
-            resource_name="MGI Database",
-            resource_uri="http://www.informatics.jax.org/",
-            entity_id="MGI:1346434",
-            entity_uri="http://www.informatics.jax.org/marker/MGI:1343464",
-        )
-        _ = er.add_ref(
-            container=data3,
-            field="",
-            key=k3,
-            resource_name="Ensembl",
-            resource_uri="https://uswest.ensembl.org/index.html",
-            entity_id="ENSG00000198963",
-            entity_uri="https://uswest.ensembl.org/Homo_sapiens/Gene/Summary?db=core;g=ENSG00000198963",
-        )
-        # Convert to dataframe and compare against the expected result
-        result_df = er.to_dataframe()
-        expected_df_data = {
-            "objects_idx": {0: 0, 1: 0, 2: 1, 3: 1, 4: 1, 5: 2, 6: 2},
-            "object_id": {
-                0: data1.object_id,
-                1: data1.object_id,
-                2: data2.object_id,
-                3: data2.object_id,
-                4: data2.object_id,
-                5: data3.object_id,
-                6: data3.object_id,
-            },
-            "relative_path": {0: "", 1: "", 2: "", 3: "", 4: "", 5: "", 6: ""},
-            "field": {
-                0: "species",
-                1: "species",
-                2: "",
-                3: "",
-                4: "",
-                5: "",
-                6: "",
-            },
-            "keys_idx": {0: 0, 1: 1, 2: 0, 3: 1, 4: 2, 5: 3, 6: 3},
-            "key": {
-                0: "Mus musculus",
-                1: "Homo sapiens",
-                2: "Mus musculus",
-                3: "Homo sapiens",
-                4: "Pongo abelii",
-                5: "Rorb",
-                6: "Rorb",
-            },
-            "resources_idx": {0: 0, 1: 0, 2: 0, 3: 0, 4: 0, 5: 1, 6: 2},
-            "resource": {
-                0: "NCBI_Taxonomy",
-                1: "NCBI_Taxonomy",
-                2: "NCBI_Taxonomy",
-                3: "NCBI_Taxonomy",
-                4: "NCBI_Taxonomy",
-                5: "MGI Database",
-                6: "Ensembl",
-            },
-            "resource_uri": {
-                0: "https://www.ncbi.nlm.nih.gov/taxonomy",
-                1: "https://www.ncbi.nlm.nih.gov/taxonomy",
-                2: "https://www.ncbi.nlm.nih.gov/taxonomy",
-                3: "https://www.ncbi.nlm.nih.gov/taxonomy",
-                4: "https://www.ncbi.nlm.nih.gov/taxonomy",
-                5: "http://www.informatics.jax.org/",
-                6: "https://uswest.ensembl.org/index.html",
-            },
-            "entities_idx": {0: 0, 1: 1, 2: 0, 3: 1, 4: 2, 5: 3, 6: 4},
-            "entity_id": {
-                0: "NCBI:txid10090",
-                1: "NCBI:txid9606",
-                2: "NCBI:txid10090",
-                3: "NCBI:txid9606",
-                4: "NCBI:txid9601",
-                5: "MGI:1346434",
-                6: "ENSG00000198963",
-            },
-            "entity_uri": {
-                0: "https://www.ncbi.nlm.nih.gov/Taxonomy/Browser/wwwtax.cgi?id=10090",
-                1: "https://www.ncbi.nlm.nih.gov/Taxonomy/Browser/wwwtax.cgi?id=9606",
-                2: "https://www.ncbi.nlm.nih.gov/Taxonomy/Browser/wwwtax.cgi?id=10090",
-                3: "https://www.ncbi.nlm.nih.gov/Taxonomy/Browser/wwwtax.cgi?id=9606",
-                4: "https://www.ncbi.nlm.nih.gov/Taxonomy/Browser/wwwtax.cgi?id=9601",
-                5: "http://www.informatics.jax.org/marker/MGI:1343464",
-                6: "https://uswest.ensembl.org/Homo_sapiens/Gene/Summary?db=core;g=ENSG00000198963",
-            },
-        }
-        expected_df = pd.DataFrame.from_dict(expected_df_data)
-        pd.testing.assert_frame_equal(result_df, expected_df)
-
-        # Convert to dataframe with categories and compare against the expected result
-        result_df = er.to_dataframe(use_categories=True)
-        cols_with_categories = [
-            ("objects", "objects_idx"),
-            ("objects", "object_id"),
-            ("objects", "relative_path"),
-            ("objects", "field"),
-            ("keys", "keys_idx"),
-            ("keys", "key"),
-            ("resources", "resources_idx"),
-            ("resources", "resource"),
-            ("resources", "resource_uri"),
-            ("entities", "entities_idx"),
-            ("entities", "entity_id"),
-            ("entities", "entity_uri"),
-        ]
-        expected_df_data = {c: expected_df_data[c[1]] for c in cols_with_categories}
-=======
 
         file = ExternalResourcesManagerContainer(name='file')
 
@@ -295,7 +90,6 @@
              'entity_id': {0: 'NCBI:txid10090', 1: 'NCBI:txid9606'},
              'entity_uri': {0: 'https://www.ncbi.nlm.nih.gov/Taxonomy/Browser/wwwtax.cgi?id=10090',
                             1: 'https://www.ncbi.nlm.nih.gov/Taxonomy/Browser/wwwtax.cgi?id=9606'}}
->>>>>>> c69646cc
         expected_df = pd.DataFrame.from_dict(expected_df_data)
         expected_df = expected_df.astype({'keys_idx': 'uint32',
                                           'objects_idx': 'uint32',
@@ -304,27 +98,6 @@
         pd.testing.assert_frame_equal(result_df, expected_df)
 
     def test_assert_external_resources_equal(self):
-<<<<<<< HEAD
-        er_left = ExternalResources(name="terms")
-        er_left.add_ref(
-            container="uuid1",
-            key="key1",
-            resource_name="resource11",
-            resource_uri="resource_uri11",
-            entity_id="id11",
-            entity_uri="url11",
-        )
-
-        er_right = ExternalResources(name="terms")
-        er_right.add_ref(
-            container="uuid1",
-            key="key1",
-            resource_name="resource11",
-            resource_uri="resource_uri11",
-            entity_id="id11",
-            entity_uri="url11",
-        )
-=======
         file = ExternalResourcesManagerContainer(name='file')
         ref_container_1 = Container(name='Container_1')
         er_left = ExternalResources()
@@ -340,32 +113,10 @@
                          key='key1',
                          entity_id="id11",
                          entity_uri='url11')
->>>>>>> c69646cc
 
         self.assertTrue(ExternalResources.assert_external_resources_equal(er_left, er_right))
 
     def test_invalid_keys_assert_external_resources_equal(self):
-<<<<<<< HEAD
-        er_left = ExternalResources(name="terms")
-        er_left.add_ref(
-            container="uuid1",
-            key="key1",
-            resource_name="resource11",
-            resource_uri="resource_uri11",
-            entity_id="id11",
-            entity_uri="url11",
-        )
-
-        er_right = ExternalResources(name="terms")
-        er_right.add_ref(
-            container="invalid",
-            key="invalid",
-            resource_name="resource11",
-            resource_uri="resource_uri11",
-            entity_id="id11",
-            entity_uri="url11",
-        )
-=======
         er_left = ExternalResources()
         er_left.add_ref(file=ExternalResourcesManagerContainer(name='file'),
                         container=Container(name='Container'),
@@ -379,57 +130,11 @@
                          key='invalid',
                          entity_id="id11",
                          entity_uri='url11')
->>>>>>> c69646cc
 
         with self.assertRaises(AssertionError):
             ExternalResources.assert_external_resources_equal(er_left, er_right)
 
     def test_invalid_objects_assert_external_resources_equal(self):
-<<<<<<< HEAD
-        er_left = ExternalResources(name="terms")
-        er_left.add_ref(
-            container="invalid",
-            key="key1",
-            resource_name="resource11",
-            resource_uri="resource_uri11",
-            entity_id="id11",
-            entity_uri="url11",
-        )
-
-        er_right = ExternalResources(name="terms")
-        er_right.add_ref(
-            container="uuid1",
-            key="key1",
-            resource_name="resource11",
-            resource_uri="resource_uri11",
-            entity_id="id11",
-            entity_uri="url11",
-        )
-
-        with self.assertRaises(AssertionError):
-            ExternalResources.assert_external_resources_equal(er_left, er_right)
-
-    def test_invalid_resources_assert_external_resources_equal(self):
-        er_left = ExternalResources(name="terms")
-        er_left.add_ref(
-            container="uuid1",
-            key="key1",
-            resource_name="invalid",
-            resource_uri="invalid",
-            entity_id="id11",
-            entity_uri="url11",
-        )
-
-        er_right = ExternalResources(name="terms")
-        er_right.add_ref(
-            container="uuid1",
-            key="key1",
-            resource_name="resource11",
-            resource_uri="resource_uri11",
-            entity_id="id11",
-            entity_uri="url11",
-        )
-=======
         er_left = ExternalResources()
         er_left.add_ref(file=ExternalResourcesManagerContainer(name='file'),
                         container=Container(name='Container'),
@@ -443,33 +148,11 @@
                          key='key1',
                          entity_id="id11",
                          entity_uri='url11')
->>>>>>> c69646cc
 
         with self.assertRaises(AssertionError):
             ExternalResources.assert_external_resources_equal(er_left, er_right)
 
     def test_invalid_entity_assert_external_resources_equal(self):
-<<<<<<< HEAD
-        er_left = ExternalResources(name="terms")
-        er_left.add_ref(
-            container="uuid1",
-            key="key1",
-            resource_name="resource11",
-            resource_uri="resource_uri11",
-            entity_id="invalid",
-            entity_uri="invalid",
-        )
-
-        er_right = ExternalResources(name="terms")
-        er_right.add_ref(
-            container="uuid1",
-            key="key1",
-            resource_name="resource11",
-            resource_uri="resource_uri11",
-            entity_id="id11",
-            entity_uri="url11",
-        )
-=======
         er_left = ExternalResources()
         er_left.add_ref(file=ExternalResourcesManagerContainer(name='file'),
                         container=Container(name='Container'),
@@ -483,34 +166,11 @@
                          key='key1',
                          entity_id="id11",
                          entity_uri='url11')
->>>>>>> c69646cc
 
         with self.assertRaises(AssertionError):
             ExternalResources.assert_external_resources_equal(er_left, er_right)
 
     def test_invalid_object_keys_assert_external_resources_equal(self):
-<<<<<<< HEAD
-        er_left = ExternalResources(name="terms")
-        er_left.add_ref(
-            container="invalid",
-            key="invalid",
-            resource_name="resource11",
-            resource_uri="resource_uri11",
-            entity_id="id11",
-            entity_uri="url11",
-        )
-
-        er_right = ExternalResources(name="terms")
-        er_right._add_key("key")
-        er_right.add_ref(
-            container="uuid1",
-            key="key1",
-            resource_name="resource11",
-            resource_uri="resource_uri11",
-            entity_id="id11",
-            entity_uri="url11",
-        )
-=======
         er_left = ExternalResources()
         er_left.add_ref(file=ExternalResourcesManagerContainer(name='file'),
                         container=Container(name='Container'),
@@ -525,7 +185,6 @@
                          key='key1',
                          entity_id="id11",
                          entity_uri='url11')
->>>>>>> c69646cc
 
         with self.assertRaises(AssertionError):
             ExternalResources.assert_external_resources_equal(er_left, er_right)
@@ -578,22 +237,6 @@
                        entity_uri='entity1')
 
     def test_add_ref(self):
-<<<<<<< HEAD
-        er = ExternalResources(name="terms")
-        data = Data(name="species", data=["Homo sapiens", "Mus musculus"])
-        er.add_ref(
-            container=data,
-            key="key1",
-            resource_name="resource1",
-            resource_uri="uri1",
-            entity_id="entity_id1",
-            entity_uri="entity1",
-        )
-        self.assertEqual(er.keys.data, [("key1",)])
-        self.assertEqual(er.resources.data, [("resource1", "uri1")])
-        self.assertEqual(er.entities.data, [(0, 0, "entity_id1", "entity1")])
-        self.assertEqual(er.objects.data, [(data.object_id, "", "")])
-=======
         er = ExternalResources()
         data = Data(name="species", data=['Homo sapiens', 'Mus musculus'])
         er.add_ref(file=ExternalResourcesManagerContainer(name='file'),
@@ -882,7 +525,6 @@
             _ = ExternalResources.from_norm_tsv(path='./')
 
         self.remove_er_files()
->>>>>>> c69646cc
 
     def test_to_flat_tsv_and_from_flat_tsv(self):
         # write er to file
@@ -913,13 +555,8 @@
     def test_to_flat_tsv_and_from_flat_tsv_missing_objectidx(self):
         # write er to file
         df = self.container.to_dataframe(use_categories=True)
-<<<<<<< HEAD
-        df.at[0, ("objects", "objects_idx")] = 10  # Change key_ix 0 to 10
-        df.to_csv(self.export_filename, sep="\t")
-=======
         df.at[0, ('objects', 'objects_idx')] = 10  # Change objects_idx 0 to 10
         df.to_csv(self.export_filename, sep='\t')
->>>>>>> c69646cc
         # read er back from file and compare
         msg = "Missing objects_idx entries [0, 2, 3, 4, 5, 6, 7, 8, 9]"
         with self.assertRaisesWith(ValueError, msg):
@@ -927,362 +564,6 @@
 
     def test_to_flat_tsv_and_from_flat_tsv_missing_entitiesidx(self):
         # write er to file
-<<<<<<< HEAD
-        df = self.container.to_dataframe(use_categories=True)
-        df.at[0, ("resources", "resources_idx")] = 10  # Change key_ix 0 to 10
-        df.to_csv(self.export_filename, sep="\t")
-        # read er back from file and compare
-        msg = "Missing resources_idx entries [0, 2, 3, 4, 5, 6, 7, 8, 9]"
-        with self.assertRaisesWith(ValueError, msg):
-            _ = ExternalResources.from_tsv(path=self.export_filename)
-
-    def test_to_tsv_and_from_tsv_missing_entitiesidx(self):
-        # write er to file
-        df = self.container.to_dataframe(use_categories=True)
-        df.at[0, ("entities", "entities_idx")] = 10  # Change key_ix 0 to 10
-        df.to_csv(self.export_filename, sep="\t")
-        # read er back from file and compare
-        msg = "Missing entities_idx entries [0, 2, 3, 4, 5, 6, 7, 8, 9]"
-        with self.assertRaisesWith(ValueError, msg):
-            _ = ExternalResources.from_tsv(path=self.export_filename)
-
-    def test_add_ref_duplicate_resource(self):
-        er = ExternalResources(name="terms")
-        er.add_ref(
-            container="uuid1",
-            key="key1",
-            resource_name="resource0",
-            resource_uri="uri0",
-            entity_id="entity_id1",
-            entity_uri="entity1",
-        )
-        er.add_ref(
-            container="uuid2",
-            key="key2",
-            resource_name="resource0",
-            resource_uri="uri0",
-            entity_id="entity_id2",
-            entity_uri="entity2",
-        )
-        resource_list = er.resources.which(resource="resource0")
-        self.assertEqual(len(resource_list), 1)
-
-    def test_add_ref_bad_arg(self):
-        er = ExternalResources(name="terms")
-        resource1 = er._add_resource(resource="resource0", uri="resource_uri0")
-        # The contents of the message are not important. Just make sure an error is raised
-        with self.assertRaises(ValueError):
-            er.add_ref(
-                "uuid1",
-                key="key1",
-                resource_name="resource1",
-                resource_uri="uri1",
-                entity_id="resource_id1",
-            )
-        with self.assertRaises(ValueError):
-            er.add_ref(
-                "uuid1",
-                key="key1",
-                resource_name="resource1",
-                resource_uri="uri1",
-                entity_uri="uri1",
-            )
-        with self.assertRaises(ValueError):
-            er.add_ref(
-                "uuid1",
-                key="key1",
-                resource_name="resource1",
-                resource_uri="uri1",
-            )
-        with self.assertRaises(TypeError):
-            er.add_ref("uuid1")
-        with self.assertRaises(ValueError):
-            er.add_ref("uuid1", key="key1", resource_name="resource1")
-        with self.assertRaises(ValueError):
-            er.add_ref(
-                "uuid1",
-                key="key1",
-                resources_idx=resource1,
-                resource_name="resource1",
-                resource_uri="uri1",
-            )
-
-    def test_add_ref_two_resources(self):
-        er = ExternalResources(name="terms")
-        er.add_ref(
-            container="uuid1",
-            key="key1",
-            resource_name="resource1",
-            resource_uri="resource_uri1",
-            entity_id="id11",
-            entity_uri="url11",
-        )
-        er.add_ref(
-            container="uuid1",
-            key=er.get_key(key_name="key1"),
-            resource_name="resource2",
-            resource_uri="resource_uri2",
-            entity_id="id12",
-            entity_uri="url21",
-        )
-        self.assertEqual(er.keys.data, [("key1",)])
-        self.assertEqual(
-            er.resources.data,
-            [("resource1", "resource_uri1"), ("resource2", "resource_uri2")],
-        )
-        self.assertEqual(er.objects.data, [("uuid1", "", "")])
-        self.assertEqual(er.entities.data, [(0, 0, "id11", "url11"), (0, 1, "id12", "url21")])
-
-    def test_get_resources(self):
-        er = ExternalResources(name="terms")
-        er.add_ref(
-            container="uuid1",
-            key="key1",
-            resource_name="resource1",
-            resource_uri="resource_uri1",
-            entity_id="id11",
-            entity_uri="url11",
-        )
-        resource = er.get_resource("resource1")
-        self.assertIsInstance(resource, Resource)
-        with self.assertRaises(ValueError):
-            er.get_resource("unknown_resource")
-
-    def test_add_ref_two_keys(self):
-        er = ExternalResources(name="terms")
-        er.add_ref(
-            container="uuid1",
-            key="key1",
-            resource_name="resource1",
-            resource_uri="resource_uri1",
-            entity_id="id11",
-            entity_uri="url11",
-        )
-        er.add_ref(
-            container="uuid2",
-            key="key2",
-            resource_name="resource2",
-            resource_uri="resource_uri2",
-            entity_id="id12",
-            entity_uri="url21",
-        )
-
-        self.assertEqual(er.keys.data, [("key1",), ("key2",)])
-        self.assertEqual(
-            er.resources.data,
-            [("resource1", "resource_uri1"), ("resource2", "resource_uri2")],
-        )
-        self.assertEqual(er.entities.data, [(0, 0, "id11", "url11"), (1, 1, "id12", "url21")])
-
-        self.assertEqual(er.objects.data, [("uuid1", "", ""), ("uuid2", "", "")])
-
-    def test_add_ref_same_key_diff_objfield(self):
-        er = ExternalResources(name="terms")
-        er.add_ref(
-            container="uuid1",
-            key="key1",
-            resource_name="resource1",
-            resource_uri="resource_uri1",
-            entity_id="id11",
-            entity_uri="url11",
-        )
-        er.add_ref(
-            container="uuid2",
-            key="key1",
-            resource_name="resource2",
-            resource_uri="resource_uri2",
-            entity_id="id12",
-            entity_uri="url21",
-        )
-
-        self.assertEqual(er.keys.data, [("key1",), ("key1",)])
-        self.assertEqual(er.entities.data, [(0, 0, "id11", "url11"), (1, 1, "id12", "url21")])
-        self.assertEqual(
-            er.resources.data,
-            [("resource1", "resource_uri1"), ("resource2", "resource_uri2")],
-        )
-        self.assertEqual(er.objects.data, [("uuid1", "", ""), ("uuid2", "", "")])
-
-    def test_add_ref_same_keyname(self):
-        er = ExternalResources(name="terms")
-        er.add_ref(
-            container="uuid1",
-            key="key1",
-            resource_name="resource1",
-            resource_uri="resource_uri1",
-            entity_id="id11",
-            entity_uri="url11",
-        )
-        er.add_ref(
-            container="uuid2",
-            key="key1",
-            resource_name="resource2",
-            resource_uri="resource_uri2",
-            entity_id="id12",
-            entity_uri="url21",
-        )
-        er.add_ref(
-            container="uuid3",
-            key="key1",
-            resource_name="resource3",
-            resource_uri="resource_uri3",
-            entity_id="id13",
-            entity_uri="url31",
-        )
-
-        self.assertEqual(er.keys.data, [("key1",), ("key1",), ("key1",)])
-        self.assertEqual(
-            er.resources.data,
-            [
-                ("resource1", "resource_uri1"),
-                ("resource2", "resource_uri2"),
-                ("resource3", "resource_uri3"),
-            ],
-        )
-        self.assertEqual(
-            er.entities.data,
-            [
-                (0, 0, "id11", "url11"),
-                (1, 1, "id12", "url21"),
-                (2, 2, "id13", "url31"),
-            ],
-        )
-        self.assertEqual(
-            er.objects.data,
-            [("uuid1", "", ""), ("uuid2", "", ""), ("uuid3", "", "")],
-        )
-
-    def test_get_keys(self):
-        er = ExternalResources(name="terms")
-
-        er.add_ref(
-            container="uuid1",
-            key="key1",
-            resource_name="resource1",
-            resource_uri="resource_uri1",
-            entity_id="id11",
-            entity_uri="url11",
-        )
-        er.add_ref(
-            container="uuid2",
-            key="key2",
-            resource_name="resource2",
-            resource_uri="resource_uri2",
-            entity_id="id12",
-            entity_uri="url21",
-        )
-        er.add_ref(
-            container="uuid1",
-            key=er.get_key(key_name="key1"),
-            resource_name="resource3",
-            resource_uri="resource_uri3",
-            entity_id="id13",
-            entity_uri="url31",
-        )
-        received = er.get_keys()
-
-        expected = pd.DataFrame(
-            data=[
-                ["key1", 0, "id11", "url11"],
-                ["key1", 2, "id13", "url31"],
-                ["key2", 1, "id12", "url21"],
-            ],
-            columns=["key_name", "resources_idx", "entity_id", "entity_uri"],
-        )
-        pd.testing.assert_frame_equal(received, expected)
-
-    def test_get_keys_subset(self):
-        er = ExternalResources(name="terms")
-        er.add_ref(
-            container="uuid1",
-            key="key1",
-            resource_name="resource1",
-            resource_uri="resource_uri1",
-            entity_id="id11",
-            entity_uri="url11",
-        )
-        er.add_ref(
-            container="uuid2",
-            key="key2",
-            resource_name="resource2",
-            resource_uri="resource_uri2",
-            entity_id="id12",
-            entity_uri="url21",
-        )
-        er.add_ref(
-            container="uuid1",
-            key=er.get_key(key_name="key1"),
-            resource_name="resource3",
-            resource_uri="resource_uri3",
-            entity_id="id13",
-            entity_uri="url31",
-        )
-        key = er.keys.row[0]
-        received = er.get_keys(keys=key)
-
-        expected = pd.DataFrame(
-            data=[["key1", 0, "id11", "url11"], ["key1", 2, "id13", "url31"]],
-            columns=["key_name", "resources_idx", "entity_id", "entity_uri"],
-        )
-        pd.testing.assert_frame_equal(received, expected)
-
-    def test_get_object_resources(self):
-        er = ExternalResources(name="terms")
-        table = DynamicTable(name="test_table", description="test table description")
-        table.add_column(name="test_col", description="test column description")
-        table.add_row(test_col="Mouse")
-
-        er.add_ref(
-            container=table,
-            attribute="test_col",
-            key="Mouse",
-            resource_name="NCBI_Taxonomy",
-            resource_uri="https://www.ncbi.nlm.nih.gov/Taxonomy/Browser/wwwtax.cgi",
-            entity_id="NCBI:txid10090",
-            entity_uri="https://www.ncbi.nlm.nih.gov/Taxonomy/Browser/wwwtax.cgi?id=10090",
-        )
-        received = er.get_object_resources(table["test_col"])
-        expected = pd.DataFrame(
-            data=[
-                [
-                    0,
-                    0,
-                    "NCBI:txid10090",
-                    "https://www.ncbi.nlm.nih.gov/Taxonomy/Browser/wwwtax.cgi?id=10090",
-                ]
-            ],
-            columns=["keys_idx", "resource_idx", "entity_id", "entity_uri"],
-        )
-        pd.testing.assert_frame_equal(received, expected)
-
-    def test_object_key_unqiueness(self):
-        er = ExternalResources(name="terms")
-        data = Data(
-            name="data_name",
-            data=np.array(
-                [("Mus musculus", 9, 81.0), ("Homo sapien", 3, 27.0)],
-                dtype=[("species", "U14"), ("age", "i4"), ("weight", "f4")],
-            ),
-        )
-
-        er.add_ref(
-            container=data,
-            key="Mus musculus",
-            resource_name="NCBI_Taxonomy",
-            resource_uri="https://www.ncbi.nlm.nih.gov/taxonomy",
-            entity_id="NCBI:txid10090",
-            entity_uri="https://www.ncbi.nlm.nih.gov/Taxonomy/Browser/wwwtax.cgi?id=10090",
-        )
-        existing_key = er.get_key("Mus musculus")
-        er.add_ref(
-            container=data,
-            key=existing_key,
-            resource_name="resource2",
-            resource_uri="resource_uri2",
-            entity_id="entity2",
-            entity_uri="entity_uri2",
-        )
-=======
         er_df = self.container.to_dataframe(use_categories=True)
         er_df.at[0, ('entities', 'entities_idx')] = 10  # Change entities_idx 0 to 10
         er_df.to_csv(self.export_filename, sep='\t')
@@ -1378,33 +659,10 @@
                    key=existing_key,
                    entity_id='entity2',
                    entity_uri='entity_uri2')
->>>>>>> c69646cc
 
         self.assertEqual(er.object_keys.data, [(0, 0)])
 
     def test_check_object_field_add(self):
-<<<<<<< HEAD
-        er = ExternalResources(name="terms")
-        data = Data(name="species", data=["Homo sapiens", "Mus musculus"])
-        er._check_object_field("uuid1", "")
-        er._check_object_field(data, "")
-
-        self.assertEqual(er.objects.data, [("uuid1", "", ""), (data.object_id, "", "")])
-
-    def test_check_object_field_multi_error(self):
-        er = ExternalResources(name="terms")
-        data = Data(name="species", data=["Homo sapiens", "Mus musculus"])
-        er._check_object_field(data, "")
-        er._add_object(data, "", "")
-        with self.assertRaises(ValueError):
-            er._check_object_field(data, "")
-
-    def test_check_object_field_not_in_obj_table(self):
-        er = ExternalResources(name="terms")
-        data = Data(name="species", data=["Homo sapiens", "Mus musculus"])
-        with self.assertRaises(ValueError):
-            er._check_object_field(container=data, relative_path="", field="", create=False)
-=======
         er = ExternalResources()
         data = Data(name="species", data=['Homo sapiens', 'Mus musculus'])
         er._check_object_field(file=ExternalResourcesManagerContainer(name='file'),
@@ -1449,36 +707,14 @@
                                    relative_path='',
                                    field='',
                                    create=False)
->>>>>>> c69646cc
 
     def test_add_ref_attribute(self):
         # Test to make sure the attribute object is being used for the id
         # for the external reference.
-<<<<<<< HEAD
         table = DynamicTable(name="table", description="table")
         table.add_column(name="col1", description="column")
         table.add_row(id=0, col1="data")
 
-        er = ExternalResources(name="example")
-        er.add_ref(
-            container=table,
-            attribute="id",
-            key="key1",
-            resource_name="resource0",
-            resource_uri="resource0_uri",
-            entity_id="entity_0",
-            entity_uri="entity_0_uri",
-        )
-
-        self.assertEqual(er.keys.data, [("key1",)])
-        self.assertEqual(er.resources.data, [("resource0", "resource0_uri")])
-        self.assertEqual(er.entities.data, [(0, 0, "entity_0", "entity_0_uri")])
-        self.assertEqual(er.objects.data, [(table.id.object_id, "", "")])
-=======
-        table = DynamicTable(name='table', description='table')
-        table.add_column(name='col1', description="column")
-        table.add_row(id=0, col1='data')
-
         er = ExternalResources()
         er.add_ref(file=ExternalResourcesManagerContainer(name='file'),
                    container=table,
@@ -1490,39 +726,14 @@
         self.assertEqual(er.keys.data, [('key1',)])
         self.assertEqual(er.entities.data, [(0, 'entity_0', 'entity_0_uri')])
         self.assertEqual(er.objects.data, [(0, table.id.object_id, 'ElementIdentifiers', '', '')])
->>>>>>> c69646cc
 
     def test_add_ref_column_as_attribute(self):
         # Test to make sure the attribute object is being used for the id
         # for the external reference.
-<<<<<<< HEAD
         table = DynamicTable(name="table", description="table")
         table.add_column(name="col1", description="column")
         table.add_row(id=0, col1="data")
 
-        er = ExternalResources(name="example")
-        er.add_ref(
-            container=table,
-            attribute="col1",
-            key="key1",
-            resource_name="resource0",
-            resource_uri="resource0_uri",
-            entity_id="entity_0",
-            entity_uri="entity_0_uri",
-        )
-
-        self.assertEqual(er.keys.data, [("key1",)])
-        self.assertEqual(er.resources.data, [("resource0", "resource0_uri")])
-        self.assertEqual(er.entities.data, [(0, 0, "entity_0", "entity_0_uri")])
-        self.assertEqual(er.objects.data, [(table["col1"].object_id, "", "")])
-
-    def test_add_ref_compound_data(self):
-        er = ExternalResources(name="example")
-=======
-        table = DynamicTable(name='table', description='table')
-        table.add_column(name='col1', description="column")
-        table.add_row(id=0, col1='data')
-
         er = ExternalResources()
         er.add_ref(file=ExternalResourcesManagerContainer(name='file'),
                    container=table,
@@ -1537,30 +748,10 @@
 
     def test_add_ref_compound_data(self):
         er = ExternalResources()
->>>>>>> c69646cc
 
         data = Data(
             name="data_name",
             data=np.array(
-<<<<<<< HEAD
-                [("Mus musculus", 9, 81.0), ("Homo sapiens", 3, 27.0)],
-                dtype=[("species", "U14"), ("age", "i4"), ("weight", "f4")],
-            ),
-        )
-        er.add_ref(
-            container=data,
-            field="species",
-            key="Mus musculus",
-            resource_name="NCBI_Taxonomy",
-            resource_uri="resource0_uri",
-            entity_id="NCBI:txid10090",
-            entity_uri="entity_0_uri",
-        )
-        self.assertEqual(er.keys.data, [("Mus musculus",)])
-        self.assertEqual(er.resources.data, [("NCBI_Taxonomy", "resource0_uri")])
-        self.assertEqual(er.entities.data, [(0, 0, "NCBI:txid10090", "entity_0_uri")])
-        self.assertEqual(er.objects.data, [(data.object_id, "", "species")])
-=======
                 [('Mus musculus', 9, 81.0), ('Homo sapiens', 3, 27.0)],
                 dtype=[('species', 'U14'), ('age', 'i4'), ('weight', 'f4')]))
         er.add_ref(file=ExternalResourcesManagerContainer(name='file'),
@@ -1581,7 +772,6 @@
     def test_roundtrip_export(self):
         read_container = self.roundtripExportContainer()
         pd.testing.assert_frame_equal(read_container.to_dataframe(), self.container.to_dataframe())
->>>>>>> c69646cc
 
 
 class TestExternalResourcesNestedAttributes(TestCase):
@@ -1614,42 +804,9 @@
         obj_mapper_bar.map_spec("attr2", spec=self.attr2)
 
     def test_add_ref_nested(self):
-<<<<<<< HEAD
         table = DynamicTable(name="table", description="table")
         table.add_column(name="col1", description="column")
         table.add_row(id=0, col1="data")
-
-        er = ExternalResources(name="example")
-        er.add_ref(
-            container=table,
-            attribute="description",
-            key="key1",
-            resource_name="resource0",
-            resource_uri="resource0_uri",
-            entity_id="entity_0",
-            entity_uri="entity_0_uri",
-        )
-        self.assertEqual(er.keys.data, [("key1",)])
-        self.assertEqual(er.resources.data, [("resource0", "resource0_uri")])
-        self.assertEqual(er.entities.data, [(0, 0, "entity_0", "entity_0_uri")])
-        self.assertEqual(er.objects.data, [(table.object_id, "DynamicTable/description", "")])
-
-    def test_add_ref_deep_nested(self):
-        er = ExternalResources(name="example", type_map=self.type_map)
-        er.add_ref(
-            container=self.bar,
-            attribute="attr2",
-            key="key1",
-            resource_name="resource0",
-            resource_uri="resource0_uri",
-            entity_id="entity_0",
-            entity_uri="entity_0_uri",
-        )
-        self.assertEqual(er.objects.data[0][1], "Bar/data/attr2", "")
-=======
-        table = DynamicTable(name='table', description='table')
-        table.add_column(name='col1', description="column")
-        table.add_row(id=0, col1='data')
 
         er = ExternalResources()
         er.add_ref(file=ExternalResourcesManagerContainer(name='file'),
@@ -1671,187 +828,10 @@
                    entity_id='entity_0',
                    entity_uri='entity_0_uri')
         self.assertEqual(er.objects.data[0][3], 'data/attr2', '')
->>>>>>> c69646cc
 
 
 class TestExternalResourcesGetKey(TestCase):
     def setUp(self):
-<<<<<<< HEAD
-        self.er = ExternalResources(name="terms")
-
-    def test_get_key(self):
-        self.er.add_ref(
-            "uuid1",
-            key="key1",
-            resource_name="resource1",
-            resource_uri="resource_uri1",
-            entity_id="id11",
-            entity_uri="url11",
-        )
-        self.er.add_ref(
-            "uuid2",
-            key="key1",
-            resource_name="resource2",
-            resource_uri="resource_uri2",
-            entity_id="id12",
-            entity_uri="url21",
-        )
-
-        keys = self.er.get_key("key1", "uuid2", "")
-        self.assertIsInstance(keys, Key)
-        self.assertEqual(keys.idx, 1)
-
-    def test_get_key_bad_arg(self):
-        self.er._add_key("key2")
-        self.er.add_ref(
-            "uuid1",
-            key="key1",
-            resource_name="resource1",
-            resource_uri="resource_uri1",
-            entity_id="id11",
-            entity_uri="url11",
-        )
-        with self.assertRaises(ValueError):
-            self.er.get_key("key2", "uuid1", "")
-
-    @unittest.skip("Outdated do to privatization")
-    def test_get_key_without_container(self):
-        self.er = ExternalResources(name="terms")
-        self.er._add_key("key1")
-        keys = self.er.get_key("key1")
-        self.assertIsInstance(keys, Key)
-
-    def test_get_key_w_object_info(self):
-        self.er.add_ref(
-            "uuid1",
-            key="key1",
-            resource_name="resource1",
-            resource_uri="resource_uri1",
-            entity_id="id11",
-            entity_uri="url11",
-        )
-        self.er.add_ref(
-            "uuid2",
-            key="key1",
-            resource_name="resource2",
-            resource_uri="resource_uri2",
-            entity_id="id12",
-            entity_uri="url21",
-        )
-        keys = self.er.get_key("key1", "uuid1", "")
-        self.assertIsInstance(keys, Key)
-        self.assertEqual(keys.key, "key1")
-
-    def test_get_key_w_bad_object_info(self):
-        self.er.add_ref(
-            "uuid1",
-            key="key1",
-            resource_name="resource1",
-            resource_uri="resource_uri1",
-            entity_id="id11",
-            entity_uri="url11",
-        )
-        self.er.add_ref(
-            "uuid2",
-            key="key1",
-            resource_name="resource2",
-            resource_uri="resource_uri2",
-            entity_id="id12",
-            entity_uri="url21",
-        )
-
-        with self.assertRaisesRegex(ValueError, "No key 'key2'"):
-            self.er.get_key("key2", "uuid1", "")
-
-    def test_get_key_doesnt_exist(self):
-        self.er.add_ref(
-            "uuid1",
-            key="key1",
-            resource_name="resource1",
-            resource_uri="resource_uri1",
-            entity_id="id11",
-            entity_uri="url11",
-        )
-        self.er.add_ref(
-            "uuid2",
-            key="key1",
-            resource_name="resource2",
-            resource_uri="resource_uri2",
-            entity_id="id12",
-            entity_uri="url21",
-        )
-        with self.assertRaisesRegex(ValueError, "key 'bad_key' does not exist"):
-            self.er.get_key("bad_key")
-
-    @unittest.skip("Outdated do to privatization")
-    def test_get_key_same_keyname_all(self):
-        self.er = ExternalResources(name="terms")
-        key1 = self.er._add_key("key1")
-        key2 = self.er._add_key("key1")
-        self.er.add_ref(
-            "uuid1",
-            key=key1,
-            resource_name="resource1",
-            resource_uri="resource_uri1",
-            entity_id="id11",
-            entity_uri="url11",
-        )
-        self.er.add_ref(
-            "uuid2",
-            key=key2,
-            resource_name="resource2",
-            resource_uri="resource_uri2",
-            entity_id="id12",
-            entity_uri="url12",
-        )
-        self.er.add_ref(
-            "uuid1",
-            key=self.er.get_key("key1", "uuid1", ""),
-            resource_name="resource3",
-            resource_uri="resource_uri3",
-            entity_id="id13",
-            entity_uri="url13",
-        )
-
-        keys = self.er.get_key("key1")
-
-        self.assertIsInstance(keys, Key)
-        self.assertEqual(keys[0].key, "key1")
-        self.assertEqual(keys[1].key, "key1")
-
-    def test_get_key_same_keyname_specific(self):
-        self.er = ExternalResources(name="terms")
-
-        self.er.add_ref(
-            "uuid1",
-            key="key1",
-            resource_name="resource1",
-            resource_uri="resource_uri1",
-            entity_id="id11",
-            entity_uri="url11",
-        )
-        self.er.add_ref(
-            "uuid2",
-            key="key2",
-            resource_name="resource2",
-            resource_uri="resource_uri2",
-            entity_id="id12",
-            entity_uri="url12",
-        )
-        self.er.add_ref(
-            "uuid1",
-            key=self.er.get_key("key1", "uuid1", ""),
-            resource_name="resource3",
-            resource_uri="resource_uri3",
-            entity_id="id13",
-            entity_uri="url13",
-        )
-
-        keys = self.er.get_key("key1", "uuid1", "")
-        self.assertIsInstance(keys, Key)
-        self.assertEqual(keys.key, "key1")
-        self.assertEqual(self.er.keys.data, [("key1",), ("key2",)])
-=======
         self.er = ExternalResources()
 
     def test_get_key_error_more_info(self):
@@ -1973,5 +953,4 @@
 
         msg = "No key found with that container."
         with self.assertRaisesWith(ValueError, msg):
-            _ = self.er.get_key(key_name='key2', container=container1, file=file)
->>>>>>> c69646cc
+            _ = self.er.get_key(key_name='key2', container=container1, file=file)