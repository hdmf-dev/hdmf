import unittest
<<<<<<< HEAD

from hdmf.common import DynamicTable, VectorData, ElementIdentifiers, DynamicTableRegion, VocabData
=======
from hdmf.common import DynamicTable, VectorData, VectorIndex, ElementIdentifiers, DynamicTableRegion, VocabData
>>>>>>> 92791b63
from hdmf.testing import TestCase, H5RoundTripMixin
from hdmf.backends.hdf5 import H5DataIO

from collections import OrderedDict
import h5py
import numpy as np
import pandas as pd


class TestDynamicTable(TestCase):

    def setUp(self):
        self.spec = [
            {'name': 'foo', 'description': 'foo column'},
            {'name': 'bar', 'description': 'bar column'},
            {'name': 'baz', 'description': 'baz column'},
        ]
        self.data = [
            [1, 2, 3, 4, 5],
            [10.0, 20.0, 30.0, 40.0, 50.0],
            ['cat', 'dog', 'bird', 'fish', 'lizard']
        ]

    def with_table_columns(self):
        cols = [VectorData(**d) for d in self.spec]
        table = DynamicTable("with_table_columns", 'a test table', columns=cols)
        return table

    def with_columns_and_data(self):
        columns = [
            VectorData(name=s['name'], description=s['description'], data=d)
            for s, d in zip(self.spec, self.data)
        ]
        return DynamicTable("with_columns_and_data", 'a test table', columns=columns)

    def with_spec(self):
        table = DynamicTable("with_spec", 'a test table', columns=self.spec)
        return table

    def check_empty_table(self, table):
        self.assertIsInstance(table.columns, tuple)
        self.assertIsInstance(table.columns[0], VectorData)
        self.assertEqual(len(table.columns), 3)
        self.assertTupleEqual(table.colnames, ('foo', 'bar', 'baz'))

    def test_constructor_table_columns(self):
        table = self.with_table_columns()
        self.assertEqual(table.name, 'with_table_columns')
        self.check_empty_table(table)

    def test_constructor_spec(self):
        table = self.with_spec()
        self.assertEqual(table.name, 'with_spec')
        self.check_empty_table(table)

    def check_table(self, table):
        self.assertEqual(len(table), 5)
        self.assertEqual(table.columns[0].data, [1, 2, 3, 4, 5])
        self.assertEqual(table.columns[1].data, [10.0, 20.0, 30.0, 40.0, 50.0])
        self.assertEqual(table.columns[2].data, ['cat', 'dog', 'bird', 'fish', 'lizard'])
        self.assertEqual(table.id.data, [0, 1, 2, 3, 4])
        self.assertTrue(hasattr(table, 'baz'))

    def test_constructor_ids_default(self):
        columns = [VectorData(name=s['name'], description=s['description'], data=d)
                   for s, d in zip(self.spec, self.data)]
        table = DynamicTable("with_spec", 'a test table', columns=columns)
        self.check_table(table)

    def test_constructor_ids(self):
        columns = [VectorData(name=s['name'], description=s['description'], data=d)
                   for s, d in zip(self.spec, self.data)]
        table = DynamicTable("with_columns", 'a test table', id=[0, 1, 2, 3, 4], columns=columns)
        self.check_table(table)

    def test_constructor_ElementIdentifier_ids(self):
        columns = [VectorData(name=s['name'], description=s['description'], data=d)
                   for s, d in zip(self.spec, self.data)]
        ids = ElementIdentifiers('ids', [0, 1, 2, 3, 4])
        table = DynamicTable("with_columns", 'a test table', id=ids, columns=columns)
        self.check_table(table)

    def test_constructor_ids_bad_ids(self):
        columns = [VectorData(name=s['name'], description=s['description'], data=d)
                   for s, d in zip(self.spec, self.data)]
        msg = "must provide same number of ids as length of columns"
        with self.assertRaisesWith(ValueError, msg):
            DynamicTable("with_columns", 'a test table', id=[0, 1], columns=columns)

    def test_constructor_bad_columns(self):
        columns = ['bad_column']
        msg = "'columns' must be a list of dict, VectorData, DynamicTableRegion, or VectorIndex"
        with self.assertRaisesWith(ValueError, msg):
            DynamicTable("with_columns", 'a test table', columns=columns)

    def test_constructor_unequal_length_columns(self):
        columns = [VectorData(name='col1', description='desc', data=[1, 2, 3]),
                   VectorData(name='col2', description='desc', data=[1, 2])]
        msg = "columns must be the same length"
        with self.assertRaisesWith(ValueError, msg):
            DynamicTable("with_columns", 'a test table', columns=columns)

    def test_constructor_colnames(self):
        """Test that passing colnames correctly sets the order of the columns."""
        cols = [VectorData(**d) for d in self.spec]
        table = DynamicTable("with_columns", 'a test table', columns=cols, colnames=['baz', 'bar', 'foo'])
        self.assertTupleEqual(table.columns, tuple(cols[::-1]))

    def test_constructor_colnames_no_columns(self):
        """Test that passing colnames without columns raises an error."""
        msg = "Must supply 'columns' if specifying 'colnames'"
        with self.assertRaisesWith(ValueError, msg):
            DynamicTable("with_columns", 'a test table',  colnames=['baz', 'bar', 'foo'])

    def test_constructor_colnames_vectorindex(self):
        """Test that passing colnames with a VectorIndex column puts the index in the right location in columns."""
        cols = [VectorData(**d) for d in self.spec]
        ind = VectorIndex(name='foo_index', data=list(), target=cols[0])
        cols.append(ind)
        table = DynamicTable("with_columns", 'a test table', columns=cols, colnames=['baz', 'bar', 'foo'])
        self.assertTupleEqual(table.columns, (cols[2], cols[1], ind, cols[0]))

    def test_constructor_colnames_vectorindex_rev(self):
        """Test that passing colnames with a VectorIndex column puts the index in the right location in columns."""
        cols = [VectorData(**d) for d in self.spec]
        ind = VectorIndex(name='foo_index', data=list(), target=cols[0])
        cols.insert(0, ind)  # put index before its target
        table = DynamicTable("with_columns", 'a test table', columns=cols, colnames=['baz', 'bar', 'foo'])
        self.assertTupleEqual(table.columns, (cols[3], cols[2], ind, cols[1]))

    def test_constructor_dup_index(self):
        """Test that passing two indices for the same column raises an error."""
        cols = [VectorData(**d) for d in self.spec]
        cols.append(VectorIndex(name='foo_index', data=list(), target=cols[0]))
        cols.append(VectorIndex(name='foo_index2', data=list(), target=cols[0]))
        msg = "'columns' contains index columns with the same target: ['foo', 'foo']"
        with self.assertRaisesWith(ValueError, msg):
            DynamicTable("with_columns", 'a test table', columns=cols)

    def test_constructor_index_missing_target(self):
        """Test that passing an index without its target raises an error."""
        cols = [VectorData(**d) for d in self.spec]
        missing_col = cols.pop(2)
        cols.append(VectorIndex(name='foo_index', data=list(), target=missing_col))
        msg = "Found VectorIndex 'foo_index' but not its target 'baz'"
        with self.assertRaisesWith(ValueError, msg):
            DynamicTable("with_columns", 'a test table', columns=cols)

    def add_rows(self, table):
        table.add_row({'foo': 1, 'bar': 10.0, 'baz': 'cat'})
        table.add_row({'foo': 2, 'bar': 20.0, 'baz': 'dog'})
        table.add_row({'foo': 3, 'bar': 30.0, 'baz': 'bird'})
        table.add_row({'foo': 4, 'bar': 40.0, 'baz': 'fish'})
        table.add_row({'foo': 5, 'bar': 50.0, 'baz': 'lizard'})

    def test_add_row(self):
        table = self.with_spec()
        self.add_rows(table)
        self.check_table(table)

    def test_get(self):
        table = self.with_spec()
        self.add_rows(table)
        self.assertIsInstance(table.get('foo'), VectorData)
        self.assertEqual(table.get('foo'), table['foo'])

    def test_get_not_found(self):
        table = self.with_spec()
        self.add_rows(table)
        self.assertIsNone(table.get('qux'))

    def test_get_not_found_default(self):
        table = self.with_spec()
        self.add_rows(table)
        self.assertEqual(table.get('qux', 1), 1)

    def test_get_item(self):
        table = self.with_spec()
        self.add_rows(table)
        self.check_table(table)

    def test_add_column(self):
        table = self.with_spec()
        table.add_column(name='qux', description='qux column')
        self.assertTupleEqual(table.colnames, ('foo', 'bar', 'baz', 'qux'))
        self.assertTrue(hasattr(table, 'qux'))

    def test_add_column_twice(self):
        table = self.with_spec()
        table.add_column(name='qux', description='qux column')

        msg = "column 'qux' already exists in DynamicTable 'with_spec'"
        with self.assertRaisesWith(ValueError, msg):
            table.add_column(name='qux', description='qux column')

    def test_add_column_vectorindex(self):
        table = self.with_spec()
        table.add_column(name='qux', description='qux column')
        ind = VectorIndex(name='bar', data=list(), target=table['qux'])

        msg = ("Passing a VectorIndex in for index may lead to unexpected behavior. This functionality will be "
               "deprecated in a future version of HDMF.")
        with self.assertWarnsWith(FutureWarning, msg):
            table.add_column(name='bad', description='bad column', index=ind)

    def test_getitem_row_num(self):
        table = self.with_spec()
        self.add_rows(table)
        row = table[2]
        self.assertTupleEqual(row.shape, (1, 3))
        self.assertTupleEqual(tuple(row.iloc[0]), (3, 30.0, 'bird'))

    def test_getitem_row_slice(self):
        table = self.with_spec()
        self.add_rows(table)
        rows = table[1:3]
        self.assertIsInstance(rows, pd.DataFrame)
        self.assertTupleEqual(rows.shape, (2, 3))
        self.assertTupleEqual(tuple(rows.iloc[1]), (3, 30.0, 'bird'))

    def test_getitem_row_slice_with_step(self):
        table = self.with_spec()
        self.add_rows(table)
        rows = table[0:5:2]
        self.assertIsInstance(rows, pd.DataFrame)
        self.assertTupleEqual(rows.shape, (3, 3))
        self.assertEqual(rows.iloc[2][0], 5)
        self.assertEqual(rows.iloc[2][1], 50.0)
        self.assertEqual(rows.iloc[2][2], 'lizard')

    def test_getitem_invalid_keytype(self):
        table = self.with_spec()
        self.add_rows(table)
        with self.assertRaises(KeyError):
            _ = table[0.1]

    def test_getitem_col_select_and_row_slice(self):
        table = self.with_spec()
        self.add_rows(table)
        col = table[1:3, 'bar']
        self.assertEqual(len(col), 2)
        self.assertEqual(col[0], 20.0)
        self.assertEqual(col[1], 30.0)

    def test_getitem_column(self):
        table = self.with_spec()
        self.add_rows(table)
        col = table['bar']
        self.assertEqual(col[0], 10.0)
        self.assertEqual(col[1], 20.0)
        self.assertEqual(col[2], 30.0)
        self.assertEqual(col[3], 40.0)
        self.assertEqual(col[4], 50.0)

    def test_getitem_list_idx(self):
        table = self.with_spec()
        self.add_rows(table)
        row = table[[0, 2, 4]]
        self.assertEqual(len(row), 3)
        self.assertTupleEqual(tuple(row.iloc[0]), (1, 10.0, 'cat'))
        self.assertTupleEqual(tuple(row.iloc[1]), (3, 30.0, 'bird'))
        self.assertTupleEqual(tuple(row.iloc[2]), (5, 50.0, 'lizard'))

    def test_getitem_point_idx_colname(self):
        table = self.with_spec()
        self.add_rows(table)
        val = table[2, 'bar']
        self.assertEqual(val, 30.0)

    def test_getitem_point_idx(self):
        table = self.with_spec()
        self.add_rows(table)
        row = table[2]
        self.assertTupleEqual(tuple(row.iloc[0]), (3, 30.0, 'bird'))

    def test_getitem_point_idx_colidx(self):
        table = self.with_spec()
        self.add_rows(table)
        val = table[2, 2]
        self.assertEqual(val, 30.0)

    def test_pandas_roundtrip(self):
        df = pd.DataFrame({
            'a': [1, 2, 3, 4],
            'b': ['a', 'b', 'c', '4']
        }, index=pd.Index(name='an_index', data=[2, 4, 6, 8]))

        table = DynamicTable.from_dataframe(df, 'foo')
        obtained = table.to_dataframe()
        self.assertTrue(df.equals(obtained))

    def test_to_dataframe(self):
        table = self.with_columns_and_data()
        data = OrderedDict()
        for name in table.colnames:
            if name == 'foo':
                data[name] = [1, 2, 3, 4, 5]
            elif name == 'bar':
                data[name] = [10.0, 20.0, 30.0, 40.0, 50.0]
            elif name == 'baz':
                data[name] = ['cat', 'dog', 'bird', 'fish', 'lizard']
        expected_df = pd.DataFrame(data)
        obtained_df = table.to_dataframe()
        self.assertTrue(expected_df.equals(obtained_df))

    def test_from_dataframe(self):
        df = pd.DataFrame({
            'foo': [1, 2, 3, 4, 5],
            'bar': [10.0, 20.0, 30.0, 40.0, 50.0],
            'baz': ['cat', 'dog', 'bird', 'fish', 'lizard']
        }).loc[:, ('foo', 'bar', 'baz')]

        obtained_table = DynamicTable.from_dataframe(df, 'test')
        self.check_table(obtained_table)

    def test_from_dataframe_eq(self):
        expected = DynamicTable('test_table', 'the expected table')
        expected.add_column('a', '2d column')
        expected.add_column('b', '1d column')
        expected.add_row(a=[1, 2, 3], b='4')
        expected.add_row(a=[1, 2, 3], b='5')
        expected.add_row(a=[1, 2, 3], b='6')

        df = pd.DataFrame({
            'a': [[1, 2, 3],
                  [1, 2, 3],
                  [1, 2, 3]],
            'b': ['4', '5', '6']
        })
        coldesc = {'a': '2d column', 'b': '1d column'}
        received = DynamicTable.from_dataframe(df,
                                               'test_table',
                                               table_description='the expected table',
                                               column_descriptions=coldesc)
        self.assertContainerEqual(expected, received, ignore_hdmf_attrs=True)

    def test_from_dataframe_dup_attr(self):
        """
        Test that when a DynamicTable is generated from a dataframe where one of the column names is an existing
        DynamicTable attribute (e.g., description), that the table can be created, the existing attribute is not
        altered, a warning is raised, and the column can still be accessed using the table[col_name] syntax.
        """
        df = pd.DataFrame({
            'parent': [1, 2, 3, 4, 5],
            'name': [10.0, 20.0, 30.0, 40.0, 50.0],
            'description': ['cat', 'dog', 'bird', 'fish', 'lizard']
        })

        # technically there are three separate warnings but just catch one here
        msg1 = ("An attribute 'parent' already exists on DynamicTable 'test' so this column cannot be accessed "
                "as an attribute, e.g., table.parent; it can only be accessed using other methods, e.g., "
                "table['parent'].")
        with self.assertWarnsWith(UserWarning, msg1):
            table = DynamicTable.from_dataframe(df, 'test')
        self.assertEqual(table.name, 'test')
        self.assertEqual(table.description, '')
        self.assertIsNone(table.parent)
        self.assertEqual(table['name'].name, 'name')
        self.assertEqual(table['description'].name, 'description')
        self.assertEqual(table['parent'].name, 'parent')

    def test_missing_columns(self):
        table = self.with_spec()
        with self.assertRaises(ValueError):
            table.add_row({'bar': 60.0, 'foo': [6]}, None)

    def test_enforce_unique_id_error(self):
        table = self.with_spec()
        table.add_row(id=10, data={'foo': 1, 'bar': 10.0, 'baz': 'cat'}, enforce_unique_id=True)
        with self.assertRaises(ValueError):
            table.add_row(id=10, data={'foo': 1, 'bar': 10.0, 'baz': 'cat'}, enforce_unique_id=True)

    def test_not_enforce_unique_id_error(self):
        table = self.with_spec()
        table.add_row(id=10, data={'foo': 1, 'bar': 10.0, 'baz': 'cat'}, enforce_unique_id=False)
        try:
            table.add_row(id=10, data={'foo': 1, 'bar': 10.0, 'baz': 'cat'}, enforce_unique_id=False)
        except ValueError as e:
            self.fail("add row with non unique id raised error %s" % str(e))

    def test_bad_id_type_error(self):
        table = self.with_spec()
        with self.assertRaises(TypeError):
            table.add_row(id=10.1, data={'foo': 1, 'bar': 10.0, 'baz': 'cat'}, enforce_unique_id=True)
        with self.assertRaises(TypeError):
            table.add_row(id='str', data={'foo': 1, 'bar': 10.0, 'baz': 'cat'}, enforce_unique_id=True)

    def test_extra_columns(self):
        table = self.with_spec()

        with self.assertRaises(ValueError):
            table.add_row({'bar': 60.0, 'foo': 6, 'baz': 'oryx', 'qax': -1}, None)

    def test_nd_array_to_df(self):
        data = np.array([[1, 1, 1], [2, 2, 2], [3, 3, 3]])
        col = VectorData(name='data', description='desc', data=data)
        df = DynamicTable('test', 'desc', np.arange(3, dtype='int'), (col, )).to_dataframe()
        df2 = pd.DataFrame({'data': [x for x in data]},
                           index=pd.Index(name='id', data=[0, 1, 2]))
        pd.testing.assert_frame_equal(df, df2)

    def test_id_search(self):
        table = self.with_spec()
        data = [{'foo': 1, 'bar': 10.0, 'baz': 'cat'},
                {'foo': 2, 'bar': 20.0, 'baz': 'dog'},
                {'foo': 3, 'bar': 30.0, 'baz': 'bird'},    # id=2
                {'foo': 4, 'bar': 40.0, 'baz': 'fish'},
                {'foo': 5, 'bar': 50.0, 'baz': 'lizard'}   # id=4
                ]
        for i in data:
            table.add_row(i)
        res = table[table.id == [2, 4]]
        self.assertEqual(len(res), 2)
        self.assertTupleEqual(tuple(res.iloc[0]), (3, 30.0, 'bird'))
        self.assertTupleEqual(tuple(res.iloc[1]), (5, 50.0, 'lizard'))

    def test_repr(self):
        table = self.with_spec()
        expected = """with_spec hdmf.common.table.DynamicTable at 0x%d
Fields:
  colnames: ['foo' 'bar' 'baz']
  columns: (
    foo <class 'hdmf.common.table.VectorData'>,
    bar <class 'hdmf.common.table.VectorData'>,
    baz <class 'hdmf.common.table.VectorData'>
  )
  description: a test table
"""
        expected = expected % id(table)
        self.assertEqual(str(table), expected)

    def test_add_column_existing_attr(self):
        table = self.with_table_columns()
        attrs = ['name', 'description', 'parent', 'id', 'fields']  # just a few
        for attr in attrs:
            with self.subTest(attr=attr):
                msg = ("An attribute '%s' already exists on DynamicTable 'with_table_columns' so this column cannot be "
                       "accessed as an attribute, e.g., table.%s; it can only be accessed using other methods, "
                       "e.g., table['%s']." % (attr, attr, attr))
                with self.assertWarnsWith(UserWarning, msg):
                    table.add_column(name=attr, description='')

    def test_init_columns_existing_attr(self):
        attrs = ['name', 'description', 'parent', 'id', 'fields']  # just a few
        for attr in attrs:
            with self.subTest(attr=attr):
                cols = [VectorData(name=attr, description='')]
                msg = ("An attribute '%s' already exists on DynamicTable 'test_table' so this column cannot be "
                       "accessed as an attribute, e.g., table.%s; it can only be accessed using other methods, "
                       "e.g., table['%s']." % (attr, attr, attr))
                with self.assertWarnsWith(UserWarning, msg):
                    DynamicTable("test_table", 'a test table', columns=cols)

    def test_colnames_none(self):
        table = DynamicTable('table0', 'an example table')
        self.assertTupleEqual(table.colnames, tuple())
        self.assertTupleEqual(table.columns, tuple())


class TestDynamicTableRoundTrip(H5RoundTripMixin, TestCase):

    def setUpContainer(self):
        table = DynamicTable('table0', 'an example table')
        table.add_column('foo', 'an int column')
        table.add_column('bar', 'a float column')
        table.add_column('baz', 'a string column')
        table.add_column('qux', 'a boolean column')
        table.add_column('quux', 'a vocab column', vocab=True)
        table.add_row(foo=27, bar=28.0, baz="cat", qux=True, quux='a')
        table.add_row(foo=37, bar=38.0, baz="dog", qux=False, quux='b')
<<<<<<< HEAD
=======
        return table


class TestEmptyDynamicTableRoundTrip(H5RoundTripMixin, TestCase):
    """Test roundtripping a DynamicTable with no rows and no columns."""

    def setUpContainer(self):
        table = DynamicTable('table0', 'an example table')
>>>>>>> 92791b63
        return table


class TestDynamicTableRegion(TestCase):

    def setUp(self):
        self.spec = [
            {'name': 'foo', 'description': 'foo column'},
            {'name': 'bar', 'description': 'bar column'},
            {'name': 'baz', 'description': 'baz column'},
        ]
        self.data = [
            [1, 2, 3, 4, 5],
            [10.0, 20.0, 30.0, 40.0, 50.0],
            ['cat', 'dog', 'bird', 'fish', 'lizard']
        ]

    def with_columns_and_data(self):
        columns = [
            VectorData(name=s['name'], description=s['description'], data=d)
            for s, d in zip(self.spec, self.data)
        ]
        return DynamicTable("with_columns_and_data", 'a test table', columns=columns)

    def test_indexed_dynamic_table_region(self):
        table = self.with_columns_and_data()
        dynamic_table_region = DynamicTableRegion('dtr', [1, 2, 2], 'desc', table=table)
        fetch_ids = dynamic_table_region[:3].index.values
        self.assertListEqual(fetch_ids.tolist(), [1, 2, 2])

    def test_dynamic_table_region_iteration(self):
        table = self.with_columns_and_data()
        dynamic_table_region = DynamicTableRegion('dtr', [0, 1, 2, 3, 4], 'desc', table=table)
        for ii, item in enumerate(dynamic_table_region):
            self.assertTrue(table[ii].equals(item))

    def test_dynamic_table_region_shape(self):
        table = self.with_columns_and_data()
        dynamic_table_region = DynamicTableRegion('dtr', [0, 1, 2, 3, 4], 'desc', table=table)
        self.assertTupleEqual(dynamic_table_region.shape, (5, 3))

    def test_dynamic_table_region_to_dataframe(self):
        table = self.with_columns_and_data()
        dynamic_table_region = DynamicTableRegion('dtr', [0, 1, 2, 2], 'desc', table=table)
        res = dynamic_table_region.to_dataframe()
        self.assertListEqual(res.index.tolist(), [0, 1, 2, 2])
        self.assertListEqual(res['foo'].tolist(), [1, 2, 3, 3])
        self.assertListEqual(res['bar'].tolist(), [10.0, 20.0, 30.0, 30.0])
        self.assertListEqual(res['baz'].tolist(), ['cat', 'dog', 'bird', 'bird'])

    def test_dynamic_table_region_to_dataframe_exclude_cols(self):
        table = self.with_columns_and_data()
        dynamic_table_region = DynamicTableRegion('dtr', [0, 1, 2, 2], 'desc', table=table)
        res = dynamic_table_region.to_dataframe(exclude=set(['baz', 'foo']))
        self.assertListEqual(res.index.tolist(), [0, 1, 2, 2])
        self.assertEqual(len(res.columns), 1)
        self.assertListEqual(res['bar'].tolist(), [10.0, 20.0, 30.0, 30.0])

    def test_dynamic_table_region_getitem_slice(self):
        table = self.with_columns_and_data()
        dynamic_table_region = DynamicTableRegion('dtr', [0, 1, 2, 2], 'desc', table=table)
        res = dynamic_table_region[1:3]
        self.assertListEqual(res.index.tolist(), [1, 2])
        self.assertListEqual(res['foo'].tolist(), [2, 3])
        self.assertListEqual(res['bar'].tolist(), [20.0, 30.0])
        self.assertListEqual(res['baz'].tolist(), ['dog', 'bird'])

    def test_dynamic_table_region_getitem_single_row_by_index(self):
        table = self.with_columns_and_data()
        dynamic_table_region = DynamicTableRegion('dtr', [0, 1, 2, 2], 'desc', table=table)
        res = dynamic_table_region[2]
        self.assertListEqual(res.index.tolist(), [2, ])
        self.assertListEqual(res['foo'].tolist(), [3, ])
        self.assertListEqual(res['bar'].tolist(), [30.0, ])
        self.assertListEqual(res['baz'].tolist(), ['bird', ])

    def test_dynamic_table_region_getitem_single_cell(self):
        table = self.with_columns_and_data()
        dynamic_table_region = DynamicTableRegion('dtr', [0, 1, 2, 2], 'desc', table=table)
        res = dynamic_table_region[2, 'foo']
        self.assertEqual(res, 3)
        res = dynamic_table_region[1, 'baz']
        self.assertEqual(res, 'dog')

    def test_dynamic_table_region_getitem_slice_of_column(self):
        table = self.with_columns_and_data()
        dynamic_table_region = DynamicTableRegion('dtr', [0, 1, 2, 2], 'desc', table=table)
        res = dynamic_table_region[0:3, 'foo']
        self.assertListEqual(res, [1, 2, 3])
        res = dynamic_table_region[1:3, 'baz']
        self.assertListEqual(res, ['dog', 'bird'])

    def test_dynamic_table_region_getitem_bad_index(self):
        table = self.with_columns_and_data()
        dynamic_table_region = DynamicTableRegion('dtr', [0, 1, 2, 2], 'desc', table=table)
        with self.assertRaises(ValueError):
            _ = dynamic_table_region['bad index']

    def test_dynamic_table_region_table_prop(self):
        table = self.with_columns_and_data()
        dynamic_table_region = DynamicTableRegion('dtr', [0, 1, 2, 2], 'desc', table=table)
        self.assertEqual(table, dynamic_table_region.table)

    def test_dynamic_table_region_set_table_prop(self):
        table = self.with_columns_and_data()
        dynamic_table_region = DynamicTableRegion('dtr', [0, 1, 2, 2], 'desc')
        dynamic_table_region.table = table
        self.assertEqual(table, dynamic_table_region.table)

    def test_dynamic_table_region_set_table_prop_to_none(self):
        table = self.with_columns_and_data()
        dynamic_table_region = DynamicTableRegion('dtr', [0, 1, 2, 2], 'desc', table=table)
        try:
            dynamic_table_region.table = None
        except AttributeError:
            self.fail("DynamicTableRegion table setter raised AttributeError unexpectedly!")

    @unittest.skip('we no longer check data contents for performance reasons')
    def test_dynamic_table_region_set_with_bad_data(self):
        table = self.with_columns_and_data()
        dynamic_table_region = DynamicTableRegion('dtr', [5, 1], 'desc')   # index 5 is out of range
        with self.assertRaises(IndexError):
            dynamic_table_region.table = table
        self.assertIsNone(dynamic_table_region.table)

    def test_repr(self):
        table = self.with_columns_and_data()
        dynamic_table_region = DynamicTableRegion('dtr', [1, 2, 2], 'desc', table=table)
        expected = """dtr hdmf.common.table.DynamicTableRegion at 0x%d
    Target table: with_columns_and_data hdmf.common.table.DynamicTable at 0x%d
"""
        expected = expected % (id(dynamic_table_region), id(table))
        self.assertEqual(str(dynamic_table_region), expected)


class TestElementIdentifiers(TestCase):

    def test_identifier_search_single_list(self):
        e = ElementIdentifiers('ids', [0, 1, 2, 3, 4])
        a = (e == [1])
        np.testing.assert_array_equal(a, [1])

    def test_identifier_search_single_int(self):
        e = ElementIdentifiers('ids', [0, 1, 2, 3, 4])
        a = (e == 2)
        np.testing.assert_array_equal(a, [2])

    def test_identifier_search_single_list_not_found(self):
        e = ElementIdentifiers('ids', [0, 1, 2, 3, 4])
        a = (e == [10])
        np.testing.assert_array_equal(a, [])

    def test_identifier_search_single_int_not_found(self):
        e = ElementIdentifiers('ids', [0, 1, 2, 3, 4])
        a = (e == 10)
        np.testing.assert_array_equal(a, [])

    def test_identifier_search_single_list_all_match(self):
        e = ElementIdentifiers('ids', [0, 1, 2, 3, 4])
        a = (e == [1, 2, 3])
        np.testing.assert_array_equal(a, [1, 2, 3])

    def test_identifier_search_single_list_partial_match(self):
        e = ElementIdentifiers('ids', [0, 1, 2, 3, 4])
        a = (e == [1, 2, 10])
        np.testing.assert_array_equal(a, [1, 2])
        a = (e == [-1, 2, 10])
        np.testing.assert_array_equal(a, [2, ])

    def test_identifier_search_with_element_identifier(self):
        e = ElementIdentifiers('ids', [0, 1, 2, 3, 4])
        a = (e == ElementIdentifiers('ids', [1, 2, 10]))
        np.testing.assert_array_equal(a, [1, 2])

    def test_identifier_search_with_bad_ids(self):
        e = ElementIdentifiers('ids', [0, 1, 2, 3, 4])
        with self.assertRaises(TypeError):
            _ = (e == 0.1)
        with self.assertRaises(TypeError):
            _ = (e == 'test')


class SubTable(DynamicTable):

    __columns__ = (
        {'name': 'col1', 'description': 'required column', 'required': True},
        {'name': 'col2', 'description': 'optional column'},
        {'name': 'col3', 'description': 'required, indexed column', 'required': True, 'index': True},
        {'name': 'col4', 'description': 'optional, indexed column', 'index': True},
        {'name': 'col5', 'description': 'required region', 'required': True, 'table': True},
        {'name': 'col6', 'description': 'optional region', 'table': True},
        {'name': 'col7', 'description': 'required, indexed region', 'required': True, 'index': True, 'table': True},
        {'name': 'col8', 'description': 'optional, indexed region', 'index': True, 'table': True},
    )


class SubSubTable(SubTable):

    __columns__ = (
        {'name': 'col9', 'description': 'required column', 'required': True},
        # TODO handle edge case where subclass re-defines a column from superclass
        # {'name': 'col2', 'description': 'optional column subsub', 'required': True},  # make col2 required
    )


class TestDynamicTableClassColumns(TestCase):
    """Test functionality related to the predefined __columns__ field of a DynamicTable class."""

    def test_init(self):
        """Test that required columns, and not optional columns, in __columns__ are created on init."""
        table = SubTable(name='subtable', description='subtable description')
        self.assertEqual(table.colnames, ('col1', 'col3', 'col5', 'col7'))
        # test different access methods. note: table.get('col1') is equivalent to table['col1']
        self.assertEqual(table.col1.description, 'required column')
        self.assertEqual(table.col3.description, 'required, indexed column')
        self.assertEqual(table.col5.description, 'required region')
        self.assertEqual(table.col7.description, 'required, indexed region')
        self.assertEqual(table['col1'].description, 'required column')
        # self.assertEqual(table['col3'].description, 'required, indexed column')  # TODO this should work

        self.assertIsNone(table.col2)
        self.assertIsNone(table.col4)
        self.assertIsNone(table.col4_index)
        self.assertIsNone(table.col6)
        self.assertIsNone(table.col8)
        self.assertIsNone(table.col8_index)

        # uninitialized optional predefined columns cannot be accessed in this manner
        with self.assertRaisesWith(KeyError, "'col2'"):
            table['col2']

    def test_gather_columns_inheritance(self):
        """Test that gathering columns across a type hierarchy works."""
        table = SubSubTable(name='subtable', description='subtable description')
        self.assertEqual(table.colnames, ('col1', 'col3', 'col5', 'col7', 'col9'))

    def test_bad_predefined_columns(self):
        """Test that gathering columns across a type hierarchy works."""
        msg = "'__columns__' must be of type tuple, found <class 'list'>"
        with self.assertRaisesWith(TypeError, msg):
            class BadSubTable(DynamicTable):

                __columns__ = []

    def test_add_req_column(self):
        """Test that adding a required column from __columns__ raises an error."""
        table = SubTable(name='subtable', description='subtable description')
        msg = "column 'col1' already exists in SubTable 'subtable'"
        with self.assertRaisesWith(ValueError, msg):
            table.add_column(name='col1', description='column #1')

    def test_add_req_ind_column(self):
        """Test that adding a required, indexed column from __columns__ raises an error."""
        table = SubTable(name='subtable', description='subtable description')
        msg = "column 'col3' already exists in SubTable 'subtable'"
        with self.assertRaisesWith(ValueError, msg):
            table.add_column(name='col3', description='column #3')

    def test_add_opt_column(self):
        """Test that adding an optional column from __columns__ with matching specs except for description works."""
        table = SubTable(name='subtable', description='subtable description')

        table.add_column(name='col2', description='column #2')  # override __columns__ description
        self.assertEqual(table.col2.description, 'column #2')

        table.add_column(name='col4', description='column #4', index=True)
        self.assertEqual(table.col4.description, 'column #4')

        table.add_column(name='col6', description='column #6', table=True)
        self.assertEqual(table.col6.description, 'column #6')

        table.add_column(name='col8', description='column #8', index=True, table=True)
        self.assertEqual(table.col8.description, 'column #8')

    def test_add_opt_column_mismatched_table_true(self):
        """Test that adding an optional column from __columns__ with non-matched table raises a warning."""
        table = SubTable(name='subtable', description='subtable description')
        msg = ("Column 'col2' is predefined in SubTable with table=False which does not match the entered table "
               "argument. The predefined table spec will be ignored. "
               "Please ensure the new column complies with the spec. "
               "This will raise an error in a future version of HDMF.")
        with self.assertWarnsWith(UserWarning, msg):
            table.add_column(name='col2', description='column #2', table=True)
        self.assertEqual(table.col2.description, 'column #2')
        self.assertEqual(type(table.col2), DynamicTableRegion)  # not VectorData

    def test_add_opt_column_mismatched_table_table(self):
        """Test that adding an optional column from __columns__ with non-matched table raises a warning."""
        table = SubTable(name='subtable', description='subtable description')
        msg = ("Column 'col2' is predefined in SubTable with table=False which does not match the entered table "
               "argument. The predefined table spec will be ignored. "
               "Please ensure the new column complies with the spec. "
               "This will raise an error in a future version of HDMF.")
        with self.assertWarnsWith(UserWarning, msg):
            table.add_column(name='col2', description='column #2', table=DynamicTable('dummy', 'dummy'))
        self.assertEqual(table.col2.description, 'column #2')
        self.assertEqual(type(table.col2), DynamicTableRegion)  # not VectorData

    def test_add_opt_column_mismatched_index_true(self):
        """Test that adding an optional column from __columns__ with non-matched table raises a warning."""
        table = SubTable(name='subtable', description='subtable description')
        msg = ("Column 'col2' is predefined in SubTable with index=False which does not match the entered index "
               "argument. The predefined index spec will be ignored. "
               "Please ensure the new column complies with the spec. "
               "This will raise an error in a future version of HDMF.")
        with self.assertWarnsWith(UserWarning, msg):
            table.add_column(name='col2', description='column #2', index=True)
        self.assertEqual(table.col2.description, 'column #2')
        self.assertEqual(type(table.get('col2')), VectorIndex)  # not VectorData

    def test_add_opt_column_mismatched_index_data(self):
        """Test that adding an optional column from __columns__ with non-matched table raises a warning."""
        table = SubTable(name='subtable', description='subtable description')
        table.add_row(col1='a', col3='c', col5='e', col7='g')
        table.add_row(col1='a', col3='c', col5='e', col7='g')
        msg = ("Column 'col2' is predefined in SubTable with index=False which does not match the entered index "
               "argument. The predefined index spec will be ignored. "
               "Please ensure the new column complies with the spec. "
               "This will raise an error in a future version of HDMF.")
        with self.assertWarnsWith(UserWarning, msg):
            table.add_column(name='col2', description='column #2', data=[1, 2, 3], index=[1, 2])
        self.assertEqual(table.col2.description, 'column #2')
        self.assertEqual(type(table.get('col2')), VectorIndex)  # not VectorData

    def test_add_opt_column_twice(self):
        """Test that adding an optional column from __columns__ twice fails the second time."""
        table = SubTable(name='subtable', description='subtable description')
        table.add_column(name='col2', description='column #2')

        msg = "column 'col2' already exists in SubTable 'subtable'"
        with self.assertRaisesWith(ValueError, msg):
            table.add_column(name='col2', description='column #2b')

    def test_add_opt_column_after_data(self):
        """Test that adding an optional column from __columns__ with data works."""
        table = SubTable(name='subtable', description='subtable description')
        table.add_row(col1='a', col3='c', col5='e', col7='g')
        table.add_column(name='col2', description='column #2', data=('b', ))
        self.assertTupleEqual(table.col2.data, ('b', ))

    def test_add_opt_ind_column_after_data(self):
        """Test that adding an optional, indexed column from __columns__ with data works."""
        table = SubTable(name='subtable', description='subtable description')
        table.add_row(col1='a', col3='c', col5='e', col7='g')
        # TODO this use case is tricky and should not be allowed
        # table.add_column(name='col4', description='column #4', data=(('b', 'b2'), ))

    def test_add_row_opt_column(self):
        """Test that adding a row with an optional column works."""
        table = SubTable(name='subtable', description='subtable description')
        table.add_row(col1='a', col2='b', col3='c', col4=('d1', 'd2'), col5='e', col7='g')
        table.add_row(col1='a', col2='b2', col3='c', col4=('d3', 'd4'), col5='e', col7='g')
        self.assertTupleEqual(table.colnames, ('col1', 'col3', 'col5', 'col7', 'col2', 'col4'))
        self.assertEqual(table.col2.description, 'optional column')
        self.assertEqual(table.col4.description, 'optional, indexed column')
        self.assertListEqual(table.col2.data, ['b', 'b2'])
        # self.assertListEqual(table.col4.data, [('d1', 'd2'), ('d3', 'd4')])  # TODO this should work

    def test_add_row_opt_column_after_data(self):
        """Test that adding a row with an optional column after adding a row without the column raises an error."""
        table = SubTable(name='subtable', description='subtable description')
<<<<<<< HEAD
        table.add_row(col1='a', col3='c')
        with self.assertRaises(ValueError):
            table.add_row(col1='a', col2='b', col3='c')
=======
        table.add_row(col1='a', col3='c', col5='e', col7='g')
        msg = "column must have the same number of rows as 'id'"  # TODO improve error message
        with self.assertRaisesWith(ValueError, msg):
            table.add_row(col1='a', col2='b', col3='c', col5='e', col7='g')

    def test_init_columns_add_req_column(self):
        """Test that passing a required column to init works."""
        col1 = VectorData(name='col1', description='column #1')  # override __columns__ description
        table = SubTable(name='subtable', description='subtable description', columns=[col1])
        self.assertEqual(table.colnames, ('col1', 'col3', 'col5', 'col7'))
        self.assertEqual(table.col1.description, 'column #1')
        self.assertTrue(hasattr(table, 'col1'))

    def test_init_columns_add_req_column_mismatch_index(self):
        """Test that passing a required column that does not match the predefined column specs raises an error."""
        col1 = VectorData(name='col1', description='column #1')  # override __columns__ description
        col1_ind = VectorIndex(name='col1_index', data=list(), target=col1)

        # TODO raise an error
        SubTable(name='subtable', description='subtable description', columns=[col1_ind, col1])

    def test_init_columns_add_req_column_mismatch_table(self):
        """Test that passing a required column that does not match the predefined column specs raises an error."""
        dummy_table = DynamicTable(name='dummy', description='dummy table')
        col1 = DynamicTableRegion(name='col1', data=list(), description='column #1', table=dummy_table)

        # TODO raise an error
        SubTable(name='subtable', description='subtable description', columns=[col1])

    def test_init_columns_add_opt_column(self):
        """Test that passing an optional column to init works."""
        col2 = VectorData(name='col2', description='column #2')  # override __columns__ description
        table = SubTable(name='subtable', description='subtable description', columns=[col2])
        self.assertEqual(table.colnames, ('col2', 'col1', 'col3', 'col5', 'col7'))
        self.assertEqual(table.col2.description, 'column #2')

    def test_init_columns_add_dup_column(self):
        """Test that passing two columns with the same name raises an error."""
        col1 = VectorData(name='col1', description='column #1')  # override __columns__ description
        col1_ind = VectorIndex(name='col1', data=list(), target=col1)

        msg = "'columns' contains columns with duplicate names: ['col1', 'col1']"
        with self.assertRaisesWith(ValueError, msg):
            SubTable(name='subtable', description='subtable description', columns=[col1_ind, col1])


class TestVocabData(TestCase):

    def test_init(self):
        vd = VocabData('cv_data', 'a test VocabData', vocabulary=['a', 'b', 'c'], data=np.array([0, 0, 1, 1, 2, 2]))
        self.assertIsInstance(vd.vocabulary, np.ndarray)

    def test_get(self):
        vd = VocabData('cv_data', 'a test VocabData', vocabulary=['a', 'b', 'c'], data=np.array([0, 0, 1, 1, 2, 2]))
        dat = vd[2]
        self.assertEqual(dat, 'b')
        dat = vd[-1]
        self.assertEqual(dat, 'c')
        dat = vd[0]
        self.assertEqual(dat, 'a')

    def test_get_list(self):
        vd = VocabData('cv_data', 'a test VocabData', vocabulary=['a', 'b', 'c'], data=np.array([0, 0, 1, 1, 2, 2]))
        dat = vd[[0, 1, 2]]
        np.testing.assert_array_equal(dat, ['a', 'a', 'b'])

    def test_get_list_join(self):
        vd = VocabData('cv_data', 'a test VocabData', vocabulary=['a', 'b', 'c'], data=np.array([0, 0, 1, 1, 2, 2]))
        dat = vd.get([0, 1, 2], join=True)
        self.assertEqual(dat, 'aab')

    def test_get_list_indices(self):
        vd = VocabData('cv_data', 'a test VocabData', vocabulary=['a', 'b', 'c'], data=np.array([0, 0, 1, 1, 2, 2]))
        dat = vd.get([0, 1, 2], index=True)
        np.testing.assert_array_equal(dat, [0, 0, 1])

    def test_get_2d(self):
        vd = VocabData('cv_data', 'a test VocabData',
                       vocabulary=['a', 'b', 'c'],
                       data=np.array([[0, 0], [1, 1], [2, 2]]))
        dat = vd[0]
        np.testing.assert_array_equal(dat, ['a', 'a'])

    def test_get_2d_w_2d(self):
        vd = VocabData('cv_data', 'a test VocabData',
                       vocabulary=['a', 'b', 'c'],
                       data=np.array([[0, 0], [1, 1], [2, 2]]))
        dat = vd[[0, 1]]
        np.testing.assert_array_equal(dat, [['a', 'a'], ['b', 'b']])

    def test_add_row(self):
        vd = VocabData('cv_data', 'a test VocabData', vocabulary=['a', 'b', 'c'])
        vd.add_row('b')
        vd.add_row('a')
        vd.add_row('c')
        np.testing.assert_array_equal(vd.data, np.array([1, 0, 2], dtype=np.uint8))

    def test_add_row_index(self):
        vd = VocabData('cv_data', 'a test VocabData', vocabulary=['a', 'b', 'c'])
        vd.add_row(1, index=True)
        vd.add_row(0, index=True)
        vd.add_row(2, index=True)
        np.testing.assert_array_equal(vd.data, np.array([1, 0, 2], dtype=np.uint8))
>>>>>>> 92791b63


class TestIndexing(TestCase):

    def setUp(self):
        dt = DynamicTable(name='slice_test_table', description='a table to test slicing',
                          id=[0, 1, 2])
        dt.add_column('foo', 'scalar column', data=np.array([0.0, 1.0, 2.0]))
        dt.add_column('bar', 'ragged column', index=np.array([2, 3, 6]),
                      data=np.array(['r11', 'r12', 'r21', 'r31', 'r32', 'r33']))
        dt.add_column('baz', 'multi-dimension column',
                      data=np.array([[10.0, 11.0, 12.0],
                                     [20.0, 21.0, 22.0],
                                     [30.0, 31.0, 32.0]]))
        self.table = dt

    def test_single_item(self):
        elem = self.table[0]
        data = OrderedDict()
        data['foo'] = 0.0
        data['bar'] = [np.array(['r11', 'r12'])]
        data['baz'] = [np.array([10.0, 11.0, 12.0])]
        idx = [0]
        exp = pd.DataFrame(data=data, index=pd.Index(name='id', data=idx))
        pd.testing.assert_frame_equal(elem, exp)

    def test_single_item_no_df(self):
        elem = self.table.get(0, df=False)
        self.assertEqual(elem[0], 0)
        self.assertEqual(elem[1], 0.0)
        np.testing.assert_array_equal(elem[2], np.array(['r11', 'r12']))
        np.testing.assert_array_equal(elem[3], np.array([10.0, 11.0, 12.0]))

    def test_slice(self):
        elem = self.table[0:2]
        data = OrderedDict()
        data['foo'] = [0.0, 1.0]
        data['bar'] = [np.array(['r11', 'r12']), np.array(['r21'])]
        data['baz'] = [np.array([10.0, 11.0, 12.0]),
                       np.array([20.0, 21.0, 22.0])]
        idx = [0, 1]
        exp = pd.DataFrame(data=data, index=pd.Index(name='id', data=idx))
        pd.testing.assert_frame_equal(elem, exp)

    def test_slice_no_df(self):
        elem = self.table.get(slice(0, 2), df=False)
        self.assertEqual(elem[0], [0, 1])
        np.testing.assert_array_equal(elem[1], np.array([0.0, 1.0]))
        np.testing.assert_array_equal(elem[2][0], np.array(['r11', 'r12']))
        np.testing.assert_array_equal(elem[2][1], np.array(['r21']))
        np.testing.assert_array_equal(elem[3], np.array([[10.0, 11.0, 12.0], [20.0, 21.0, 22.0]]))

    def test_list(self):
        elem = self.table[[0, 1]]
        data = OrderedDict()
        data['foo'] = [0.0, 1.0]
        data['bar'] = [np.array(['r11', 'r12']), np.array(['r21'])]
        data['baz'] = [np.array([10.0, 11.0, 12.0]),
                       np.array([20.0, 21.0, 22.0])]
        idx = [0, 1]
        exp = pd.DataFrame(data=data, index=pd.Index(name='id', data=idx))
        pd.testing.assert_frame_equal(elem, exp)

    def test_list_no_df(self):
        elem = self.table.get([0, 1], df=False)
        self.assertEqual(elem[0], [0, 1])
        np.testing.assert_array_equal(elem[1], np.array([0.0, 1.0]))
        np.testing.assert_array_equal(elem[2][0], np.array(['r11', 'r12']))
        np.testing.assert_array_equal(elem[2][1], np.array(['r21']))
        np.testing.assert_array_equal(elem[3], np.array([[10.0, 11.0, 12.0], [20.0, 21.0, 22.0]]))


<<<<<<< HEAD
class TestVocabData(TestCase):

    def test_init(self):
        vd = VocabData('cv_data', 'a test VocabData', vocabulary=['a', 'b', 'c'], data=np.array([0, 0, 1, 1, 2, 2]))
        self.assertIsInstance(vd.vocabulary, np.ndarray)

    def test_get(self):
        vd = VocabData('cv_data', 'a test VocabData', vocabulary=['a', 'b', 'c'], data=np.array([0, 0, 1, 1, 2, 2]))
        dat = vd[2]
        self.assertEqual(dat, 'b')
        dat = vd[-1]
        self.assertEqual(dat, 'c')
        dat = vd[0]
        self.assertEqual(dat, 'a')

    def test_get_list(self):
        vd = VocabData('cv_data', 'a test VocabData', vocabulary=['a', 'b', 'c'], data=np.array([0, 0, 1, 1, 2, 2]))
        dat = vd[[0, 1, 2]]
        np.testing.assert_array_equal(dat, ['a', 'a', 'b'])

    def test_get_list_join(self):
        vd = VocabData('cv_data', 'a test VocabData', vocabulary=['a', 'b', 'c'], data=np.array([0, 0, 1, 1, 2, 2]))
        dat = vd.get([0, 1, 2], join=True)
        self.assertEqual(dat, 'aab')

    def test_get_list_indices(self):
        vd = VocabData('cv_data', 'a test VocabData', vocabulary=['a', 'b', 'c'], data=np.array([0, 0, 1, 1, 2, 2]))
        dat = vd.get([0, 1, 2], index=True)
        np.testing.assert_array_equal(dat, [0, 0, 1])

    def test_get_2d(self):
        vd = VocabData('cv_data', 'a test VocabData',
                       vocabulary=['a', 'b', 'c'],
                       data=np.array([[0, 0], [1, 1], [2, 2]]))
        dat = vd[0]
        np.testing.assert_array_equal(dat, ['a', 'a'])

    def test_get_2d_w_2d(self):
        vd = VocabData('cv_data', 'a test VocabData',
                       vocabulary=['a', 'b', 'c'],
                       data=np.array([[0, 0], [1, 1], [2, 2]]))
        dat = vd[[0, 1]]
        np.testing.assert_array_equal(dat, [['a', 'a'], ['b', 'b']])

    def test_add_row(self):
        vd = VocabData('cv_data', 'a test VocabData', vocabulary=['a', 'b', 'c'])
        vd.add_row('b')
        vd.add_row('a')
        vd.add_row('c')
        np.testing.assert_array_equal(vd.data, np.array([1, 0, 2], dtype=np.uint8))

    def test_add_row_index(self):
        vd = VocabData('cv_data', 'a test VocabData', vocabulary=['a', 'b', 'c'])
        vd.add_row(1, index=True)
        vd.add_row(0, index=True)
        vd.add_row(2, index=True)
        np.testing.assert_array_equal(vd.data, np.array([1, 0, 2], dtype=np.uint8))
=======
class TestVectorIndex(TestCase):

    def test_init_empty(self):
        foo = VectorData(name='foo', description='foo column')
        foo_ind = VectorIndex(name='foo_index', target=foo, data=list())
        self.assertEqual(foo_ind.name, 'foo_index')
        self.assertEqual(foo_ind.description, "Index for VectorData 'foo'")
        self.assertIs(foo_ind.target, foo)
        self.assertListEqual(foo_ind.data, list())

    def test_init_data(self):
        foo = VectorData(name='foo', description='foo column', data=['a', 'b', 'c'])
        foo_ind = VectorIndex(name='foo_index', target=foo, data=[2, 3])
        self.assertListEqual(foo_ind.data, [2, 3])
        self.assertListEqual(foo_ind[0], ['a', 'b'])
        self.assertListEqual(foo_ind[1], ['c'])


class TestDoubleIndex(TestCase):

    def test_index(self):
        # row 1 has three entries
        # the first entry has two sub-entries
        # the first sub-entry has two values, the second sub-entry has one value
        # the second entry has one sub-entry, which has one value
        foo = VectorData(name='foo', description='foo column', data=['a11', 'a12', 'a21', 'b11'])
        foo_ind = VectorIndex(name='foo_index', target=foo, data=[2, 3, 4])
        foo_ind_ind = VectorIndex(name='foo_index_index', target=foo_ind, data=[2, 3])

        self.assertListEqual(foo_ind[0], ['a11', 'a12'])
        self.assertListEqual(foo_ind[1], ['a21'])
        self.assertListEqual(foo_ind[2], ['b11'])
        self.assertListEqual(foo_ind_ind[0], [['a11', 'a12'], ['a21']])
        self.assertListEqual(foo_ind_ind[1], [['b11']])


class TestDTDoubleIndex(TestCase):

    def test_double_index(self):
        foo = VectorData(name='foo', description='foo column', data=['a11', 'a12', 'a21', 'b11'])
        foo_ind = VectorIndex(name='foo_index', target=foo, data=[2, 3, 4])
        foo_ind_ind = VectorIndex(name='foo_index_index', target=foo_ind, data=[2, 3])

        table = DynamicTable('table0', 'an example table', columns=[foo, foo_ind, foo_ind_ind])

        self.assertIs(table['foo'], foo_ind_ind)
        self.assertIs(table.foo, foo)
        self.assertListEqual(table['foo'][0], [['a11', 'a12'], ['a21']])
        self.assertListEqual(table[0, 'foo'], [['a11', 'a12'], ['a21']])
        self.assertListEqual(table[1, 'foo'], [['b11']])

    def test_double_index_reverse(self):
        foo = VectorData(name='foo', description='foo column', data=['a11', 'a12', 'a21', 'b11'])
        foo_ind = VectorIndex(name='foo_index', target=foo, data=[2, 3, 4])
        foo_ind_ind = VectorIndex(name='foo_index_index', target=foo_ind, data=[2, 3])

        table = DynamicTable('table0', 'an example table', columns=[foo_ind_ind, foo_ind, foo])

        self.assertIs(table['foo'], foo_ind_ind)
        self.assertIs(table.foo, foo)
        self.assertListEqual(table['foo'][0], [['a11', 'a12'], ['a21']])
        self.assertListEqual(table[0, 'foo'], [['a11', 'a12'], ['a21']])
        self.assertListEqual(table[1, 'foo'], [['b11']])

    def test_double_index_colnames(self):
        foo = VectorData(name='foo', description='foo column', data=['a11', 'a12', 'a21', 'b11'])
        foo_ind = VectorIndex(name='foo_index', target=foo, data=[2, 3, 4])
        foo_ind_ind = VectorIndex(name='foo_index_index', target=foo_ind, data=[2, 3])
        bar = VectorData(name='bar', description='bar column', data=[1, 2])

        table = DynamicTable('table0', 'an example table', columns=[foo, foo_ind, foo_ind_ind, bar],
                             colnames=['foo', 'bar'])

        self.assertTupleEqual(table.columns, (foo_ind_ind, foo_ind, foo, bar))

    def test_double_index_reverse_colnames(self):
        foo = VectorData(name='foo', description='foo column', data=['a11', 'a12', 'a21', 'b11'])
        foo_ind = VectorIndex(name='foo_index', target=foo, data=[2, 3, 4])
        foo_ind_ind = VectorIndex(name='foo_index_index', target=foo_ind, data=[2, 3])
        bar = VectorData(name='bar', description='bar column', data=[1, 2])

        table = DynamicTable('table0', 'an example table', columns=[foo_ind_ind, foo_ind, foo, bar],
                             colnames=['bar', 'foo'])

        self.assertTupleEqual(table.columns, (bar, foo_ind_ind, foo_ind, foo))


class TestDTDoubleIndexSkipMiddle(TestCase):

    def test_index(self):
        foo = VectorData(name='foo', description='foo column', data=['a11', 'a12', 'a21', 'b11'])
        foo_ind = VectorIndex(name='foo_index', target=foo, data=[2, 3, 4])
        foo_ind_ind = VectorIndex(name='foo_index_index', target=foo_ind, data=[2, 3])

        msg = "Found VectorIndex 'foo_index_index' but not its target 'foo_index'"
        with self.assertRaisesWith(ValueError, msg):
            DynamicTable('table0', 'an example table', columns=[foo_ind_ind, foo])


class TestDynamicTableAddIndexRoundTrip(H5RoundTripMixin, TestCase):

    def setUpContainer(self):
        table = DynamicTable('table0', 'an example table')
        table.add_column('foo', 'an int column', index=True)
        table.add_row(foo=[1, 2, 3])
        return table


class TestDynamicTableInitIndexRoundTrip(H5RoundTripMixin, TestCase):

    def setUpContainer(self):
        foo = VectorData(name='foo', description='foo column', data=['a', 'b', 'c'])
        foo_ind = VectorIndex(name='foo_index', target=foo, data=[2, 3])

        # NOTE: on construct, columns are ordered such that indices go before data, so create the table that way
        # for proper comparison of the columns list
        table = DynamicTable('table0', 'an example table', columns=[foo_ind, foo])
        return table


class TestDoubleIndexRoundtrip(H5RoundTripMixin, TestCase):

    def setUpContainer(self):
        foo = VectorData(name='foo', description='foo column', data=['a11', 'a12', 'a21', 'b11'])
        foo_ind = VectorIndex(name='foo_index', target=foo, data=[2, 3, 4])
        foo_ind_ind = VectorIndex(name='foo_index_index', target=foo_ind, data=[2, 3])

        # NOTE: on construct, columns are ordered such that indices go before data, so create the table that way
        # for proper comparison of the columns list
        table = DynamicTable('table0', 'an example table', columns=[foo_ind_ind, foo_ind, foo])
        return table


class TestDataIOColumns(H5RoundTripMixin, TestCase):

    def setUpContainer(self):
        self.chunked_data = H5DataIO(
            data=np.arange(30).reshape(5, 2, 3),
            chunks=(1, 1, 3),
            fillvalue=-1,
        )
        self.compressed_data = H5DataIO(
            data=np.arange(30).reshape(5, 2, 3),
            compression=1,
            shuffle=True,
            fletcher32=True,
            allow_plugin_filters=True,
        )
        foo = VectorData(name='foo', description='chunked column', data=self.chunked_data)
        foo_ind = VectorIndex(name='foo_index', target=foo, data=[2, 3, 4])
        bar = VectorData(name='bar', description='chunked column', data=self.compressed_data)
        bar_ind = VectorIndex(name='bar_index', target=bar, data=[2, 3, 4])

        # NOTE: on construct, columns are ordered such that indices go before data, so create the table that way
        # for proper comparison of the columns list
        table = DynamicTable('table0', 'an example table', columns=[foo_ind, foo, bar_ind, bar])
        return table

    def test_roundtrip(self):
        super().test_roundtrip()

        with h5py.File(self.filename, 'r') as f:
            chunked_dset = f['foo']
            self.assertTrue(np.all(chunked_dset[:] == self.chunked_data.data))
            self.assertEqual(chunked_dset.chunks, (1, 1, 3))
            self.assertEqual(chunked_dset.fillvalue, -1)

            compressed_dset = f['bar']
            self.assertTrue(np.all(compressed_dset[:] == self.compressed_data.data))
            self.assertEqual(compressed_dset.compression, 'gzip')
            self.assertEqual(compressed_dset.shuffle, True)
            self.assertEqual(compressed_dset.fletcher32, True)


class TestDataIOIndex(H5RoundTripMixin, TestCase):

    def setUpContainer(self):
        self.chunked_data = H5DataIO(
            data=np.arange(30).reshape(5, 2, 3),
            chunks=(1, 1, 3),
            fillvalue=-1,
        )
        self.chunked_index_data = H5DataIO(
            data=np.array([2, 3, 5], dtype=np.uint),
            chunks=(2, ),
            fillvalue=np.uint(10),
        )
        self.compressed_data = H5DataIO(
            data=np.arange(30).reshape(5, 2, 3),
            compression=1,
            shuffle=True,
            fletcher32=True,
            allow_plugin_filters=True,
        )
        self.compressed_index_data = H5DataIO(
            data=np.array([2, 3, 5], dtype=np.uint),
            compression=1,
            shuffle=True,
            fletcher32=False,
            allow_plugin_filters=True,
        )
        foo = VectorData(name='foo', description='chunked column', data=self.chunked_data)
        foo_ind = VectorIndex(name='foo_index', target=foo, data=self.chunked_index_data)
        bar = VectorData(name='bar', description='chunked column', data=self.compressed_data)
        bar_ind = VectorIndex(name='bar_index', target=bar, data=self.compressed_index_data)

        # NOTE: on construct, columns are ordered such that indices go before data, so create the table that way
        # for proper comparison of the columns list
        table = DynamicTable('table0', 'an example table', columns=[foo_ind, foo, bar_ind, bar])
        return table

    def test_roundtrip(self):
        super().test_roundtrip()

        with h5py.File(self.filename, 'r') as f:
            chunked_dset = f['foo_index']
            self.assertTrue(np.all(chunked_dset[:] == self.chunked_index_data.data))
            self.assertEqual(chunked_dset.chunks, (2, ))
            self.assertEqual(chunked_dset.fillvalue, 10)

            compressed_dset = f['bar_index']
            self.assertTrue(np.all(compressed_dset[:] == self.compressed_index_data.data))
            self.assertEqual(compressed_dset.compression, 'gzip')
            self.assertEqual(compressed_dset.shuffle, True)
            self.assertEqual(compressed_dset.fletcher32, False)
>>>>>>> 92791b63
<|MERGE_RESOLUTION|>--- conflicted
+++ resolved
@@ -1,10 +1,5 @@
 import unittest
-<<<<<<< HEAD
-
-from hdmf.common import DynamicTable, VectorData, ElementIdentifiers, DynamicTableRegion, VocabData
-=======
 from hdmf.common import DynamicTable, VectorData, VectorIndex, ElementIdentifiers, DynamicTableRegion, VocabData
->>>>>>> 92791b63
 from hdmf.testing import TestCase, H5RoundTripMixin
 from hdmf.backends.hdf5 import H5DataIO
 
@@ -475,8 +470,6 @@
         table.add_column('quux', 'a vocab column', vocab=True)
         table.add_row(foo=27, bar=28.0, baz="cat", qux=True, quux='a')
         table.add_row(foo=37, bar=38.0, baz="dog", qux=False, quux='b')
-<<<<<<< HEAD
-=======
         return table
 
 
@@ -485,7 +478,6 @@
 
     def setUpContainer(self):
         table = DynamicTable('table0', 'an example table')
->>>>>>> 92791b63
         return table
 
 
@@ -847,11 +839,6 @@
     def test_add_row_opt_column_after_data(self):
         """Test that adding a row with an optional column after adding a row without the column raises an error."""
         table = SubTable(name='subtable', description='subtable description')
-<<<<<<< HEAD
-        table.add_row(col1='a', col3='c')
-        with self.assertRaises(ValueError):
-            table.add_row(col1='a', col2='b', col3='c')
-=======
         table.add_row(col1='a', col3='c', col5='e', col7='g')
         msg = "column must have the same number of rows as 'id'"  # TODO improve error message
         with self.assertRaisesWith(ValueError, msg):
@@ -955,7 +942,6 @@
         vd.add_row(0, index=True)
         vd.add_row(2, index=True)
         np.testing.assert_array_equal(vd.data, np.array([1, 0, 2], dtype=np.uint8))
->>>>>>> 92791b63
 
 
 class TestIndexing(TestCase):
@@ -1028,65 +1014,6 @@
         np.testing.assert_array_equal(elem[3], np.array([[10.0, 11.0, 12.0], [20.0, 21.0, 22.0]]))
 
 
-<<<<<<< HEAD
-class TestVocabData(TestCase):
-
-    def test_init(self):
-        vd = VocabData('cv_data', 'a test VocabData', vocabulary=['a', 'b', 'c'], data=np.array([0, 0, 1, 1, 2, 2]))
-        self.assertIsInstance(vd.vocabulary, np.ndarray)
-
-    def test_get(self):
-        vd = VocabData('cv_data', 'a test VocabData', vocabulary=['a', 'b', 'c'], data=np.array([0, 0, 1, 1, 2, 2]))
-        dat = vd[2]
-        self.assertEqual(dat, 'b')
-        dat = vd[-1]
-        self.assertEqual(dat, 'c')
-        dat = vd[0]
-        self.assertEqual(dat, 'a')
-
-    def test_get_list(self):
-        vd = VocabData('cv_data', 'a test VocabData', vocabulary=['a', 'b', 'c'], data=np.array([0, 0, 1, 1, 2, 2]))
-        dat = vd[[0, 1, 2]]
-        np.testing.assert_array_equal(dat, ['a', 'a', 'b'])
-
-    def test_get_list_join(self):
-        vd = VocabData('cv_data', 'a test VocabData', vocabulary=['a', 'b', 'c'], data=np.array([0, 0, 1, 1, 2, 2]))
-        dat = vd.get([0, 1, 2], join=True)
-        self.assertEqual(dat, 'aab')
-
-    def test_get_list_indices(self):
-        vd = VocabData('cv_data', 'a test VocabData', vocabulary=['a', 'b', 'c'], data=np.array([0, 0, 1, 1, 2, 2]))
-        dat = vd.get([0, 1, 2], index=True)
-        np.testing.assert_array_equal(dat, [0, 0, 1])
-
-    def test_get_2d(self):
-        vd = VocabData('cv_data', 'a test VocabData',
-                       vocabulary=['a', 'b', 'c'],
-                       data=np.array([[0, 0], [1, 1], [2, 2]]))
-        dat = vd[0]
-        np.testing.assert_array_equal(dat, ['a', 'a'])
-
-    def test_get_2d_w_2d(self):
-        vd = VocabData('cv_data', 'a test VocabData',
-                       vocabulary=['a', 'b', 'c'],
-                       data=np.array([[0, 0], [1, 1], [2, 2]]))
-        dat = vd[[0, 1]]
-        np.testing.assert_array_equal(dat, [['a', 'a'], ['b', 'b']])
-
-    def test_add_row(self):
-        vd = VocabData('cv_data', 'a test VocabData', vocabulary=['a', 'b', 'c'])
-        vd.add_row('b')
-        vd.add_row('a')
-        vd.add_row('c')
-        np.testing.assert_array_equal(vd.data, np.array([1, 0, 2], dtype=np.uint8))
-
-    def test_add_row_index(self):
-        vd = VocabData('cv_data', 'a test VocabData', vocabulary=['a', 'b', 'c'])
-        vd.add_row(1, index=True)
-        vd.add_row(0, index=True)
-        vd.add_row(2, index=True)
-        np.testing.assert_array_equal(vd.data, np.array([1, 0, 2], dtype=np.uint8))
-=======
 class TestVectorIndex(TestCase):
 
     def test_init_empty(self):
@@ -1311,5 +1238,4 @@
             self.assertTrue(np.all(compressed_dset[:] == self.compressed_index_data.data))
             self.assertEqual(compressed_dset.compression, 'gzip')
             self.assertEqual(compressed_dset.shuffle, True)
-            self.assertEqual(compressed_dset.fletcher32, False)
->>>>>>> 92791b63
+            self.assertEqual(compressed_dset.fletcher32, False)