import unittest
from hdmf.common import DynamicTable, VectorData, VectorIndex, ElementIdentifiers, \
<<<<<<< HEAD
    DynamicTableRegion, VocabData, get_manager
=======
    DynamicTableRegion, VocabData, get_manager, SimpleMultiContainer
>>>>>>> f4b82326
from hdmf.testing import TestCase, H5RoundTripMixin
from hdmf.backends.hdf5 import H5DataIO, HDF5IO

from collections import OrderedDict
import h5py
import numpy as np
import pandas as pd


class TestDynamicTable(TestCase):

    def setUp(self):
        self.spec = [
            {'name': 'foo', 'description': 'foo column'},
            {'name': 'bar', 'description': 'bar column'},
            {'name': 'baz', 'description': 'baz column'},
        ]
        self.data = [
            [1, 2, 3, 4, 5],
            [10.0, 20.0, 30.0, 40.0, 50.0],
            ['cat', 'dog', 'bird', 'fish', 'lizard']
        ]

    def with_table_columns(self):
        cols = [VectorData(**d) for d in self.spec]
        table = DynamicTable("with_table_columns", 'a test table', columns=cols)
        return table

    def with_columns_and_data(self):
        columns = [
            VectorData(name=s['name'], description=s['description'], data=d)
            for s, d in zip(self.spec, self.data)
        ]
        return DynamicTable("with_columns_and_data", 'a test table', columns=columns)

    def with_spec(self):
        table = DynamicTable("with_spec", 'a test table', columns=self.spec)
        return table

    def check_empty_table(self, table):
        self.assertIsInstance(table.columns, tuple)
        self.assertIsInstance(table.columns[0], VectorData)
        self.assertEqual(len(table.columns), 3)
        self.assertTupleEqual(table.colnames, ('foo', 'bar', 'baz'))

    def test_constructor_table_columns(self):
        table = self.with_table_columns()
        self.assertEqual(table.name, 'with_table_columns')
        self.check_empty_table(table)

    def test_constructor_spec(self):
        table = self.with_spec()
        self.assertEqual(table.name, 'with_spec')
        self.check_empty_table(table)

    def check_table(self, table):
        self.assertEqual(len(table), 5)
        self.assertEqual(table.columns[0].data, [1, 2, 3, 4, 5])
        self.assertEqual(table.columns[1].data, [10.0, 20.0, 30.0, 40.0, 50.0])
        self.assertEqual(table.columns[2].data, ['cat', 'dog', 'bird', 'fish', 'lizard'])
        self.assertEqual(table.id.data, [0, 1, 2, 3, 4])
        self.assertTrue(hasattr(table, 'baz'))

    def test_constructor_ids_default(self):
        columns = [VectorData(name=s['name'], description=s['description'], data=d)
                   for s, d in zip(self.spec, self.data)]
        table = DynamicTable("with_spec", 'a test table', columns=columns)
        self.check_table(table)

    def test_constructor_ids(self):
        columns = [VectorData(name=s['name'], description=s['description'], data=d)
                   for s, d in zip(self.spec, self.data)]
        table = DynamicTable("with_columns", 'a test table', id=[0, 1, 2, 3, 4], columns=columns)
        self.check_table(table)

    def test_constructor_ElementIdentifier_ids(self):
        columns = [VectorData(name=s['name'], description=s['description'], data=d)
                   for s, d in zip(self.spec, self.data)]
        ids = ElementIdentifiers('ids', [0, 1, 2, 3, 4])
        table = DynamicTable("with_columns", 'a test table', id=ids, columns=columns)
        self.check_table(table)

    def test_constructor_ids_bad_ids(self):
        columns = [VectorData(name=s['name'], description=s['description'], data=d)
                   for s, d in zip(self.spec, self.data)]
        msg = "must provide same number of ids as length of columns"
        with self.assertRaisesWith(ValueError, msg):
            DynamicTable("with_columns", 'a test table', id=[0, 1], columns=columns)

    def test_constructor_bad_columns(self):
        columns = ['bad_column']
        msg = "'columns' must be a list of dict, VectorData, DynamicTableRegion, or VectorIndex"
        with self.assertRaisesWith(ValueError, msg):
            DynamicTable("with_columns", 'a test table', columns=columns)

    def test_constructor_unequal_length_columns(self):
        columns = [VectorData(name='col1', description='desc', data=[1, 2, 3]),
                   VectorData(name='col2', description='desc', data=[1, 2])]
        msg = "columns must be the same length"
        with self.assertRaisesWith(ValueError, msg):
            DynamicTable("with_columns", 'a test table', columns=columns)

    def test_constructor_colnames(self):
        """Test that passing colnames correctly sets the order of the columns."""
        cols = [VectorData(**d) for d in self.spec]
        table = DynamicTable("with_columns", 'a test table', columns=cols, colnames=['baz', 'bar', 'foo'])
        self.assertTupleEqual(table.columns, tuple(cols[::-1]))

    def test_constructor_colnames_no_columns(self):
        """Test that passing colnames without columns raises an error."""
        msg = "Must supply 'columns' if specifying 'colnames'"
        with self.assertRaisesWith(ValueError, msg):
            DynamicTable("with_columns", 'a test table',  colnames=['baz', 'bar', 'foo'])

    def test_constructor_colnames_vectorindex(self):
        """Test that passing colnames with a VectorIndex column puts the index in the right location in columns."""
        cols = [VectorData(**d) for d in self.spec]
        ind = VectorIndex(name='foo_index', data=list(), target=cols[0])
        cols.append(ind)
        table = DynamicTable("with_columns", 'a test table', columns=cols, colnames=['baz', 'bar', 'foo'])
        self.assertTupleEqual(table.columns, (cols[2], cols[1], ind, cols[0]))

    def test_constructor_colnames_vectorindex_rev(self):
        """Test that passing colnames with a VectorIndex column puts the index in the right location in columns."""
        cols = [VectorData(**d) for d in self.spec]
        ind = VectorIndex(name='foo_index', data=list(), target=cols[0])
        cols.insert(0, ind)  # put index before its target
        table = DynamicTable("with_columns", 'a test table', columns=cols, colnames=['baz', 'bar', 'foo'])
        self.assertTupleEqual(table.columns, (cols[3], cols[2], ind, cols[1]))

    def test_constructor_dup_index(self):
        """Test that passing two indices for the same column raises an error."""
        cols = [VectorData(**d) for d in self.spec]
        cols.append(VectorIndex(name='foo_index', data=list(), target=cols[0]))
        cols.append(VectorIndex(name='foo_index2', data=list(), target=cols[0]))
        msg = "'columns' contains index columns with the same target: ['foo', 'foo']"
        with self.assertRaisesWith(ValueError, msg):
            DynamicTable("with_columns", 'a test table', columns=cols)

    def test_constructor_index_missing_target(self):
        """Test that passing an index without its target raises an error."""
        cols = [VectorData(**d) for d in self.spec]
        missing_col = cols.pop(2)
        cols.append(VectorIndex(name='foo_index', data=list(), target=missing_col))
        msg = "Found VectorIndex 'foo_index' but not its target 'baz'"
        with self.assertRaisesWith(ValueError, msg):
            DynamicTable("with_columns", 'a test table', columns=cols)

    def add_rows(self, table):
        table.add_row({'foo': 1, 'bar': 10.0, 'baz': 'cat'})
        table.add_row({'foo': 2, 'bar': 20.0, 'baz': 'dog'})
        table.add_row({'foo': 3, 'bar': 30.0, 'baz': 'bird'})
        table.add_row({'foo': 4, 'bar': 40.0, 'baz': 'fish'})
        table.add_row({'foo': 5, 'bar': 50.0, 'baz': 'lizard'})

    def test_add_row(self):
        table = self.with_spec()
        self.add_rows(table)
        self.check_table(table)

    def test_get(self):
        table = self.with_spec()
        self.add_rows(table)
        self.assertIsInstance(table.get('foo'), VectorData)
        self.assertEqual(table.get('foo'), table['foo'])

    def test_get_not_found(self):
        table = self.with_spec()
        self.add_rows(table)
        self.assertIsNone(table.get('qux'))

    def test_get_not_found_default(self):
        table = self.with_spec()
        self.add_rows(table)
        self.assertEqual(table.get('qux', 1), 1)

    def test_get_item(self):
        table = self.with_spec()
        self.add_rows(table)
        self.check_table(table)

    def test_add_column(self):
        table = self.with_spec()
        table.add_column(name='qux', description='qux column')
        self.assertTupleEqual(table.colnames, ('foo', 'bar', 'baz', 'qux'))
        self.assertTrue(hasattr(table, 'qux'))

    def test_add_column_twice(self):
        table = self.with_spec()
        table.add_column(name='qux', description='qux column')

        msg = "column 'qux' already exists in DynamicTable 'with_spec'"
        with self.assertRaisesWith(ValueError, msg):
            table.add_column(name='qux', description='qux column')

    def test_add_column_vectorindex(self):
        table = self.with_spec()
        table.add_column(name='qux', description='qux column')
        ind = VectorIndex(name='bar', data=list(), target=table['qux'])

        msg = ("Passing a VectorIndex in for index may lead to unexpected behavior. This functionality will be "
               "deprecated in a future version of HDMF.")
        with self.assertWarnsWith(FutureWarning, msg):
            table.add_column(name='bad', description='bad column', index=ind)

    def test_add_column_multi_index(self):
        table = self.with_spec()
        table.add_column(name='qux', description='qux column', index=2)
        table.add_row(foo=5, bar=50.0, baz='lizard',
                      qux=[
                            [1, 2, 3],
                            [1, 2, 3, 4]
                      ])
        table.add_row(foo=5, bar=50.0, baz='lizard',
                      qux=[
                            [1, 2]
                      ]
                      )

    def test_auto_multi_index(self):

        class TestTable(DynamicTable):
            __columns__ = (dict(name='qux', description='qux column', index=2),)

        table = TestTable('table_name', 'table_description')
        table.add_row(qux=[
                          [1, 2, 3],
                          [1, 2, 3, 4]
                      ])
        table.add_row(qux=[
                          [1, 2]
                      ]
                      )

        np.testing.assert_array_equal(table['qux'][:],
                                      [
                                          [
                                              [1, 2, 3],
                                              [1, 2, 3, 4]
                                          ],
                                          [
                                              [1, 2]
                                          ]
                                      ])

    def test_getitem_row_num(self):
        table = self.with_spec()
        self.add_rows(table)
        row = table[2]
        self.assertTupleEqual(row.shape, (1, 3))
        self.assertTupleEqual(tuple(row.iloc[0]), (3, 30.0, 'bird'))

    def test_getitem_row_slice(self):
        table = self.with_spec()
        self.add_rows(table)
        rows = table[1:3]
        self.assertIsInstance(rows, pd.DataFrame)
        self.assertTupleEqual(rows.shape, (2, 3))
        self.assertTupleEqual(tuple(rows.iloc[1]), (3, 30.0, 'bird'))

    def test_getitem_row_slice_with_step(self):
        table = self.with_spec()
        self.add_rows(table)
        rows = table[0:5:2]
        self.assertIsInstance(rows, pd.DataFrame)
        self.assertTupleEqual(rows.shape, (3, 3))
        self.assertEqual(rows.iloc[2][0], 5)
        self.assertEqual(rows.iloc[2][1], 50.0)
        self.assertEqual(rows.iloc[2][2], 'lizard')

    def test_getitem_invalid_keytype(self):
        table = self.with_spec()
        self.add_rows(table)
        with self.assertRaises(KeyError):
            _ = table[0.1]

    def test_getitem_col_select_and_row_slice(self):
        table = self.with_spec()
        self.add_rows(table)
        col = table[1:3, 'bar']
        self.assertEqual(len(col), 2)
        self.assertEqual(col[0], 20.0)
        self.assertEqual(col[1], 30.0)

    def test_getitem_column(self):
        table = self.with_spec()
        self.add_rows(table)
        col = table['bar']
        self.assertEqual(col[0], 10.0)
        self.assertEqual(col[1], 20.0)
        self.assertEqual(col[2], 30.0)
        self.assertEqual(col[3], 40.0)
        self.assertEqual(col[4], 50.0)

    def test_getitem_list_idx(self):
        table = self.with_spec()
        self.add_rows(table)
        row = table[[0, 2, 4]]
        self.assertEqual(len(row), 3)
        self.assertTupleEqual(tuple(row.iloc[0]), (1, 10.0, 'cat'))
        self.assertTupleEqual(tuple(row.iloc[1]), (3, 30.0, 'bird'))
        self.assertTupleEqual(tuple(row.iloc[2]), (5, 50.0, 'lizard'))

    def test_getitem_point_idx_colname(self):
        table = self.with_spec()
        self.add_rows(table)
        val = table[2, 'bar']
        self.assertEqual(val, 30.0)

    def test_getitem_point_idx(self):
        table = self.with_spec()
        self.add_rows(table)
        row = table[2]
        self.assertTupleEqual(tuple(row.iloc[0]), (3, 30.0, 'bird'))

    def test_getitem_point_idx_colidx(self):
        table = self.with_spec()
        self.add_rows(table)
        val = table[2, 2]
        self.assertEqual(val, 30.0)

    def test_pandas_roundtrip(self):
        df = pd.DataFrame({
            'a': [1, 2, 3, 4],
            'b': ['a', 'b', 'c', '4']
        }, index=pd.Index(name='an_index', data=[2, 4, 6, 8]))

        table = DynamicTable.from_dataframe(df, 'foo')
        obtained = table.to_dataframe()
        self.assertTrue(df.equals(obtained))

    def test_to_dataframe(self):
        table = self.with_columns_and_data()
        data = OrderedDict()
        for name in table.colnames:
            if name == 'foo':
                data[name] = [1, 2, 3, 4, 5]
            elif name == 'bar':
                data[name] = [10.0, 20.0, 30.0, 40.0, 50.0]
            elif name == 'baz':
                data[name] = ['cat', 'dog', 'bird', 'fish', 'lizard']
        expected_df = pd.DataFrame(data)
        obtained_df = table.to_dataframe()
        self.assertTrue(expected_df.equals(obtained_df))

    def test_from_dataframe(self):
        df = pd.DataFrame({
            'foo': [1, 2, 3, 4, 5],
            'bar': [10.0, 20.0, 30.0, 40.0, 50.0],
            'baz': ['cat', 'dog', 'bird', 'fish', 'lizard']
        }).loc[:, ('foo', 'bar', 'baz')]

        obtained_table = DynamicTable.from_dataframe(df, 'test')
        self.check_table(obtained_table)

    def test_from_dataframe_eq(self):
        expected = DynamicTable('test_table', 'the expected table')
        expected.add_column('a', '2d column')
        expected.add_column('b', '1d column')
        expected.add_row(a=[1, 2, 3], b='4')
        expected.add_row(a=[1, 2, 3], b='5')
        expected.add_row(a=[1, 2, 3], b='6')

        df = pd.DataFrame({
            'a': [[1, 2, 3],
                  [1, 2, 3],
                  [1, 2, 3]],
            'b': ['4', '5', '6']
        })
        coldesc = {'a': '2d column', 'b': '1d column'}
        received = DynamicTable.from_dataframe(df,
                                               'test_table',
                                               table_description='the expected table',
                                               column_descriptions=coldesc)
        self.assertContainerEqual(expected, received, ignore_hdmf_attrs=True)

    def test_from_dataframe_dup_attr(self):
        """
        Test that when a DynamicTable is generated from a dataframe where one of the column names is an existing
        DynamicTable attribute (e.g., description), that the table can be created, the existing attribute is not
        altered, a warning is raised, and the column can still be accessed using the table[col_name] syntax.
        """
        df = pd.DataFrame({
            'parent': [1, 2, 3, 4, 5],
            'name': [10.0, 20.0, 30.0, 40.0, 50.0],
            'description': ['cat', 'dog', 'bird', 'fish', 'lizard']
        })

        # technically there are three separate warnings but just catch one here
        msg1 = ("An attribute 'parent' already exists on DynamicTable 'test' so this column cannot be accessed "
                "as an attribute, e.g., table.parent; it can only be accessed using other methods, e.g., "
                "table['parent'].")
        with self.assertWarnsWith(UserWarning, msg1):
            table = DynamicTable.from_dataframe(df, 'test')
        self.assertEqual(table.name, 'test')
        self.assertEqual(table.description, '')
        self.assertIsNone(table.parent)
        self.assertEqual(table['name'].name, 'name')
        self.assertEqual(table['description'].name, 'description')
        self.assertEqual(table['parent'].name, 'parent')

    def test_missing_columns(self):
        table = self.with_spec()
        with self.assertRaises(ValueError):
            table.add_row({'bar': 60.0, 'foo': [6]}, None)

    def test_enforce_unique_id_error(self):
        table = self.with_spec()
        table.add_row(id=10, data={'foo': 1, 'bar': 10.0, 'baz': 'cat'}, enforce_unique_id=True)
        with self.assertRaises(ValueError):
            table.add_row(id=10, data={'foo': 1, 'bar': 10.0, 'baz': 'cat'}, enforce_unique_id=True)

    def test_not_enforce_unique_id_error(self):
        table = self.with_spec()
        table.add_row(id=10, data={'foo': 1, 'bar': 10.0, 'baz': 'cat'}, enforce_unique_id=False)
        try:
            table.add_row(id=10, data={'foo': 1, 'bar': 10.0, 'baz': 'cat'}, enforce_unique_id=False)
        except ValueError as e:
            self.fail("add row with non unique id raised error %s" % str(e))

    def test_bad_id_type_error(self):
        table = self.with_spec()
        with self.assertRaises(TypeError):
            table.add_row(id=10.1, data={'foo': 1, 'bar': 10.0, 'baz': 'cat'}, enforce_unique_id=True)
        with self.assertRaises(TypeError):
            table.add_row(id='str', data={'foo': 1, 'bar': 10.0, 'baz': 'cat'}, enforce_unique_id=True)

    def test_extra_columns(self):
        table = self.with_spec()

        with self.assertRaises(ValueError):
            table.add_row({'bar': 60.0, 'foo': 6, 'baz': 'oryx', 'qax': -1}, None)

    def test_nd_array_to_df(self):
        data = np.array([[1, 1, 1], [2, 2, 2], [3, 3, 3]])
        col = VectorData(name='data', description='desc', data=data)
        df = DynamicTable('test', 'desc', np.arange(3, dtype='int'), (col, )).to_dataframe()
        df2 = pd.DataFrame({'data': [x for x in data]},
                           index=pd.Index(name='id', data=[0, 1, 2]))
        pd.testing.assert_frame_equal(df, df2)

    def test_id_search(self):
        table = self.with_spec()
        data = [{'foo': 1, 'bar': 10.0, 'baz': 'cat'},
                {'foo': 2, 'bar': 20.0, 'baz': 'dog'},
                {'foo': 3, 'bar': 30.0, 'baz': 'bird'},    # id=2
                {'foo': 4, 'bar': 40.0, 'baz': 'fish'},
                {'foo': 5, 'bar': 50.0, 'baz': 'lizard'}   # id=4
                ]
        for i in data:
            table.add_row(i)
        res = table[table.id == [2, 4]]
        self.assertEqual(len(res), 2)
        self.assertTupleEqual(tuple(res.iloc[0]), (3, 30.0, 'bird'))
        self.assertTupleEqual(tuple(res.iloc[1]), (5, 50.0, 'lizard'))

    def test_repr(self):
        table = self.with_spec()
        expected = """with_spec hdmf.common.table.DynamicTable at 0x%d
Fields:
  colnames: ['foo' 'bar' 'baz']
  columns: (
    foo <class 'hdmf.common.table.VectorData'>,
    bar <class 'hdmf.common.table.VectorData'>,
    baz <class 'hdmf.common.table.VectorData'>
  )
  description: a test table
"""
        expected = expected % id(table)
        self.assertEqual(str(table), expected)

    def test_add_column_existing_attr(self):
        table = self.with_table_columns()
        attrs = ['name', 'description', 'parent', 'id', 'fields']  # just a few
        for attr in attrs:
            with self.subTest(attr=attr):
                msg = ("An attribute '%s' already exists on DynamicTable 'with_table_columns' so this column cannot be "
                       "accessed as an attribute, e.g., table.%s; it can only be accessed using other methods, "
                       "e.g., table['%s']." % (attr, attr, attr))
                with self.assertWarnsWith(UserWarning, msg):
                    table.add_column(name=attr, description='')

    def test_init_columns_existing_attr(self):
        attrs = ['name', 'description', 'parent', 'id', 'fields']  # just a few
        for attr in attrs:
            with self.subTest(attr=attr):
                cols = [VectorData(name=attr, description='')]
                msg = ("An attribute '%s' already exists on DynamicTable 'test_table' so this column cannot be "
                       "accessed as an attribute, e.g., table.%s; it can only be accessed using other methods, "
                       "e.g., table['%s']." % (attr, attr, attr))
                with self.assertWarnsWith(UserWarning, msg):
                    DynamicTable("test_table", 'a test table', columns=cols)

    def test_colnames_none(self):
        table = DynamicTable('table0', 'an example table')
        self.assertTupleEqual(table.colnames, tuple())
        self.assertTupleEqual(table.columns, tuple())

    def test_index_out_of_bounds(self):
        table = self.with_columns_and_data()
        msg = "Row index out of range for DynamicTable 'with_columns_and_data' (length 5)."
        with self.assertRaisesWith(IndexError, msg):
            table[5]


class TestDynamicTableRoundTrip(H5RoundTripMixin, TestCase):

    def setUpContainer(self):
        table = DynamicTable('table0', 'an example table')
        table.add_column('foo', 'an int column')
        table.add_column('bar', 'a float column')
        table.add_column('baz', 'a string column')
        table.add_column('qux', 'a boolean column')
        table.add_column('quux', 'a vocab column', vocab=True)
        table.add_row(foo=27, bar=28.0, baz="cat", qux=True, quux='a')
        table.add_row(foo=37, bar=38.0, baz="dog", qux=False, quux='b')
        return table

    def test_index_out_of_bounds(self):
        table = self.roundtripContainer()
        msg = "Row index 5 out of range for DynamicTable 'root' (length 2)."
        with self.assertRaisesWith(IndexError, msg):
            table[5]


class TestEmptyDynamicTableRoundTrip(H5RoundTripMixin, TestCase):
    """Test roundtripping a DynamicTable with no rows and no columns."""

    def setUpContainer(self):
        table = DynamicTable('table0', 'an example table')
        return table


class TestDynamicTableRegion(TestCase):

    def setUp(self):
        self.spec = [
            {'name': 'foo', 'description': 'foo column'},
            {'name': 'bar', 'description': 'bar column'},
            {'name': 'baz', 'description': 'baz column'},
        ]
        self.data = [
            [1, 2, 3, 4, 5],
            [10.0, 20.0, 30.0, 40.0, 50.0],
            ['cat', 'dog', 'bird', 'fish', 'lizard']
        ]

    def with_columns_and_data(self):
        columns = [
            VectorData(name=s['name'], description=s['description'], data=d)
            for s, d in zip(self.spec, self.data)
        ]
        return DynamicTable("with_columns_and_data", 'a test table', columns=columns)

    def test_indexed_dynamic_table_region(self):
        table = self.with_columns_and_data()
        dynamic_table_region = DynamicTableRegion('dtr', [1, 2, 2], 'desc', table=table)
        fetch_ids = dynamic_table_region[:3].index.values
        self.assertListEqual(fetch_ids.tolist(), [1, 2, 2])

    def test_dynamic_table_region_iteration(self):
        table = self.with_columns_and_data()
        dynamic_table_region = DynamicTableRegion('dtr', [0, 1, 2, 3, 4], 'desc', table=table)
        for ii, item in enumerate(dynamic_table_region):
            self.assertTrue(table[ii].equals(item))

    def test_dynamic_table_region_shape(self):
        table = self.with_columns_and_data()
        dynamic_table_region = DynamicTableRegion('dtr', [0, 1, 2, 3, 4], 'desc', table=table)
        self.assertTupleEqual(dynamic_table_region.shape, (5, 3))

    def test_dynamic_table_region_to_dataframe(self):
        table = self.with_columns_and_data()
        dynamic_table_region = DynamicTableRegion('dtr', [0, 1, 2, 2], 'desc', table=table)
        res = dynamic_table_region.to_dataframe()
        self.assertListEqual(res.index.tolist(), [0, 1, 2, 2])
        self.assertListEqual(res['foo'].tolist(), [1, 2, 3, 3])
        self.assertListEqual(res['bar'].tolist(), [10.0, 20.0, 30.0, 30.0])
        self.assertListEqual(res['baz'].tolist(), ['cat', 'dog', 'bird', 'bird'])

    def test_dynamic_table_region_to_dataframe_exclude_cols(self):
        table = self.with_columns_and_data()
        dynamic_table_region = DynamicTableRegion('dtr', [0, 1, 2, 2], 'desc', table=table)
        res = dynamic_table_region.to_dataframe(exclude={'baz', 'foo'})
        self.assertListEqual(res.index.tolist(), [0, 1, 2, 2])
        self.assertEqual(len(res.columns), 1)
        self.assertListEqual(res['bar'].tolist(), [10.0, 20.0, 30.0, 30.0])

    def test_dynamic_table_region_getitem_slice(self):
        table = self.with_columns_and_data()
        dynamic_table_region = DynamicTableRegion('dtr', [0, 1, 2, 2], 'desc', table=table)
        res = dynamic_table_region[1:3]
        self.assertListEqual(res.index.tolist(), [1, 2])
        self.assertListEqual(res['foo'].tolist(), [2, 3])
        self.assertListEqual(res['bar'].tolist(), [20.0, 30.0])
        self.assertListEqual(res['baz'].tolist(), ['dog', 'bird'])

    def test_dynamic_table_region_getitem_single_row_by_index(self):
        table = self.with_columns_and_data()
        dynamic_table_region = DynamicTableRegion('dtr', [0, 1, 2, 2], 'desc', table=table)
        res = dynamic_table_region[2]
        self.assertListEqual(res.index.tolist(), [2, ])
        self.assertListEqual(res['foo'].tolist(), [3, ])
        self.assertListEqual(res['bar'].tolist(), [30.0, ])
        self.assertListEqual(res['baz'].tolist(), ['bird', ])

    def test_dynamic_table_region_getitem_single_cell(self):
        table = self.with_columns_and_data()
        dynamic_table_region = DynamicTableRegion('dtr', [0, 1, 2, 2], 'desc', table=table)
        res = dynamic_table_region[2, 'foo']
        self.assertEqual(res, 3)
        res = dynamic_table_region[1, 'baz']
        self.assertEqual(res, 'dog')

    def test_dynamic_table_region_getitem_slice_of_column(self):
        table = self.with_columns_and_data()
        dynamic_table_region = DynamicTableRegion('dtr', [0, 1, 2, 2], 'desc', table=table)
        res = dynamic_table_region[0:3, 'foo']
        self.assertListEqual(res, [1, 2, 3])
        res = dynamic_table_region[1:3, 'baz']
        self.assertListEqual(res, ['dog', 'bird'])

    def test_dynamic_table_region_getitem_bad_index(self):
        table = self.with_columns_and_data()
        dynamic_table_region = DynamicTableRegion('dtr', [0, 1, 2, 2], 'desc', table=table)
        with self.assertRaises(ValueError):
            _ = dynamic_table_region['bad index']

    def test_dynamic_table_region_table_prop(self):
        table = self.with_columns_and_data()
        dynamic_table_region = DynamicTableRegion('dtr', [0, 1, 2, 2], 'desc', table=table)
        self.assertEqual(table, dynamic_table_region.table)

    def test_dynamic_table_region_set_table_prop(self):
        table = self.with_columns_and_data()
        dynamic_table_region = DynamicTableRegion('dtr', [0, 1, 2, 2], 'desc')
        dynamic_table_region.table = table
        self.assertEqual(table, dynamic_table_region.table)

    def test_dynamic_table_region_set_table_prop_to_none(self):
        table = self.with_columns_and_data()
        dynamic_table_region = DynamicTableRegion('dtr', [0, 1, 2, 2], 'desc', table=table)
        try:
            dynamic_table_region.table = None
        except AttributeError:
            self.fail("DynamicTableRegion table setter raised AttributeError unexpectedly!")

    @unittest.skip('we no longer check data contents for performance reasons')
    def test_dynamic_table_region_set_with_bad_data(self):
        table = self.with_columns_and_data()
        dynamic_table_region = DynamicTableRegion('dtr', [5, 1], 'desc')   # index 5 is out of range
        with self.assertRaises(IndexError):
            dynamic_table_region.table = table
        self.assertIsNone(dynamic_table_region.table)

    def test_repr(self):
        table = self.with_columns_and_data()
        dynamic_table_region = DynamicTableRegion('dtr', [1, 2, 2], 'desc', table=table)
        expected = """dtr hdmf.common.table.DynamicTableRegion at 0x%d
    Target table: with_columns_and_data hdmf.common.table.DynamicTable at 0x%d
"""
        expected = expected % (id(dynamic_table_region), id(table))
        self.assertEqual(str(dynamic_table_region), expected)


class DynamicTableRegionRoundTrip(H5RoundTripMixin, TestCase):

    def make_tables(self):
        self.spec2 = [
            {'name': 'qux', 'description': 'qux column'},
            {'name': 'quz', 'description': 'quz column'},
        ]
        self.data2 = [
            ['qux_1', 'qux_2'],
            ['quz_1', 'quz_2'],
        ]

        target_columns = [
            VectorData(name=s['name'], description=s['description'], data=d)
            for s, d in zip(self.spec2, self.data2)
        ]
        target_table = DynamicTable("target_table", 'example table to target with a DynamicTableRegion',
                                    columns=target_columns)

        self.spec1 = [
            {'name': 'foo', 'description': 'foo column'},
            {'name': 'bar', 'description': 'bar column'},
            {'name': 'baz', 'description': 'baz column'},
            {'name': 'dtr', 'description': 'DTR'},
        ]
        self.data1 = [
            [1, 2, 3, 4, 5],
            [10.0, 20.0, 30.0, 40.0, 50.0],
            ['cat', 'dog', 'bird', 'fish', 'lizard']
        ]
        columns = [
            VectorData(name=s['name'], description=s['description'], data=d)
            for s, d in zip(self.spec1, self.data1)
        ]
        columns.append(DynamicTableRegion(name='dtr', description='example DynamicTableRegion',
                                          data=[0, 1, 1, 0, 1], table=target_table))
        table = DynamicTable("table_with_dtr", 'a test table that has a DynamicTableRegion', columns=columns)
        return table, target_table

    def setUp(self):
        self.table, self.target_table = self.make_tables()
        super().setUp()

    def setUpContainer(self):
        multi_container = SimpleMultiContainer('multi', [self.table, self.target_table])
        return multi_container

    def _get(self, arg):
        mc = self.roundtripContainer()
        table = mc.containers['table_with_dtr']
        return table.get(arg)

    def _get_nodf(self, arg):
        mc = self.roundtripContainer()
        table = mc.containers['table_with_dtr']
        return table.get(arg, df=False)

    def _getitem(self, arg):
        mc = self.roundtripContainer()
        table = mc.containers['table_with_dtr']
        return table[arg]

    def test_getitem_oor(self):
        msg = 'Row index 12 out of range for DynamicTable \'table_with_dtr\' (length 5).'
        with self.assertRaisesWith(IndexError, msg):
            self._getitem(12)

    def test_getitem_badcol(self):
        with self.assertRaisesWith(KeyError, '\'boo\''):
            self._getitem('boo')

    def _assert_two_elem_df(self, rec):
        columns = ['foo', 'bar', 'baz', 'dtr_id', 'dtr_qux', 'dtr_quz']
        data = [[1, 10.0, 'cat', 0, 'qux_1', 'quz_1'],
                [2, 20.0, 'dog', 1, 'qux_2', 'quz_2']]
        exp = pd.DataFrame(data=data, columns=columns, index=pd.Series(name='id', data=[0, 1]))
        pd.testing.assert_frame_equal(rec, exp, check_dtype=False)

    def _assert_one_elem_df(self, rec):
        columns = ['foo', 'bar', 'baz', 'dtr_id', 'dtr_qux', 'dtr_quz']
        data = [[1, 10.0, 'cat', 0, 'qux_1', 'quz_1']]
        exp = pd.DataFrame(data=data, columns=columns, index=pd.Series(name='id', data=[0]))
        pd.testing.assert_frame_equal(rec, exp, check_dtype=False)

    #####################
    # tests DynamicTableRegion.__getitem__
    def test_getitem_int(self):
        rec = self._getitem(0)
        self._assert_one_elem_df(rec)

    def test_getitem_list(self):
        rec = self._getitem([0, 1])
        self._assert_two_elem_df(rec)

    def test_getitem_slice(self):
        rec = self._getitem(slice(0, 2, None))
        self._assert_two_elem_df(rec)

    #####################
    # tests DynamicTableRegion.get, return a DataFrame
    def test_get_int(self):
        rec = self._get(0)
        self._assert_one_elem_df(rec)

    def test_get_list(self):
        rec = self._get([0, 1])
        self._assert_two_elem_df(rec)

    def test_get_slice(self):
        rec = self._get(slice(0, 2, None))
        self._assert_two_elem_df(rec)

    #####################
    # tests DynamicTableRegion.get, DO NOT return a DataFrame
    def test_get_nodf_int(self):
        rec = self._get_nodf(0)
        exp = [0, 1, 10.0, 'cat', [0, 'qux_1', 'quz_1']]
        self.assertListEqual(rec, exp)

    def _assert_list_of_ndarray_equal(self, l1, l2):
        """
        This is a helper function for test_get_nodf_list and test_get_nodf_slice.
        It compares ndarrays from a list of ndarrays
        """
        for a1, a2 in zip(l1, l2):
            if isinstance(a1, list):
                self._assert_list_of_ndarray_equal(a1, a2)
            else:
                np.testing.assert_array_equal(a1, a2)

    def test_get_nodf_list(self):
        rec = self._get_nodf([0, 1])
        exp = [np.array([0, 1]), np.array([1, 2]), np.array([10.0, 20.0]), np.array(['cat', 'dog']),
               [np.array([0, 1]), np.array(['qux_1', 'qux_2']), np.array(['quz_1', 'quz_2'])]]
        self._assert_list_of_ndarray_equal(exp, rec)

    def test_get_nodf_slice(self):
        rec = self._get_nodf(slice(0, 2, None))
        exp = [np.array([0, 1]), np.array([1, 2]), np.array([10.0, 20.0]), np.array(['cat', 'dog']),
               [np.array([0, 1]), np.array(['qux_1', 'qux_2']), np.array(['quz_1', 'quz_2'])]]
        self._assert_list_of_ndarray_equal(exp, rec)


class TestElementIdentifiers(TestCase):

    def test_identifier_search_single_list(self):
        e = ElementIdentifiers('ids', [0, 1, 2, 3, 4])
        a = (e == [1])
        np.testing.assert_array_equal(a, [1])

    def test_identifier_search_single_int(self):
        e = ElementIdentifiers('ids', [0, 1, 2, 3, 4])
        a = (e == 2)
        np.testing.assert_array_equal(a, [2])

    def test_identifier_search_single_list_not_found(self):
        e = ElementIdentifiers('ids', [0, 1, 2, 3, 4])
        a = (e == [10])
        np.testing.assert_array_equal(a, [])

    def test_identifier_search_single_int_not_found(self):
        e = ElementIdentifiers('ids', [0, 1, 2, 3, 4])
        a = (e == 10)
        np.testing.assert_array_equal(a, [])

    def test_identifier_search_single_list_all_match(self):
        e = ElementIdentifiers('ids', [0, 1, 2, 3, 4])
        a = (e == [1, 2, 3])
        np.testing.assert_array_equal(a, [1, 2, 3])

    def test_identifier_search_single_list_partial_match(self):
        e = ElementIdentifiers('ids', [0, 1, 2, 3, 4])
        a = (e == [1, 2, 10])
        np.testing.assert_array_equal(a, [1, 2])
        a = (e == [-1, 2, 10])
        np.testing.assert_array_equal(a, [2, ])

    def test_identifier_search_with_element_identifier(self):
        e = ElementIdentifiers('ids', [0, 1, 2, 3, 4])
        a = (e == ElementIdentifiers('ids', [1, 2, 10]))
        np.testing.assert_array_equal(a, [1, 2])

    def test_identifier_search_with_bad_ids(self):
        e = ElementIdentifiers('ids', [0, 1, 2, 3, 4])
        with self.assertRaises(TypeError):
            _ = (e == 0.1)
        with self.assertRaises(TypeError):
            _ = (e == 'test')


class SubTable(DynamicTable):

    __columns__ = (
        {'name': 'col1', 'description': 'required column', 'required': True},
        {'name': 'col2', 'description': 'optional column'},
        {'name': 'col3', 'description': 'required, indexed column', 'required': True, 'index': True},
        {'name': 'col4', 'description': 'optional, indexed column', 'index': True},
        {'name': 'col5', 'description': 'required region', 'required': True, 'table': True},
        {'name': 'col6', 'description': 'optional region', 'table': True},
        {'name': 'col7', 'description': 'required, indexed region', 'required': True, 'index': True, 'table': True},
        {'name': 'col8', 'description': 'optional, indexed region', 'index': True, 'table': True},
        {'name': 'col10', 'description': 'required, indexed vocab column', 'index': True, 'class': VocabData},
    )


class SubSubTable(SubTable):

    __columns__ = (
        {'name': 'col9', 'description': 'required column', 'required': True},
        # TODO handle edge case where subclass re-defines a column from superclass
        # {'name': 'col2', 'description': 'optional column subsub', 'required': True},  # make col2 required
    )


class TestDynamicTableClassColumns(TestCase):
    """Test functionality related to the predefined __columns__ field of a DynamicTable class."""

    def test_init(self):
        """Test that required columns, and not optional columns, in __columns__ are created on init."""
        table = SubTable(name='subtable', description='subtable description')
        self.assertEqual(table.colnames, ('col1', 'col3', 'col5', 'col7'))
        # test different access methods. note: table.get('col1') is equivalent to table['col1']
        self.assertEqual(table.col1.description, 'required column')
        self.assertEqual(table.col3.description, 'required, indexed column')
        self.assertEqual(table.col5.description, 'required region')
        self.assertEqual(table.col7.description, 'required, indexed region')
        self.assertEqual(table['col1'].description, 'required column')
        # self.assertEqual(table['col3'].description, 'required, indexed column')  # TODO this should work

        self.assertIsNone(table.col2)
        self.assertIsNone(table.col4)
        self.assertIsNone(table.col4_index)
        self.assertIsNone(table.col6)
        self.assertIsNone(table.col8)
        self.assertIsNone(table.col8_index)
        self.assertIsNone(table.col10)
        self.assertIsNone(table.col10_index)

        # uninitialized optional predefined columns cannot be accessed in this manner
        with self.assertRaisesWith(KeyError, "'col2'"):
            table['col2']

    def test_gather_columns_inheritance(self):
        """Test that gathering columns across a type hierarchy works."""
        table = SubSubTable(name='subtable', description='subtable description')
        self.assertEqual(table.colnames, ('col1', 'col3', 'col5', 'col7', 'col9'))

    def test_bad_predefined_columns(self):
        """Test that gathering columns across a type hierarchy works."""
        msg = "'__columns__' must be of type tuple, found <class 'list'>"
        with self.assertRaisesWith(TypeError, msg):
            class BadSubTable(DynamicTable):

                __columns__ = []

    def test_add_req_column(self):
        """Test that adding a required column from __columns__ raises an error."""
        table = SubTable(name='subtable', description='subtable description')
        msg = "column 'col1' already exists in SubTable 'subtable'"
        with self.assertRaisesWith(ValueError, msg):
            table.add_column(name='col1', description='column #1')

    def test_add_req_ind_column(self):
        """Test that adding a required, indexed column from __columns__ raises an error."""
        table = SubTable(name='subtable', description='subtable description')
        msg = "column 'col3' already exists in SubTable 'subtable'"
        with self.assertRaisesWith(ValueError, msg):
            table.add_column(name='col3', description='column #3')

    def test_add_opt_column(self):
        """Test that adding an optional column from __columns__ with matching specs except for description works."""
        table = SubTable(name='subtable', description='subtable description')

        table.add_column(name='col2', description='column #2')  # override __columns__ description
        self.assertEqual(table.col2.description, 'column #2')

        table.add_column(name='col4', description='column #4', index=True)
        self.assertEqual(table.col4.description, 'column #4')

        table.add_column(name='col6', description='column #6', table=True)
        self.assertEqual(table.col6.description, 'column #6')

        table.add_column(name='col8', description='column #8', index=True, table=True)
        self.assertEqual(table.col8.description, 'column #8')

        table.add_column(name='col10', description='column #10', index=True, col_cls=VocabData)
        self.assertIsInstance(table.col10, VocabData)

    def test_add_opt_column_mismatched_table_true(self):
        """Test that adding an optional column from __columns__ with non-matched table raises a warning."""
        table = SubTable(name='subtable', description='subtable description')
        msg = ("Column 'col2' is predefined in SubTable with table=False which does not match the entered table "
               "argument. The predefined table spec will be ignored. "
               "Please ensure the new column complies with the spec. "
               "This will raise an error in a future version of HDMF.")
        with self.assertWarnsWith(UserWarning, msg):
            table.add_column(name='col2', description='column #2', table=True)
        self.assertEqual(table.col2.description, 'column #2')
        self.assertEqual(type(table.col2), DynamicTableRegion)  # not VectorData

    def test_add_opt_column_mismatched_table_table(self):
        """Test that adding an optional column from __columns__ with non-matched table raises a warning."""
        table = SubTable(name='subtable', description='subtable description')
        msg = ("Column 'col2' is predefined in SubTable with table=False which does not match the entered table "
               "argument. The predefined table spec will be ignored. "
               "Please ensure the new column complies with the spec. "
               "This will raise an error in a future version of HDMF.")
        with self.assertWarnsWith(UserWarning, msg):
            table.add_column(name='col2', description='column #2', table=DynamicTable('dummy', 'dummy'))
        self.assertEqual(table.col2.description, 'column #2')
        self.assertEqual(type(table.col2), DynamicTableRegion)  # not VectorData

    def test_add_opt_column_mismatched_index_true(self):
        """Test that adding an optional column from __columns__ with non-matched table raises a warning."""
        table = SubTable(name='subtable', description='subtable description')
        msg = ("Column 'col2' is predefined in SubTable with index=False which does not match the entered index "
               "argument. The predefined index spec will be ignored. "
               "Please ensure the new column complies with the spec. "
               "This will raise an error in a future version of HDMF.")
        with self.assertWarnsWith(UserWarning, msg):
            table.add_column(name='col2', description='column #2', index=True)
        self.assertEqual(table.col2.description, 'column #2')
        self.assertEqual(type(table.get('col2')), VectorIndex)  # not VectorData

    def test_add_opt_column_mismatched_index_data(self):
        """Test that adding an optional column from __columns__ with non-matched table raises a warning."""
        table = SubTable(name='subtable', description='subtable description')
        table.add_row(col1='a', col3='c', col5='e', col7='g')
        table.add_row(col1='a', col3='c', col5='e', col7='g')
        msg = ("Column 'col2' is predefined in SubTable with index=False which does not match the entered index "
               "argument. The predefined index spec will be ignored. "
               "Please ensure the new column complies with the spec. "
               "This will raise an error in a future version of HDMF.")
        with self.assertWarnsWith(UserWarning, msg):
            table.add_column(name='col2', description='column #2', data=[1, 2, 3], index=[1, 2])
        self.assertEqual(table.col2.description, 'column #2')
        self.assertEqual(type(table.get('col2')), VectorIndex)  # not VectorData

    def test_add_opt_column_mismatched_col_cls(self):
        """Test that adding an optional column from __columns__ with non-matched table raises a warning."""
        table = SubTable(name='subtable', description='subtable description')
        msg = ("Column 'col10' is predefined in SubTable with class=<class 'hdmf.common.table.VocabData'> "
               "which does not match the entered col_cls "
               "argument. The predefined class spec will be ignored. "
               "Please ensure the new column complies with the spec. "
               "This will raise an error in a future version of HDMF.")
        with self.assertWarnsWith(UserWarning, msg):
            table.add_column(name='col10', description='column #10', index=True)
        self.assertEqual(table.col10.description, 'column #10')
        self.assertEqual(type(table.col10), VectorData)
        self.assertEqual(type(table.get('col10')), VectorIndex)

    def test_add_opt_column_twice(self):
        """Test that adding an optional column from __columns__ twice fails the second time."""
        table = SubTable(name='subtable', description='subtable description')
        table.add_column(name='col2', description='column #2')

        msg = "column 'col2' already exists in SubTable 'subtable'"
        with self.assertRaisesWith(ValueError, msg):
            table.add_column(name='col2', description='column #2b')

    def test_add_opt_column_after_data(self):
        """Test that adding an optional column from __columns__ with data works."""
        table = SubTable(name='subtable', description='subtable description')
        table.add_row(col1='a', col3='c', col5='e', col7='g')
        table.add_column(name='col2', description='column #2', data=('b', ))
        self.assertTupleEqual(table.col2.data, ('b', ))

    def test_add_opt_ind_column_after_data(self):
        """Test that adding an optional, indexed column from __columns__ with data works."""
        table = SubTable(name='subtable', description='subtable description')
        table.add_row(col1='a', col3='c', col5='e', col7='g')
        # TODO this use case is tricky and should not be allowed
        # table.add_column(name='col4', description='column #4', data=(('b', 'b2'), ))

    def test_add_row_opt_column(self):
        """Test that adding a row with an optional column works."""
        table = SubTable(name='subtable', description='subtable description')
        table.add_row(col1='a', col2='b', col3='c', col4=('d1', 'd2'), col5='e', col7='g')
        table.add_row(col1='a', col2='b2', col3='c', col4=('d3', 'd4'), col5='e', col7='g')
        self.assertTupleEqual(table.colnames, ('col1', 'col3', 'col5', 'col7', 'col2', 'col4'))
        self.assertEqual(table.col2.description, 'optional column')
        self.assertEqual(table.col4.description, 'optional, indexed column')
        self.assertListEqual(table.col2.data, ['b', 'b2'])
        # self.assertListEqual(table.col4.data, [('d1', 'd2'), ('d3', 'd4')])  # TODO this should work

    def test_add_row_opt_column_after_data(self):
        """Test that adding a row with an optional column after adding a row without the column raises an error."""
        table = SubTable(name='subtable', description='subtable description')
        table.add_row(col1='a', col3='c', col5='e', col7='g')
        msg = "column must have the same number of rows as 'id'"  # TODO improve error message
        with self.assertRaisesWith(ValueError, msg):
            table.add_row(col1='a', col2='b', col3='c', col5='e', col7='g')

    def test_init_columns_add_req_column(self):
        """Test that passing a required column to init works."""
        col1 = VectorData(name='col1', description='column #1')  # override __columns__ description
        table = SubTable(name='subtable', description='subtable description', columns=[col1])
        self.assertEqual(table.colnames, ('col1', 'col3', 'col5', 'col7'))
        self.assertEqual(table.col1.description, 'column #1')
        self.assertTrue(hasattr(table, 'col1'))

    def test_init_columns_add_req_column_mismatch_index(self):
        """Test that passing a required column that does not match the predefined column specs raises an error."""
        col1 = VectorData(name='col1', description='column #1')  # override __columns__ description
        col1_ind = VectorIndex(name='col1_index', data=list(), target=col1)

        # TODO raise an error
        SubTable(name='subtable', description='subtable description', columns=[col1_ind, col1])

    def test_init_columns_add_req_column_mismatch_table(self):
        """Test that passing a required column that does not match the predefined column specs raises an error."""
        dummy_table = DynamicTable(name='dummy', description='dummy table')
        col1 = DynamicTableRegion(name='col1', data=list(), description='column #1', table=dummy_table)

        # TODO raise an error
        SubTable(name='subtable', description='subtable description', columns=[col1])

    def test_init_columns_add_opt_column(self):
        """Test that passing an optional column to init works."""
        col2 = VectorData(name='col2', description='column #2')  # override __columns__ description
        table = SubTable(name='subtable', description='subtable description', columns=[col2])
        self.assertEqual(table.colnames, ('col2', 'col1', 'col3', 'col5', 'col7'))
        self.assertEqual(table.col2.description, 'column #2')

    def test_init_columns_add_dup_column(self):
        """Test that passing two columns with the same name raises an error."""
        col1 = VectorData(name='col1', description='column #1')  # override __columns__ description
        col1_ind = VectorIndex(name='col1', data=list(), target=col1)

        msg = "'columns' contains columns with duplicate names: ['col1', 'col1']"
        with self.assertRaisesWith(ValueError, msg):
            SubTable(name='subtable', description='subtable description', columns=[col1_ind, col1])


class TestVocabData(TestCase):

    def test_init(self):
        vd = VocabData('cv_data', 'a test VocabData', vocabulary=['a', 'b', 'c'], data=np.array([0, 0, 1, 1, 2, 2]))
        self.assertIsInstance(vd.vocabulary, np.ndarray)

    def test_get(self):
        vd = VocabData('cv_data', 'a test VocabData', vocabulary=['a', 'b', 'c'], data=np.array([0, 0, 1, 1, 2, 2]))
        dat = vd[2]
        self.assertEqual(dat, 'b')
        dat = vd[-1]
        self.assertEqual(dat, 'c')
        dat = vd[0]
        self.assertEqual(dat, 'a')

    def test_get_list(self):
        vd = VocabData('cv_data', 'a test VocabData', vocabulary=['a', 'b', 'c'], data=np.array([0, 0, 1, 1, 2, 2]))
        dat = vd[[0, 1, 2]]
        np.testing.assert_array_equal(dat, ['a', 'a', 'b'])

    def test_get_list_join(self):
        vd = VocabData('cv_data', 'a test VocabData', vocabulary=['a', 'b', 'c'], data=np.array([0, 0, 1, 1, 2, 2]))
        dat = vd.get([0, 1, 2], join=True)
        self.assertEqual(dat, 'aab')

    def test_get_list_indices(self):
        vd = VocabData('cv_data', 'a test VocabData', vocabulary=['a', 'b', 'c'], data=np.array([0, 0, 1, 1, 2, 2]))
        dat = vd.get([0, 1, 2], index=True)
        np.testing.assert_array_equal(dat, [0, 0, 1])

    def test_get_2d(self):
        vd = VocabData('cv_data', 'a test VocabData',
                       vocabulary=['a', 'b', 'c'],
                       data=np.array([[0, 0], [1, 1], [2, 2]]))
        dat = vd[0]
        np.testing.assert_array_equal(dat, ['a', 'a'])

    def test_get_2d_w_2d(self):
        vd = VocabData('cv_data', 'a test VocabData',
                       vocabulary=['a', 'b', 'c'],
                       data=np.array([[0, 0], [1, 1], [2, 2]]))
        dat = vd[[0, 1]]
        np.testing.assert_array_equal(dat, [['a', 'a'], ['b', 'b']])

    def test_add_row(self):
        vd = VocabData('cv_data', 'a test VocabData', vocabulary=['a', 'b', 'c'])
        vd.add_row('b')
        vd.add_row('a')
        vd.add_row('c')
        np.testing.assert_array_equal(vd.data, np.array([1, 0, 2], dtype=np.uint8))

    def test_add_row_index(self):
        vd = VocabData('cv_data', 'a test VocabData', vocabulary=['a', 'b', 'c'])
        vd.add_row(1, index=True)
        vd.add_row(0, index=True)
        vd.add_row(2, index=True)
        np.testing.assert_array_equal(vd.data, np.array([1, 0, 2], dtype=np.uint8))


class TestIndexing(TestCase):

    def setUp(self):
        dt = DynamicTable(name='slice_test_table', description='a table to test slicing',
                          id=[0, 1, 2])
        dt.add_column('foo', 'scalar column', data=np.array([0.0, 1.0, 2.0]))
        dt.add_column('bar', 'ragged column', index=np.array([2, 3, 6]),
                      data=np.array(['r11', 'r12', 'r21', 'r31', 'r32', 'r33']))
        dt.add_column('baz', 'multi-dimension column',
                      data=np.array([[10.0, 11.0, 12.0],
                                     [20.0, 21.0, 22.0],
                                     [30.0, 31.0, 32.0]]))
        self.table = dt

    def test_single_item(self):
        elem = self.table[0]
        data = OrderedDict()
        data['foo'] = 0.0
        data['bar'] = [np.array(['r11', 'r12'])]
        data['baz'] = [np.array([10.0, 11.0, 12.0])]
        idx = [0]
        exp = pd.DataFrame(data=data, index=pd.Index(name='id', data=idx))
        pd.testing.assert_frame_equal(elem, exp)

    def test_single_item_no_df(self):
        elem = self.table.get(0, df=False)
        self.assertEqual(elem[0], 0)
        self.assertEqual(elem[1], 0.0)
        np.testing.assert_array_equal(elem[2], np.array(['r11', 'r12']))
        np.testing.assert_array_equal(elem[3], np.array([10.0, 11.0, 12.0]))

    def test_slice(self):
        elem = self.table[0:2]
        data = OrderedDict()
        data['foo'] = [0.0, 1.0]
        data['bar'] = [np.array(['r11', 'r12']), np.array(['r21'])]
        data['baz'] = [np.array([10.0, 11.0, 12.0]),
                       np.array([20.0, 21.0, 22.0])]
        idx = [0, 1]
        exp = pd.DataFrame(data=data, index=pd.Index(name='id', data=idx))
        pd.testing.assert_frame_equal(elem, exp)

    def test_slice_no_df(self):
        elem = self.table.get(slice(0, 2), df=False)
        self.assertEqual(elem[0], [0, 1])
        np.testing.assert_array_equal(elem[1], np.array([0.0, 1.0]))
        np.testing.assert_array_equal(elem[2][0], np.array(['r11', 'r12']))
        np.testing.assert_array_equal(elem[2][1], np.array(['r21']))
        np.testing.assert_array_equal(elem[3], np.array([[10.0, 11.0, 12.0], [20.0, 21.0, 22.0]]))

    def test_list(self):
        elem = self.table[[0, 1]]
        data = OrderedDict()
        data['foo'] = [0.0, 1.0]
        data['bar'] = [np.array(['r11', 'r12']), np.array(['r21'])]
        data['baz'] = [np.array([10.0, 11.0, 12.0]),
                       np.array([20.0, 21.0, 22.0])]
        idx = [0, 1]
        exp = pd.DataFrame(data=data, index=pd.Index(name='id', data=idx))
        pd.testing.assert_frame_equal(elem, exp)

    def test_list_no_df(self):
        elem = self.table.get([0, 1], df=False)
        self.assertEqual(elem[0], [0, 1])
        np.testing.assert_array_equal(elem[1], np.array([0.0, 1.0]))
        np.testing.assert_array_equal(elem[2][0], np.array(['r11', 'r12']))
        np.testing.assert_array_equal(elem[2][1], np.array(['r21']))
        np.testing.assert_array_equal(elem[3], np.array([[10.0, 11.0, 12.0], [20.0, 21.0, 22.0]]))


class TestVectorIndex(TestCase):

    def test_init_empty(self):
        foo = VectorData(name='foo', description='foo column')
        foo_ind = VectorIndex(name='foo_index', target=foo, data=list())
        self.assertEqual(foo_ind.name, 'foo_index')
        self.assertEqual(foo_ind.description, "Index for VectorData 'foo'")
        self.assertIs(foo_ind.target, foo)
        self.assertListEqual(foo_ind.data, list())

    def test_init_data(self):
        foo = VectorData(name='foo', description='foo column', data=['a', 'b', 'c'])
        foo_ind = VectorIndex(name='foo_index', target=foo, data=[2, 3])
        self.assertListEqual(foo_ind.data, [2, 3])
        self.assertListEqual(foo_ind[0], ['a', 'b'])
        self.assertListEqual(foo_ind[1], ['c'])


class TestDoubleIndex(TestCase):

    def test_index(self):
        # row 1 has three entries
        # the first entry has two sub-entries
        # the first sub-entry has two values, the second sub-entry has one value
        # the second entry has one sub-entry, which has one value
        foo = VectorData(name='foo', description='foo column', data=['a11', 'a12', 'a21', 'b11'])
        foo_ind = VectorIndex(name='foo_index', target=foo, data=[2, 3, 4])
        foo_ind_ind = VectorIndex(name='foo_index_index', target=foo_ind, data=[2, 3])

        self.assertListEqual(foo_ind[0], ['a11', 'a12'])
        self.assertListEqual(foo_ind[1], ['a21'])
        self.assertListEqual(foo_ind[2], ['b11'])
        self.assertListEqual(foo_ind_ind[0], [['a11', 'a12'], ['a21']])
        self.assertListEqual(foo_ind_ind[1], [['b11']])

    def test_add_vector(self):
        # row 1 has three entries
        # the first entry has two sub-entries
        # the first sub-entry has two values, the second sub-entry has one value
        # the second entry has one sub-entry, which has one value
        foo = VectorData(name='foo', description='foo column', data=['a11', 'a12', 'a21', 'b11'])
        foo_ind = VectorIndex(name='foo_index', target=foo, data=[2, 3, 4])
        foo_ind_ind = VectorIndex(name='foo_index_index', target=foo_ind, data=[2, 3])

        foo_ind_ind.add_vector([['c11', 'c12', 'c13'], ['c21', 'c22']])

        self.assertListEqual(foo.data, ['a11', 'a12', 'a21', 'b11', 'c11', 'c12', 'c13', 'c21', 'c22'])
        self.assertListEqual(foo_ind.data, [2, 3, 4, 7, 9])
        self.assertListEqual(foo_ind[3], ['c11', 'c12', 'c13'])
        self.assertListEqual(foo_ind[4], ['c21', 'c22'])
        self.assertListEqual(foo_ind_ind.data, [2, 3, 5])
        self.assertListEqual(foo_ind_ind[2], [['c11', 'c12', 'c13'], ['c21', 'c22']])


class TestDTDoubleIndex(TestCase):

    def test_double_index(self):
        foo = VectorData(name='foo', description='foo column', data=['a11', 'a12', 'a21', 'b11'])
        foo_ind = VectorIndex(name='foo_index', target=foo, data=[2, 3, 4])
        foo_ind_ind = VectorIndex(name='foo_index_index', target=foo_ind, data=[2, 3])

        table = DynamicTable('table0', 'an example table', columns=[foo, foo_ind, foo_ind_ind])

        self.assertIs(table['foo'], foo_ind_ind)
        self.assertIs(table.foo, foo)
        self.assertListEqual(table['foo'][0], [['a11', 'a12'], ['a21']])
        self.assertListEqual(table[0, 'foo'], [['a11', 'a12'], ['a21']])
        self.assertListEqual(table[1, 'foo'], [['b11']])

    def test_double_index_reverse(self):
        foo = VectorData(name='foo', description='foo column', data=['a11', 'a12', 'a21', 'b11'])
        foo_ind = VectorIndex(name='foo_index', target=foo, data=[2, 3, 4])
        foo_ind_ind = VectorIndex(name='foo_index_index', target=foo_ind, data=[2, 3])

        table = DynamicTable('table0', 'an example table', columns=[foo_ind_ind, foo_ind, foo])

        self.assertIs(table['foo'], foo_ind_ind)
        self.assertIs(table.foo, foo)
        self.assertListEqual(table['foo'][0], [['a11', 'a12'], ['a21']])
        self.assertListEqual(table[0, 'foo'], [['a11', 'a12'], ['a21']])
        self.assertListEqual(table[1, 'foo'], [['b11']])

    def test_double_index_colnames(self):
        foo = VectorData(name='foo', description='foo column', data=['a11', 'a12', 'a21', 'b11'])
        foo_ind = VectorIndex(name='foo_index', target=foo, data=[2, 3, 4])
        foo_ind_ind = VectorIndex(name='foo_index_index', target=foo_ind, data=[2, 3])
        bar = VectorData(name='bar', description='bar column', data=[1, 2])

        table = DynamicTable('table0', 'an example table', columns=[foo, foo_ind, foo_ind_ind, bar],
                             colnames=['foo', 'bar'])

        self.assertTupleEqual(table.columns, (foo_ind_ind, foo_ind, foo, bar))

    def test_double_index_reverse_colnames(self):
        foo = VectorData(name='foo', description='foo column', data=['a11', 'a12', 'a21', 'b11'])
        foo_ind = VectorIndex(name='foo_index', target=foo, data=[2, 3, 4])
        foo_ind_ind = VectorIndex(name='foo_index_index', target=foo_ind, data=[2, 3])
        bar = VectorData(name='bar', description='bar column', data=[1, 2])

        table = DynamicTable('table0', 'an example table', columns=[foo_ind_ind, foo_ind, foo, bar],
                             colnames=['bar', 'foo'])

        self.assertTupleEqual(table.columns, (bar, foo_ind_ind, foo_ind, foo))


class TestDTDoubleIndexSkipMiddle(TestCase):

    def test_index(self):
        foo = VectorData(name='foo', description='foo column', data=['a11', 'a12', 'a21', 'b11'])
        foo_ind = VectorIndex(name='foo_index', target=foo, data=[2, 3, 4])
        foo_ind_ind = VectorIndex(name='foo_index_index', target=foo_ind, data=[2, 3])

        msg = "Found VectorIndex 'foo_index_index' but not its target 'foo_index'"
        with self.assertRaisesWith(ValueError, msg):
            DynamicTable('table0', 'an example table', columns=[foo_ind_ind, foo])


class TestDynamicTableAddIndexRoundTrip(H5RoundTripMixin, TestCase):

    def setUpContainer(self):
        table = DynamicTable('table0', 'an example table')
        table.add_column('foo', 'an int column', index=True)
        table.add_row(foo=[1, 2, 3])
        return table


class TestDynamicTableInitIndexRoundTrip(H5RoundTripMixin, TestCase):

    def setUpContainer(self):
        foo = VectorData(name='foo', description='foo column', data=['a', 'b', 'c'])
        foo_ind = VectorIndex(name='foo_index', target=foo, data=[2, 3])

        # NOTE: on construct, columns are ordered such that indices go before data, so create the table that way
        # for proper comparison of the columns list
        table = DynamicTable('table0', 'an example table', columns=[foo_ind, foo])
        return table


class TestDoubleIndexRoundtrip(H5RoundTripMixin, TestCase):

    def setUpContainer(self):
        foo = VectorData(name='foo', description='foo column', data=['a11', 'a12', 'a21', 'b11'])
        foo_ind = VectorIndex(name='foo_index', target=foo, data=[2, 3, 4])
        foo_ind_ind = VectorIndex(name='foo_index_index', target=foo_ind, data=[2, 3])

        # NOTE: on construct, columns are ordered such that indices go before data, so create the table that way
        # for proper comparison of the columns list
        table = DynamicTable('table0', 'an example table', columns=[foo_ind_ind, foo_ind, foo])
        return table


class TestDataIOColumns(H5RoundTripMixin, TestCase):
    def setUpContainer(self):
        self.chunked_data = H5DataIO(
            data=[i for i in range(10)],
            chunks=(3,),
            fillvalue=-1,
        )
        self.compressed_data = H5DataIO(
            data=np.arange(10),
            compression=1,
            shuffle=True,
            fletcher32=True,
            allow_plugin_filters=True,
        )
        foo = VectorData(name='foo', description='chunked column', data=self.chunked_data)
        bar = VectorData(name='bar', description='chunked column', data=self.compressed_data)

        # NOTE: on construct, columns are ordered such that indices go before data, so create the table that way
        # for proper comparison of the columns list
        table = DynamicTable('table0', 'an example table', columns=[foo, bar])
        table.add_row(foo=1, bar=1)
        return table

    def test_roundtrip(self):
        super().test_roundtrip()

        with h5py.File(self.filename, 'r') as f:
            chunked_dset = f['foo']
            self.assertTrue(np.all(chunked_dset[:] == self.chunked_data.data))
            self.assertEqual(chunked_dset.chunks, (3,))
            self.assertEqual(chunked_dset.fillvalue, -1)

            compressed_dset = f['bar']
            self.assertTrue(np.all(compressed_dset[:] == self.compressed_data.data))
            self.assertEqual(compressed_dset.compression, 'gzip')
            self.assertEqual(compressed_dset.shuffle, True)
            self.assertEqual(compressed_dset.fletcher32, True)


class TestDataIOIndexedColumns(H5RoundTripMixin, TestCase):

    def setUpContainer(self):
        self.chunked_data = H5DataIO(
            data=np.arange(30).reshape(5, 2, 3),
            chunks=(1, 1, 3),
            fillvalue=-1,
        )
        self.compressed_data = H5DataIO(
            data=np.arange(30).reshape(5, 2, 3),
            compression=1,
            shuffle=True,
            fletcher32=True,
            allow_plugin_filters=True,
        )
        foo = VectorData(name='foo', description='chunked column', data=self.chunked_data)
        foo_ind = VectorIndex(name='foo_index', target=foo, data=[2, 3, 4])
        bar = VectorData(name='bar', description='chunked column', data=self.compressed_data)
        bar_ind = VectorIndex(name='bar_index', target=bar, data=[2, 3, 4])

        # NOTE: on construct, columns are ordered such that indices go before data, so create the table that way
        # for proper comparison of the columns list
        table = DynamicTable('table0', 'an example table', columns=[foo_ind, foo, bar_ind, bar])

        # check for add_row
        table.add_row(foo=np.arange(30).reshape(5, 2, 3), bar=np.arange(30).reshape(5, 2, 3))

        return table

    def test_roundtrip(self):
        super().test_roundtrip()

        with h5py.File(self.filename, 'r') as f:
            chunked_dset = f['foo']
            self.assertTrue(np.all(chunked_dset[:] == self.chunked_data.data))
            self.assertEqual(chunked_dset.chunks, (1, 1, 3))
            self.assertEqual(chunked_dset.fillvalue, -1)

            compressed_dset = f['bar']
            self.assertTrue(np.all(compressed_dset[:] == self.compressed_data.data))
            self.assertEqual(compressed_dset.compression, 'gzip')
            self.assertEqual(compressed_dset.shuffle, True)
            self.assertEqual(compressed_dset.fletcher32, True)


class TestDataIOIndex(H5RoundTripMixin, TestCase):

    def setUpContainer(self):
        self.chunked_data = H5DataIO(
            data=np.arange(30).reshape(5, 2, 3),
            chunks=(1, 1, 3),
            fillvalue=-1,
            maxshape=(None, 2, 3)
        )
        self.chunked_index_data = H5DataIO(
            data=np.array([2, 3, 5], dtype=np.uint),
            chunks=(2, ),
            fillvalue=np.uint(10),
            maxshape=(None,)
        )
        self.compressed_data = H5DataIO(
            data=np.arange(30).reshape(5, 2, 3),
            compression=1,
            shuffle=True,
            fletcher32=True,
            allow_plugin_filters=True,
            maxshape=(None, 2, 3)
        )
        self.compressed_index_data = H5DataIO(
            data=np.array([2, 4, 5], dtype=np.uint),
            compression=1,
            shuffle=True,
            fletcher32=False,
            allow_plugin_filters=True,
            maxshape=(None,)
        )
        foo = VectorData(name='foo', description='chunked column', data=self.chunked_data)
        foo_ind = VectorIndex(name='foo_index', target=foo, data=self.chunked_index_data)
        bar = VectorData(name='bar', description='chunked column', data=self.compressed_data)
        bar_ind = VectorIndex(name='bar_index', target=bar, data=self.compressed_index_data)

        # NOTE: on construct, columns are ordered such that indices go before data, so create the table that way
        # for proper comparison of the columns list
        table = DynamicTable('table0', 'an example table', columns=[foo_ind, foo, bar_ind, bar],
                             id=H5DataIO(data=[0, 1, 2], chunks=True, maxshape=(None,)))

        # check for add_row
        table.add_row(foo=np.arange(30).reshape(5, 2, 3),
                      bar=np.arange(30).reshape(5, 2, 3))

        return table

    def test_append(self, cache_spec=False):
        """Write the container to an HDF5 file, read the container from the file, and append to it."""
        with HDF5IO(self.filename, manager=get_manager(), mode='w') as write_io:
            write_io.write(self.container, cache_spec=cache_spec)

        self.reader = HDF5IO(self.filename, manager=get_manager(), mode='a')
        read_table = self.reader.read()

        data = np.arange(30, 60).reshape(5, 2, 3)
        read_table.add_row(foo=data, bar=data)

        np.testing.assert_array_equal(read_table['foo'][-1], data)<|MERGE_RESOLUTION|>--- conflicted
+++ resolved
@@ -1,10 +1,6 @@
 import unittest
 from hdmf.common import DynamicTable, VectorData, VectorIndex, ElementIdentifiers, \
-<<<<<<< HEAD
-    DynamicTableRegion, VocabData, get_manager
-=======
     DynamicTableRegion, VocabData, get_manager, SimpleMultiContainer
->>>>>>> f4b82326
 from hdmf.testing import TestCase, H5RoundTripMixin
 from hdmf.backends.hdf5 import H5DataIO, HDF5IO
 
