from abc import ABCMeta, abstractmethod
from datetime import datetime
<<<<<<< HEAD
from unittest import mock
=======
from unittest import mock, skip
>>>>>>> 0fe92904

import numpy as np
from dateutil.tz import tzlocal
from hdmf.build import GroupBuilder, DatasetBuilder, LinkBuilder
from hdmf.spec import GroupSpec, AttributeSpec, DatasetSpec, SpecCatalog, SpecNamespace, LinkSpec
from hdmf.spec.spec import ONE_OR_MANY, ZERO_OR_MANY, ZERO_OR_ONE
from hdmf.testing import TestCase
from hdmf.validate import ValidatorMap
from hdmf.validate.errors import (DtypeError, MissingError, ExpectedArrayError, MissingDataType,
                                  IncorrectQuantityError, IllegalLinkError)

CORE_NAMESPACE = 'test_core'


class ValidatorTestBase(TestCase, metaclass=ABCMeta):

    def setUp(self):
        spec_catalog = SpecCatalog()
        for spec in self.getSpecs():
            spec_catalog.register_spec(spec, 'test.yaml')
        self.namespace = SpecNamespace(
            'a test namespace', CORE_NAMESPACE, [{'source': 'test.yaml'}], version='0.1.0', catalog=spec_catalog)
        self.vmap = ValidatorMap(self.namespace)

    @abstractmethod
    def getSpecs(self):
        pass

    def assertValidationError(self, error, type_, name=None, reason=None):
        """Assert that a validation Error matches expectations"""
        self.assertIsInstance(error, type_)
        if name is not None:
            self.assertEqual(error.name, name)
        if reason is not None:
            self.assertEqual(error.reason, reason)


class TestEmptySpec(ValidatorTestBase):

    def getSpecs(self):
        return (GroupSpec('A test group specification with a data type', data_type_def='Bar'),)

    def test_valid(self):
        builder = GroupBuilder('my_bar', attributes={'data_type': 'Bar'})
        validator = self.vmap.get_validator('Bar')
        result = validator.validate(builder)
        self.assertEqual(len(result), 0)

    def test_invalid_missing_req_type(self):
        builder = GroupBuilder('my_bar')
        err_msg = r"builder must have data type defined with attribute '[A-Za-z_]+'"
        with self.assertRaisesRegex(ValueError, err_msg):
            self.vmap.validate(builder)


class TestBasicSpec(ValidatorTestBase):

    def getSpecs(self):
        ret = GroupSpec('A test group specification with a data type',
                        data_type_def='Bar',
                        datasets=[DatasetSpec('an example dataset', 'int', name='data',
                                              attributes=[AttributeSpec(
                                                  'attr2', 'an example integer attribute', 'int')])],
                        attributes=[AttributeSpec('attr1', 'an example string attribute', 'text')])
        return (ret,)

    def test_invalid_missing(self):
        builder = GroupBuilder('my_bar', attributes={'data_type': 'Bar'})
        validator = self.vmap.get_validator('Bar')
        result = validator.validate(builder)
        self.assertEqual(len(result), 2)
        self.assertValidationError(result[0], MissingError, name='Bar/attr1')
        self.assertValidationError(result[1], MissingError, name='Bar/data')

    def test_invalid_incorrect_type_get_validator(self):
        builder = GroupBuilder('my_bar', attributes={'data_type': 'Bar', 'attr1': 10})
        validator = self.vmap.get_validator('Bar')
        result = validator.validate(builder)
        self.assertEqual(len(result), 2)
        self.assertValidationError(result[0], DtypeError, name='Bar/attr1')
        self.assertValidationError(result[1], MissingError, name='Bar/data')

    def test_invalid_incorrect_type_validate(self):
        builder = GroupBuilder('my_bar', attributes={'data_type': 'Bar', 'attr1': 10})
        result = self.vmap.validate(builder)
        self.assertEqual(len(result), 2)
        self.assertValidationError(result[0], DtypeError, name='Bar/attr1')
        self.assertValidationError(result[1], MissingError, name='Bar/data')

    def test_valid(self):
        builder = GroupBuilder('my_bar',
                               attributes={'data_type': 'Bar', 'attr1': 'a string attribute'},
                               datasets=[DatasetBuilder('data', 100, attributes={'attr2': 10})])
        validator = self.vmap.get_validator('Bar')
        result = validator.validate(builder)
        self.assertEqual(len(result), 0)


class TestDateTimeInSpec(ValidatorTestBase):

    def getSpecs(self):
        ret = GroupSpec('A test group specification with a data type',
                        data_type_def='Bar',
                        datasets=[DatasetSpec('an example dataset', 'int', name='data',
                                              attributes=[AttributeSpec(
                                                  'attr2', 'an example integer attribute', 'int')]),
                                  DatasetSpec('an example time dataset', 'isodatetime', name='time'),
                                  DatasetSpec('an array of times', 'isodatetime', name='time_array',
                                              dims=('num_times',), shape=(None,))],
                        attributes=[AttributeSpec('attr1', 'an example string attribute', 'text')])
        return (ret,)

    def test_valid_isodatetime(self):
        builder = GroupBuilder('my_bar',
                               attributes={'data_type': 'Bar', 'attr1': 'a string attribute'},
                               datasets=[DatasetBuilder('data', 100, attributes={'attr2': 10}),
                                         DatasetBuilder('time',
                                                        datetime(2017, 5, 1, 12, 0, 0, tzinfo=tzlocal())),
                                         DatasetBuilder('time_array',
                                                        [datetime(2017, 5, 1, 12, 0, 0, tzinfo=tzlocal())])])
        validator = self.vmap.get_validator('Bar')
        result = validator.validate(builder)
        self.assertEqual(len(result), 0)

    def test_invalid_isodatetime(self):
        builder = GroupBuilder('my_bar',
                               attributes={'data_type': 'Bar', 'attr1': 'a string attribute'},
                               datasets=[DatasetBuilder('data', 100, attributes={'attr2': 10}),
                                         DatasetBuilder('time', 100),
                                         DatasetBuilder('time_array',
                                                        [datetime(2017, 5, 1, 12, 0, 0, tzinfo=tzlocal())])])
        validator = self.vmap.get_validator('Bar')
        result = validator.validate(builder)
        self.assertEqual(len(result), 1)
        self.assertValidationError(result[0], DtypeError, name='Bar/time')

    def test_invalid_isodatetime_array(self):
        builder = GroupBuilder('my_bar',
                               attributes={'data_type': 'Bar', 'attr1': 'a string attribute'},
                               datasets=[DatasetBuilder('data', 100, attributes={'attr2': 10}),
                                         DatasetBuilder('time',
                                                        datetime(2017, 5, 1, 12, 0, 0, tzinfo=tzlocal())),
                                         DatasetBuilder('time_array',
                                                        datetime(2017, 5, 1, 12, 0, 0, tzinfo=tzlocal()))])
        validator = self.vmap.get_validator('Bar')
        result = validator.validate(builder)
        self.assertEqual(len(result), 1)
        self.assertValidationError(result[0], ExpectedArrayError, name='Bar/time_array')


class TestNestedTypes(ValidatorTestBase):

    def getSpecs(self):
        baz = DatasetSpec('A dataset with a data type', 'int', data_type_def='Baz',
                          attributes=[AttributeSpec('attr2', 'an example integer attribute', 'int')])
        bar = GroupSpec('A test group specification with a data type',
                        data_type_def='Bar',
                        datasets=[DatasetSpec('an example dataset', data_type_inc='Baz')],
                        attributes=[AttributeSpec('attr1', 'an example string attribute', 'text')])
        foo = GroupSpec('A test group that contains a data type',
                        data_type_def='Foo',
                        groups=[GroupSpec('A Bar group for Foos', name='my_bar', data_type_inc='Bar')],
                        attributes=[AttributeSpec('foo_attr', 'a string attribute specified as text', 'text',
                                                  required=False)])

        return (bar, foo, baz)

    def test_invalid_missing_named_req_group(self):
        """Test that a MissingDataType is returned when a required named nested data type is missing."""
        foo_builder = GroupBuilder('my_foo', attributes={'data_type': 'Foo',
                                                         'foo_attr': 'example Foo object'})
        results = self.vmap.validate(foo_builder)
        self.assertEqual(len(results), 1)
        self.assertValidationError(results[0], MissingDataType, name='Foo',
                                   reason='missing data type Bar (my_bar)')

    def test_invalid_wrong_name_req_type(self):
        """Test that a MissingDataType is returned when a required nested data type is given the wrong name."""
        bar_builder = GroupBuilder('bad_bar_name',
                                   attributes={'data_type': 'Bar', 'attr1': 'a string attribute'},
                                   datasets=[DatasetBuilder('data', 100, attributes={'attr2': 10})])

        foo_builder = GroupBuilder('my_foo',
                                   attributes={'data_type': 'Foo', 'foo_attr': 'example Foo object'},
                                   groups=[bar_builder])

        results = self.vmap.validate(foo_builder)
        self.assertEqual(len(results), 1)
        self.assertValidationError(results[0], MissingDataType, name='Foo')
        self.assertEqual(results[0].data_type, 'Bar')

    def test_invalid_missing_unnamed_req_group(self):
        """Test that a MissingDataType is returned when a required unnamed nested data type is missing."""
        bar_builder = GroupBuilder('my_bar',
                                   attributes={'data_type': 'Bar', 'attr1': 'a string attribute'})

        foo_builder = GroupBuilder('my_foo',
                                   attributes={'data_type': 'Foo', 'foo_attr': 'example Foo object'},
                                   groups=[bar_builder])

        results = self.vmap.validate(foo_builder)
        self.assertEqual(len(results), 1)
        self.assertValidationError(results[0], MissingDataType, name='Bar',
                                   reason='missing data type Baz')

    def test_valid(self):
        """Test that no errors are returned when nested data types are correctly built."""
        bar_builder = GroupBuilder('my_bar',
                                   attributes={'data_type': 'Bar', 'attr1': 'a string attribute'},
                                   datasets=[DatasetBuilder('data', 100, attributes={'data_type': 'Baz', 'attr2': 10})])

        foo_builder = GroupBuilder('my_foo',
                                   attributes={'data_type': 'Foo', 'foo_attr': 'example Foo object'},
                                   groups=[bar_builder])

        results = self.vmap.validate(foo_builder)
        self.assertEqual(len(results), 0)

    def test_valid_wo_opt_attr(self):
        """"Test that no errors are returned when an optional attribute is omitted from a group."""
        bar_builder = GroupBuilder('my_bar',
                                   attributes={'data_type': 'Bar', 'attr1': 'a string attribute'},
                                   datasets=[DatasetBuilder('data', 100, attributes={'data_type': 'Baz', 'attr2': 10})])
        foo_builder = GroupBuilder('my_foo',
                                   attributes={'data_type': 'Foo'},
                                   groups=[bar_builder])

        results = self.vmap.validate(foo_builder)
        self.assertEqual(len(results), 0)


class TestQuantityValidation(TestCase):

    def create_test_specs(self, q_groups, q_datasets, q_links):
        bar = GroupSpec('A test group', data_type_def='Bar')
        baz = DatasetSpec('A test dataset', 'int', data_type_def='Baz')
        qux = GroupSpec('A group to link', data_type_def='Qux')
        foo = GroupSpec('A group containing a quantity of tests and datasets',
                        data_type_def='Foo',
                        groups=[GroupSpec('A bar', data_type_inc='Bar', quantity=q_groups)],
                        datasets=[DatasetSpec('A baz', data_type_inc='Baz', quantity=q_datasets)],
                        links=[LinkSpec('A qux', target_type='Qux', quantity=q_links)],)
        return (bar, foo, baz, qux)

    def configure_specs(self, specs):
        spec_catalog = SpecCatalog()
        for spec in specs:
            spec_catalog.register_spec(spec, 'test.yaml')
        self.namespace = SpecNamespace(
            'a test namespace', CORE_NAMESPACE, [{'source': 'test.yaml'}], version='0.1.0', catalog=spec_catalog)
        self.vmap = ValidatorMap(self.namespace)

    def get_test_builder(self, n_groups, n_datasets, n_links):
        child_groups = [GroupBuilder(f'bar_{n}', attributes={'data_type': 'Bar'}) for n in range(n_groups)]
        child_datasets = [DatasetBuilder(f'baz_{n}', n, attributes={'data_type': 'Baz'}) for n in range(n_datasets)]
        child_links = [LinkBuilder(GroupBuilder(f'qux_{n}', attributes={'data_type': 'Qux'}), f'qux_{n}_link')
                       for n in range(n_links)]
        return GroupBuilder('my_foo', attributes={'data_type': 'Foo'},
                            groups=child_groups, datasets=child_datasets, links=child_links)

    def test_valid_zero_or_many(self):
        """"Verify that groups/datasets/links with ZERO_OR_MANY and a valid quantity correctly pass validation"""
        specs = self.create_test_specs(q_groups=ZERO_OR_MANY, q_datasets=ZERO_OR_MANY, q_links=ZERO_OR_MANY)
        self.configure_specs(specs)
        for n in [0, 1, 2, 5]:
            with self.subTest(quantity=n):
                builder = self.get_test_builder(n_groups=n, n_datasets=n, n_links=n)
                results = self.vmap.validate(builder)
                self.assertEqual(len(results), 0)

    def test_valid_one_or_many(self):
        """"Verify that groups/datasets/links with ONE_OR_MANY and a valid quantity correctly pass validation"""
        specs = self.create_test_specs(q_groups=ONE_OR_MANY, q_datasets=ONE_OR_MANY, q_links=ONE_OR_MANY)
        self.configure_specs(specs)
        for n in [1, 2, 5]:
            with self.subTest(quantity=n):
                builder = self.get_test_builder(n_groups=n, n_datasets=n, n_links=n)
                results = self.vmap.validate(builder)
                self.assertEqual(len(results), 0)

    def test_valid_zero_or_one(self):
        """"Verify that groups/datasets/links with ZERO_OR_ONE and a valid quantity correctly pass validation"""
        specs = self.create_test_specs(q_groups=ZERO_OR_ONE, q_datasets=ZERO_OR_ONE, q_links=ZERO_OR_ONE)
        self.configure_specs(specs)
        for n in [0, 1]:
            with self.subTest(quantity=n):
                builder = self.get_test_builder(n_groups=n, n_datasets=n, n_links=n)
                results = self.vmap.validate(builder)
                self.assertEqual(len(results), 0)

    def test_valid_fixed_quantity(self):
        """"Verify that groups/datasets/links with a correct fixed quantity correctly pass validation"""
        self.configure_specs(self.create_test_specs(q_groups=2, q_datasets=3, q_links=5))
        builder = self.get_test_builder(n_groups=2, n_datasets=3, n_links=5)
        results = self.vmap.validate(builder)
        self.assertEqual(len(results), 0)

    def test_missing_one_or_many_should_not_return_incorrect_quantity_error(self):
        """Verify that missing ONE_OR_MANY groups/datasets/links should not return an IncorrectQuantityError

        NOTE: a MissingDataType error should be returned instead
        """
        specs = self.create_test_specs(q_groups=ONE_OR_MANY, q_datasets=ONE_OR_MANY, q_links=ONE_OR_MANY)
        self.configure_specs(specs)
        builder = self.get_test_builder(n_groups=0, n_datasets=0, n_links=0)
        results = self.vmap.validate(builder)
        self.assertFalse(any(isinstance(e, IncorrectQuantityError) for e in results))

    def test_missing_fixed_quantity_should_not_return_incorrect_quantity_error(self):
        """Verify that missing groups/datasets/links should not return an IncorrectQuantityError"""
        self.configure_specs(self.create_test_specs(q_groups=5, q_datasets=3, q_links=2))
        builder = self.get_test_builder(0, 0, 0)
        results = self.vmap.validate(builder)
        self.assertFalse(any(isinstance(e, IncorrectQuantityError) for e in results))

    def test_incorrect_fixed_quantity_should_return_incorrect_quantity_error(self):
        """Verify that an incorrect quantity of groups/datasets/links should return an IncorrectQuantityError"""
        self.configure_specs(self.create_test_specs(q_groups=5, q_datasets=5, q_links=5))
        for n in [1, 2, 10]:
            with self.subTest(quantity=n):
                builder = self.get_test_builder(n_groups=n, n_datasets=n, n_links=n)
                results = self.vmap.validate(builder)
                self.assertEqual(len(results), 3)
                self.assertTrue(all(isinstance(e, IncorrectQuantityError) for e in results))

    def test_incorrect_zero_or_one_quantity_should_return_incorrect_quantity_error(self):
        """Verify that an incorrect ZERO_OR_ONE quantity of groups/datasets/links should return
        an IncorrectQuantityError
        """
        specs = self.create_test_specs(q_groups=ZERO_OR_ONE, q_datasets=ZERO_OR_ONE, q_links=ZERO_OR_ONE)
        self.configure_specs(specs)
        builder = self.get_test_builder(n_groups=2, n_datasets=2, n_links=2)
        results = self.vmap.validate(builder)
        self.assertEqual(len(results), 3)
        self.assertTrue(all(isinstance(e, IncorrectQuantityError) for e in results))

    def test_incorrect_quantity_error_message(self):
        """Verify that an IncorrectQuantityError includes the expected information in the message"""
        specs = self.create_test_specs(q_groups=2, q_datasets=ZERO_OR_MANY, q_links=ZERO_OR_MANY)
        self.configure_specs(specs)
        builder = self.get_test_builder(n_groups=7, n_datasets=0, n_links=0)
        results = self.vmap.validate(builder)
        self.assertEqual(len(results), 1)
        self.assertIsInstance(results[0], IncorrectQuantityError)
        message = str(results[0])
        self.assertTrue('expected a quantity of 2' in message)
        self.assertTrue('received 7' in message)


class TestDtypeValidation(TestCase):

    def set_up_spec(self, dtype):
        spec_catalog = SpecCatalog()
        spec = GroupSpec('A test group specification with a data type',
                         data_type_def='Bar',
                         datasets=[DatasetSpec('an example dataset', dtype, name='data')],
                         attributes=[AttributeSpec('attr1', 'an example attribute', dtype)])
        spec_catalog.register_spec(spec, 'test.yaml')
        self.namespace = SpecNamespace(
            'a test namespace', CORE_NAMESPACE, [{'source': 'test.yaml'}], version='0.1.0', catalog=spec_catalog)
        self.vmap = ValidatorMap(self.namespace)

    def test_ascii_for_utf8(self):
        """Test that validator allows ASCII data where UTF8 is specified."""
        self.set_up_spec('text')
        value = b'an ascii string'
        bar_builder = GroupBuilder('my_bar',
                                   attributes={'data_type': 'Bar', 'attr1': value},
                                   datasets=[DatasetBuilder('data', value)])
        results = self.vmap.validate(bar_builder)
        self.assertEqual(len(results), 0)

    def test_utf8_for_ascii(self):
        """Test that validator does not allow UTF8 where ASCII is specified."""
        self.set_up_spec('bytes')
        value = 'a utf8 string'
        bar_builder = GroupBuilder('my_bar',
                                   attributes={'data_type': 'Bar', 'attr1': value},
                                   datasets=[DatasetBuilder('data', value)])
        results = self.vmap.validate(bar_builder)
        result_strings = set([str(s) for s in results])
        expected_errors = {"Bar/attr1 (my_bar.attr1): incorrect type - expected 'bytes', got 'utf'",
                           "Bar/data (my_bar/data): incorrect type - expected 'bytes', got 'utf'"}
        self.assertEqual(result_strings, expected_errors)

    def test_int64_for_int8(self):
        """Test that validator allows int64 data where int8 is specified."""
        self.set_up_spec('int8')
        value = np.int64(1)
        bar_builder = GroupBuilder('my_bar',
                                   attributes={'data_type': 'Bar', 'attr1': value},
                                   datasets=[DatasetBuilder('data', value)])
        results = self.vmap.validate(bar_builder)
        self.assertEqual(len(results), 0)

    def test_int8_for_int64(self):
        """Test that validator does not allow int8 data where int64 is specified."""
        self.set_up_spec('int64')
        value = np.int8(1)
        bar_builder = GroupBuilder('my_bar',
                                   attributes={'data_type': 'Bar', 'attr1': value},
                                   datasets=[DatasetBuilder('data', value)])
        results = self.vmap.validate(bar_builder)
        result_strings = set([str(s) for s in results])
        expected_errors = {"Bar/attr1 (my_bar.attr1): incorrect type - expected 'int64', got 'int8'",
                           "Bar/data (my_bar/data): incorrect type - expected 'int64', got 'int8'"}
        self.assertEqual(result_strings, expected_errors)

    def test_int64_for_numeric(self):
        """Test that validator allows int64 data where numeric is specified."""
        self.set_up_spec('numeric')
        value = np.int64(1)
        bar_builder = GroupBuilder('my_bar',
                                   attributes={'data_type': 'Bar', 'attr1': value},
                                   datasets=[DatasetBuilder('data', value)])
        results = self.vmap.validate(bar_builder)
        self.assertEqual(len(results), 0)

    def test_bool_for_numeric(self):
        """Test that validator does not allow bool data where numeric is specified."""
        self.set_up_spec('numeric')
        value = np.bool(1)
        bar_builder = GroupBuilder('my_bar',
                                   attributes={'data_type': 'Bar', 'attr1': value},
                                   datasets=[DatasetBuilder('data', value)])
        results = self.vmap.validate(bar_builder)
        result_strings = set([str(s) for s in results])
        expected_errors = {"Bar/attr1 (my_bar.attr1): incorrect type - expected 'numeric', got 'bool'",
                           "Bar/data (my_bar/data): incorrect type - expected 'numeric', got 'bool'"}
        self.assertEqual(result_strings, expected_errors)

    def test_np_bool_for_bool(self):
        """Test that validator allows np.bool_ data where bool is specified."""
        self.set_up_spec('bool')
        value = np.bool_(True)
        bar_builder = GroupBuilder('my_bar',
                                   attributes={'data_type': 'Bar', 'attr1': value},
                                   datasets=[DatasetBuilder('data', value)])
        results = self.vmap.validate(bar_builder)
        self.assertEqual(len(results), 0)


class Test1DArrayValidation(TestCase):

    def set_up_spec(self, dtype):
        spec_catalog = SpecCatalog()
        spec = GroupSpec('A test group specification with a data type',
                         data_type_def='Bar',
                         datasets=[DatasetSpec('an example dataset', dtype, name='data', shape=(None, ))],
                         attributes=[AttributeSpec('attr1', 'an example attribute', dtype, shape=(None, ))])
        spec_catalog.register_spec(spec, 'test.yaml')
        self.namespace = SpecNamespace(
            'a test namespace', CORE_NAMESPACE, [{'source': 'test.yaml'}], version='0.1.0', catalog=spec_catalog)
        self.vmap = ValidatorMap(self.namespace)

    def test_scalar(self):
        """Test that validator does not allow a scalar where an array is specified."""
        self.set_up_spec('text')
        value = 'a string'
        bar_builder = GroupBuilder('my_bar',
                                   attributes={'data_type': 'Bar', 'attr1': value},
                                   datasets=[DatasetBuilder('data', value)])
        results = self.vmap.validate(bar_builder)
        result_strings = set([str(s) for s in results])
        expected_errors = {("Bar/attr1 (my_bar.attr1): incorrect shape - expected an array of shape '(None,)', "
                            "got non-array data 'a string'"),
                           ("Bar/data (my_bar/data): incorrect shape - expected an array of shape '(None,)', "
                            "got non-array data 'a string'")}
        self.assertEqual(result_strings, expected_errors)

    def test_empty_list(self):
        """Test that validator allows an empty list where an array is specified."""
        self.set_up_spec('text')
        value = []
        bar_builder = GroupBuilder('my_bar',
                                   attributes={'data_type': 'Bar', 'attr1': value},
                                   datasets=[DatasetBuilder('data', value)])
        results = self.vmap.validate(bar_builder)
        self.assertEqual(len(results), 0)

    def test_empty_nparray(self):
        """Test that validator allows an empty numpy array where an array is specified."""
        self.set_up_spec('text')
        value = np.array([])  # note: dtype is float64
        bar_builder = GroupBuilder('my_bar',
                                   attributes={'data_type': 'Bar', 'attr1': value},
                                   datasets=[DatasetBuilder('data', value)])
        results = self.vmap.validate(bar_builder)
        self.assertEqual(len(results), 0)

    # TODO test shape validation more completely


class TestLinkable(TestCase):

    def set_up_spec(self):
        spec_catalog = SpecCatalog()
        typed_dataset_spec = DatasetSpec('A typed dataset', data_type_def='Foo')
        typed_group_spec = GroupSpec('A typed group', data_type_def='Bar')
        spec = GroupSpec('A test group specification with a data type',
                         data_type_def='Baz',
                         datasets=[
                             DatasetSpec('A linkable child dataset', name='untyped_linkable_ds',
                                         linkable=True, quantity=ZERO_OR_ONE),
                             DatasetSpec('A non-linkable child dataset', name='untyped_nonlinkable_ds',
                                         linkable=False, quantity=ZERO_OR_ONE),
                             DatasetSpec('A linkable child dataset', data_type_inc='Foo',
                                         name='typed_linkable_ds', linkable=True, quantity=ZERO_OR_ONE),
                             DatasetSpec('A non-linkable child dataset', data_type_inc='Foo',
                                         name='typed_nonlinkable_ds', linkable=False, quantity=ZERO_OR_ONE),
                         ],
                         groups=[
                             GroupSpec('A linkable child group', name='untyped_linkable_group',
                                       linkable=True, quantity=ZERO_OR_ONE),
                             GroupSpec('A non-linkable child group', name='untyped_nonlinkable_group',
                                       linkable=False, quantity=ZERO_OR_ONE),
                             GroupSpec('A linkable child group', data_type_inc='Bar',
                                       name='typed_linkable_group', linkable=True, quantity=ZERO_OR_ONE),
                             GroupSpec('A non-linkable child group', data_type_inc='Bar',
                                       name='typed_nonlinkable_group', linkable=False, quantity=ZERO_OR_ONE),
                         ])
        spec_catalog.register_spec(spec, 'test.yaml')
        spec_catalog.register_spec(typed_dataset_spec, 'test.yaml')
        spec_catalog.register_spec(typed_group_spec, 'test.yaml')
        self.namespace = SpecNamespace(
            'a test namespace', CORE_NAMESPACE, [{'source': 'test.yaml'}], version='0.1.0', catalog=spec_catalog)
        self.vmap = ValidatorMap(self.namespace)

    def validate_linkability(self, link, expect_error):
        """Execute a linkability test and assert whether or not an IllegalLinkError is returned"""
        self.set_up_spec()
        builder = GroupBuilder('my_baz', attributes={'data_type': 'Baz'}, links=[link])
        result = self.vmap.validate(builder)
        if expect_error:
            self.assertEqual(len(result), 1)
            self.assertIsInstance(result[0], IllegalLinkError)
        else:
            self.assertEqual(len(result), 0)

    def test_untyped_linkable_dataset_accepts_link(self):
        """Test that the validator accepts a link when the spec has an untyped linkable dataset"""
        link = LinkBuilder(name='untyped_linkable_ds', builder=DatasetBuilder('foo'))
        self.validate_linkability(link, expect_error=False)

    def test_untyped_nonlinkable_dataset_does_not_accept_link(self):
        """Test that the validator returns an IllegalLinkError when the spec has an untyped non-linkable dataset"""
        link = LinkBuilder(name='untyped_nonlinkable_ds', builder=DatasetBuilder('foo'))
        self.validate_linkability(link, expect_error=True)

    def test_typed_linkable_dataset_accepts_link(self):
        """Test that the validator accepts a link when the spec has a typed linkable dataset"""
        link = LinkBuilder(name='typed_linkable_ds',
                           builder=DatasetBuilder('foo', attributes={'data_type': 'Foo'}))
        self.validate_linkability(link, expect_error=False)

    def test_typed_nonlinkable_dataset_does_not_accept_link(self):
        """Test that the validator returns an IllegalLinkError when the spec has a typed non-linkable dataset"""
        link = LinkBuilder(name='typed_nonlinkable_ds',
                           builder=DatasetBuilder('foo', attributes={'data_type': 'Foo'}))
        self.validate_linkability(link, expect_error=True)

    def test_untyped_linkable_group_accepts_link(self):
        """Test that the validator accepts a link when the spec has an untyped linkable group"""
        link = LinkBuilder(name='untyped_linkable_group', builder=GroupBuilder('foo'))
        self.validate_linkability(link, expect_error=False)

    def test_untyped_nonlinkable_group_does_not_accept_link(self):
        """Test that the validator returns an IllegalLinkError when the spec has an untyped non-linkable group"""
        link = LinkBuilder(name='untyped_nonlinkable_group', builder=GroupBuilder('foo'))
        self.validate_linkability(link, expect_error=True)

    def test_typed_linkable_group_accepts_link(self):
        """Test that the validator accepts a link when the spec has a typed linkable group"""
        link = LinkBuilder(name='typed_linkable_group',
                           builder=GroupBuilder('foo', attributes={'data_type': 'Bar'}))
        self.validate_linkability(link, expect_error=False)

    def test_typed_nonlinkable_group_does_not_accept_link(self):
        """Test that the validator returns an IllegalLinkError when the spec has a typed non-linkable group"""
        link = LinkBuilder(name='typed_nonlinkable_group',
                           builder=GroupBuilder('foo', attributes={'data_type': 'Bar'}))
        self.validate_linkability(link, expect_error=True)

    @mock.patch("hdmf.validate.validator.DatasetValidator.validate")
    def test_should_not_validate_illegally_linked_objects(self, mock_validator):
        """Test that an illegally linked child dataset is not validated

        Note: this behavior is expected to change in the future:
        https://github.com/hdmf-dev/hdmf/issues/516
        """
        self.set_up_spec()
        typed_link = LinkBuilder(name='typed_nonlinkable_ds',
                                 builder=DatasetBuilder('foo', attributes={'data_type': 'Foo'}))
        untyped_link = LinkBuilder(name='untyped_nonlinkable_ds', builder=DatasetBuilder('foo'))
        builder = GroupBuilder('my_baz', attributes={'data_type': 'Baz'}, links=[typed_link, untyped_link])
        _ = self.vmap.validate(builder)
<<<<<<< HEAD
        assert not mock_validator.called
=======
        assert not mock_validator.called


class TestMultipleNamedChildrenOfSameType(TestCase):
    """When a group has multiple named children of the same type (such as X, Y,
    and Z VectorData), they all need to be validated.
    """

    def set_up_spec(self):
        spec_catalog = SpecCatalog()
        dataset_spec = DatasetSpec('A dataset', data_type_def='Foo')
        group_spec = GroupSpec('A group', data_type_def='Bar')
        spec = GroupSpec('A test group specification with a data type',
                         data_type_def='Baz',
                         datasets=[
                             DatasetSpec('Child Dataset A', name='a', data_type_inc='Foo'),
                             DatasetSpec('Child Dataset B', name='b', data_type_inc='Foo'),
                         ],
                         groups=[
                             GroupSpec('Child Group X', name='x', data_type_inc='Bar'),
                             GroupSpec('Child Group Y', name='y', data_type_inc='Bar'),
                         ])
        spec_catalog.register_spec(spec, 'test.yaml')
        spec_catalog.register_spec(dataset_spec, 'test.yaml')
        spec_catalog.register_spec(group_spec, 'test.yaml')
        self.namespace = SpecNamespace(
            'a test namespace', CORE_NAMESPACE, [{'source': 'test.yaml'}], version='0.1.0', catalog=spec_catalog)
        self.vmap = ValidatorMap(self.namespace)

    def validate_multiple_children(self, dataset_names, group_names):
        """Utility function to validate a builder with the specified named dataset and group children"""
        self.set_up_spec()
        datasets = [DatasetBuilder(ds, attributes={'data_type': 'Foo'}) for ds in dataset_names]
        groups = [GroupBuilder(gr, attributes={'data_type': 'Bar'}) for gr in group_names]
        builder = GroupBuilder('my_baz', attributes={'data_type': 'Baz'},
                               datasets=datasets, groups=groups)
        return self.vmap.validate(builder)

    def test_missing_first_dataset_should_return_error(self):
        """Test that the validator returns a MissingDataType error if the first dataset is missing"""
        result = self.validate_multiple_children(['b'], ['x', 'y'])
        self.assertEqual(len(result), 1)
        self.assertIsInstance(result[0], MissingDataType)

    def test_missing_last_dataset_should_return_error(self):
        """Test that the validator returns a MissingDataType error if the last dataset is missing"""
        result = self.validate_multiple_children(['a'], ['x', 'y'])
        self.assertEqual(len(result), 1)
        self.assertIsInstance(result[0], MissingDataType)

    def test_missing_first_group_should_return_error(self):
        """Test that the validator returns a MissingDataType error if the first group is missing"""
        result = self.validate_multiple_children(['a', 'b'], ['y'])
        self.assertEqual(len(result), 1)
        self.assertIsInstance(result[0], MissingDataType)

    def test_missing_last_group_should_return_error(self):
        """Test that the validator returns a MissingDataType error if the last group is missing"""
        result = self.validate_multiple_children(['a', 'b'], ['x'])
        self.assertEqual(len(result), 1)
        self.assertIsInstance(result[0], MissingDataType)

    def test_no_errors_when_all_children_satisfied(self):
        """Test that the validator does not return an error if all child specs are satisfied"""
        result = self.validate_multiple_children(['a', 'b'], ['x', 'y'])
        self.assertEqual(len(result), 0)


class TestLinkAndChildMatchingDataType(TestCase):
    """If a link and a child dataset/group have the same specified data type,
    both the link and the child need to be validated
    """

    def set_up_spec(self):
        spec_catalog = SpecCatalog()
        dataset_spec = DatasetSpec('A dataset', data_type_def='Foo')
        group_spec = GroupSpec('A group', data_type_def='Bar')
        spec = GroupSpec('A test group specification with a data type',
                         data_type_def='Baz',
                         datasets=[
                             DatasetSpec('Child Dataset', name='dataset', data_type_inc='Foo'),
                         ],
                         groups=[
                             GroupSpec('Child Group', name='group', data_type_inc='Bar'),
                         ],
                         links=[
                             LinkSpec('Linked Dataset', name='dataset_link', target_type='Foo'),
                             LinkSpec('Linked Dataset', name='group_link', target_type='Bar')
                         ])
        spec_catalog.register_spec(spec, 'test.yaml')
        spec_catalog.register_spec(dataset_spec, 'test.yaml')
        spec_catalog.register_spec(group_spec, 'test.yaml')
        self.namespace = SpecNamespace(
            'a test namespace', CORE_NAMESPACE, [{'source': 'test.yaml'}], version='0.1.0', catalog=spec_catalog)
        self.vmap = ValidatorMap(self.namespace)

    def validate_matching_link_data_type_case(self, datasets, groups, links):
        """Execute validation against a group builder using the provided group
        children and verify that a MissingDataType error is returned
        """
        self.set_up_spec()
        builder = GroupBuilder('my_baz', attributes={'data_type': 'Baz'},
                               datasets=datasets, groups=groups, links=links)
        result = self.vmap.validate(builder)
        self.assertEqual(len(result), 1)
        self.assertIsInstance(result[0], MissingDataType)

    def test_error_on_missing_child_dataset(self):
        """Test that a MissingDataType is returned when the child dataset is missing"""
        datasets = []
        groups = [GroupBuilder('group', attributes={'data_type': 'Bar'})]
        links = [
            LinkBuilder(name='dataset_link', builder=DatasetBuilder('foo', attributes={'data_type': 'Foo'})),
            LinkBuilder(name='group_link', builder=GroupBuilder('bar', attributes={'data_type': 'Bar'}))
        ]
        self.validate_matching_link_data_type_case(datasets, groups, links)

    def test_error_on_missing_linked_dataset(self):
        """Test that a MissingDataType is returned when the linked dataset is missing"""
        datasets = [DatasetBuilder('dataset', attributes={'data_type': 'Foo'})]
        groups = [GroupBuilder('group', attributes={'data_type': 'Bar'})]
        links = [
            LinkBuilder(name='group_link', builder=GroupBuilder('bar', attributes={'data_type': 'Bar'}))
        ]
        self.validate_matching_link_data_type_case(datasets, groups, links)

    def test_error_on_missing_group(self):
        """Test that a MissingDataType is returned when the child group is missing"""
        self.set_up_spec()
        datasets = [DatasetBuilder('dataset', attributes={'data_type': 'Foo'})]
        groups = []
        links = [
            LinkBuilder(name='dataset_link', builder=DatasetBuilder('foo', attributes={'data_type': 'Foo'})),
            LinkBuilder(name='group_link', builder=GroupBuilder('bar', attributes={'data_type': 'Bar'}))
        ]
        self.validate_matching_link_data_type_case(datasets, groups, links)

    def test_error_on_missing_linked_group(self):
        """Test that a MissingDataType is returned when the linked group is missing"""
        self.set_up_spec()
        datasets = [DatasetBuilder('dataset', attributes={'data_type': 'Foo'})]
        groups = [GroupBuilder('group', attributes={'data_type': 'Bar'})]
        links = [
            LinkBuilder(name='dataset_link', builder=DatasetBuilder('foo', attributes={'data_type': 'Foo'}))
        ]
        self.validate_matching_link_data_type_case(datasets, groups, links)


class TestMultipleChildrenAtDifferentLevelsOfInheritance(TestCase):
    """When multiple children can satisfy multiple specs due to data_type
    inheritance, the validation needs to carefully match builders against specs
    """

    def set_up_spec(self):
        spec_catalog = SpecCatalog()
        dataset_spec = DatasetSpec('A dataset', data_type_def='Foo')
        sub_dataset_spec = DatasetSpec('An Inheriting Dataset',
                                       data_type_def='Bar', data_type_inc='Foo')
        spec = GroupSpec('A test group specification with a data type',
                         data_type_def='Baz',
                         datasets=[
                             DatasetSpec('Child Dataset', data_type_inc='Foo'),
                             DatasetSpec('Child Dataset', data_type_inc='Bar'),
                         ])
        spec_catalog.register_spec(spec, 'test.yaml')
        spec_catalog.register_spec(dataset_spec, 'test.yaml')
        spec_catalog.register_spec(sub_dataset_spec, 'test.yaml')
        self.namespace = SpecNamespace(
            'a test namespace', CORE_NAMESPACE, [{'source': 'test.yaml'}], version='0.1.0', catalog=spec_catalog)
        self.vmap = ValidatorMap(self.namespace)

    def test_error_returned_when_child_at_highest_level_missing(self):
        """Test that a MissingDataType error is returned when the dataset at
        the highest level of the inheritance hierarchy is missing
        """
        self.set_up_spec()
        datasets = [
            DatasetBuilder('bar', attributes={'data_type': 'Bar'})
        ]
        builder = GroupBuilder('my_baz', attributes={'data_type': 'Baz'}, datasets=datasets)
        result = self.vmap.validate(builder)
        self.assertEqual(len(result), 1)
        self.assertIsInstance(result[0], MissingDataType)

    def test_error_returned_when_child_at_lowest_level_missing(self):
        """Test that a MissingDataType error is returned when the dataset at
        the lowest level of the inheritance hierarchy is missing
        """
        self.set_up_spec()
        datasets = [
            DatasetBuilder('foo', attributes={'data_type': 'Foo'})
        ]
        builder = GroupBuilder('my_baz', attributes={'data_type': 'Baz'}, datasets=datasets)
        result = self.vmap.validate(builder)
        self.assertEqual(len(result), 1)
        self.assertIsInstance(result[0], MissingDataType)

    def test_both_levels_of_hierarchy_validated(self):
        """Test that when both required children at separate levels of
        inheritance hierarchy are present, both child specs are satisfied
        """
        self.set_up_spec()
        datasets = [
            DatasetBuilder('foo', attributes={'data_type': 'Foo'}),
            DatasetBuilder('bar', attributes={'data_type': 'Bar'})
        ]
        builder = GroupBuilder('my_baz', attributes={'data_type': 'Baz'}, datasets=datasets)
        result = self.vmap.validate(builder)
        self.assertEqual(len(result), 0)

    @skip("Functionality not yet supported")
    def test_both_levels_of_hierarchy_validated_inverted_order(self):
        """Test that when both required children at separate levels of
        inheritance hierarchy are present, both child specs are satisfied.
        This should work no matter what the order of the builders.
        """
        self.set_up_spec()
        datasets = [
            DatasetBuilder('bar', attributes={'data_type': 'Bar'}),
            DatasetBuilder('foo', attributes={'data_type': 'Foo'})
        ]
        builder = GroupBuilder('my_baz', attributes={'data_type': 'Baz'}, datasets=datasets)
        result = self.vmap.validate(builder)
        self.assertEqual(len(result), 0)
>>>>>>> 0fe92904
<|MERGE_RESOLUTION|>--- conflicted
+++ resolved
@@ -1,10 +1,6 @@
 from abc import ABCMeta, abstractmethod
 from datetime import datetime
-<<<<<<< HEAD
-from unittest import mock
-=======
 from unittest import mock, skip
->>>>>>> 0fe92904
 
 import numpy as np
 from dateutil.tz import tzlocal
@@ -601,9 +597,6 @@
         untyped_link = LinkBuilder(name='untyped_nonlinkable_ds', builder=DatasetBuilder('foo'))
         builder = GroupBuilder('my_baz', attributes={'data_type': 'Baz'}, links=[typed_link, untyped_link])
         _ = self.vmap.validate(builder)
-<<<<<<< HEAD
-        assert not mock_validator.called
-=======
         assert not mock_validator.called
 
 
@@ -827,5 +820,4 @@
         ]
         builder = GroupBuilder('my_baz', attributes={'data_type': 'Baz'}, datasets=datasets)
         result = self.vmap.validate(builder)
-        self.assertEqual(len(result), 0)
->>>>>>> 0fe92904
+        self.assertEqual(len(result), 0)