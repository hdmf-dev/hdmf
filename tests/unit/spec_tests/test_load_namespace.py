import json
import os
from tempfile import gettempdir
import warnings

<<<<<<< HEAD
from hdmf.spec import AttributeSpec, DatasetSpec, GroupSpec, SpecNamespace, NamespaceCatalog, NamespaceBuilder
from hdmf.testing import TestCase, remove_test_file
=======
import ruamel.yaml as yaml
from hdmf.spec import AttributeSpec, DatasetSpec, GroupSpec, SpecNamespace, NamespaceCatalog
from hdmf.testing import TestCase
>>>>>>> cd1d7eb3


class TestSpecLoad(TestCase):
    NS_NAME = 'test_ns'

    def setUp(self):
        self.attributes = [
            AttributeSpec('attribute1', 'my first attribute', 'text'),
            AttributeSpec('attribute2', 'my second attribute', 'text')
        ]
        self.dset1_attributes = [
            AttributeSpec('attribute3', 'my third attribute', 'text'),
            AttributeSpec('attribute4', 'my fourth attribute', 'text')
        ]
        self.dset2_attributes = [
            AttributeSpec('attribute5', 'my fifth attribute', 'text'),
            AttributeSpec('attribute6', 'my sixth attribute', 'text')
        ]
        self.datasets = [
            DatasetSpec('my first dataset',
                        'int',
                        name='dataset1',
                        attributes=self.dset1_attributes,
                        linkable=True),
            DatasetSpec('my second dataset',
                        'int',
                        name='dataset2',
                        dims=(None, None),
                        attributes=self.dset2_attributes,
                        linkable=True,
                        data_type_def='VoltageArray')
        ]
        self.spec = GroupSpec('A test group',
                              name='root_constructor_datatype',
                              datasets=self.datasets,
                              attributes=self.attributes,
                              linkable=False,
                              data_type_def='EphysData')
        dset1_attributes_ext = [
            AttributeSpec('dset1_extra_attribute', 'an extra attribute for the first dataset', 'text')
        ]
        self.ext_datasets = [
            DatasetSpec('my first dataset extension',
                        'int',
                        name='dataset1',
                        attributes=dset1_attributes_ext,
                        linkable=True),
        ]
        self.ext_attributes = [
            AttributeSpec('ext_extra_attribute', 'an extra attribute for the group', 'text'),
        ]
        self.ext_spec = GroupSpec('A test group extension',
                                  name='root_constructor_datatype',
                                  datasets=self.ext_datasets,
                                  attributes=self.ext_attributes,
                                  linkable=False,
                                  data_type_inc='EphysData',
                                  data_type_def='SpikeData')
        to_dump = {'groups': [self.spec, self.ext_spec]}
        self.specs_path = 'test_load_namespace.specs.yaml'
        self.namespace_path = 'test_load_namespace.namespace.yaml'
        with open(self.specs_path, 'w') as tmp:
            yaml.safe_dump(json.loads(json.dumps(to_dump)), tmp, default_flow_style=False)
        ns_dict = {
            'doc': 'a test namespace',
            'name': self.NS_NAME,
            'schema': [
                {'source': self.specs_path}
            ],
            'version': '0.1.0'
        }
        self.namespace = SpecNamespace.build_namespace(**ns_dict)
        to_dump = {'namespaces': [self.namespace]}
        with open(self.namespace_path, 'w') as tmp:
            yaml.safe_dump(json.loads(json.dumps(to_dump)), tmp, default_flow_style=False)
        self.ns_catalog = NamespaceCatalog()

    def tearDown(self):
        if os.path.exists(self.namespace_path):
            os.remove(self.namespace_path)
        if os.path.exists(self.specs_path):
            os.remove(self.specs_path)

    def test_inherited_attributes(self):
        self.ns_catalog.load_namespaces(self.namespace_path, resolve=True)
        ts_spec = self.ns_catalog.get_spec(self.NS_NAME, 'EphysData')
        es_spec = self.ns_catalog.get_spec(self.NS_NAME, 'SpikeData')
        ts_attrs = {s.name for s in ts_spec.attributes}
        es_attrs = {s.name for s in es_spec.attributes}
        for attr in ts_attrs:
            with self.subTest(attr=attr):
                self.assertIn(attr, es_attrs)
        # self.assertSetEqual(ts_attrs, es_attrs)
        ts_dsets = {s.name for s in ts_spec.datasets}
        es_dsets = {s.name for s in es_spec.datasets}
        for dset in ts_dsets:
            with self.subTest(dset=dset):
                self.assertIn(dset, es_dsets)
        # self.assertSetEqual(ts_dsets, es_dsets)

    def test_inherited_attributes_not_resolved(self):
        self.ns_catalog.load_namespaces(self.namespace_path, resolve=False)
        es_spec = self.ns_catalog.get_spec(self.NS_NAME, 'SpikeData')
        src_attrs = {s.name for s in self.ext_attributes}
        ext_attrs = {s.name for s in es_spec.attributes}
        self.assertSetEqual(src_attrs, ext_attrs)
        src_dsets = {s.name for s in self.ext_datasets}
        ext_dsets = {s.name for s in es_spec.datasets}
        self.assertSetEqual(src_dsets, ext_dsets)


class TestSpecLoadEdgeCase(TestCase):

    def setUp(self):
        self.specs_path = 'test_load_namespace.specs.yaml'
        self.namespace_path = 'test_load_namespace.namespace.yaml'

        # write basically empty specs file
        to_dump = {'groups': []}
        with open(self.specs_path, 'w') as tmp:
            yaml.safe_dump(json.loads(json.dumps(to_dump)), tmp, default_flow_style=False)

    def tearDown(self):
        remove_test_file(self.namespace_path)
        remove_test_file(self.specs_path)

    def test_build_namespace_missing_version(self):
        """Test that building/creating a SpecNamespace without a version works but raises a warning."""
        # create namespace without version key
        ns_dict = {
            'doc': 'a test namespace',
            'name': 'test_ns',
            'schema': [
                {'source': self.specs_path}
            ],
        }
        msg = ("Loaded namespace 'test_ns' is missing the required key 'version'. Version will be set to "
               "'%s'. Please notify the extension author." % SpecNamespace.UNVERSIONED)
        with self.assertWarnsWith(UserWarning, msg):
            namespace = SpecNamespace.build_namespace(**ns_dict)

        self.assertEqual(namespace.version, SpecNamespace.UNVERSIONED)

    def test_load_namespace_none_version(self):
        """Test that reading a namespace file without a version works but raises a warning."""
        # create namespace with version key (remove it later)
        ns_dict = {
            'doc': 'a test namespace',
            'name': 'test_ns',
            'schema': [
                {'source': self.specs_path}
            ],
            'version': '0.0.1'
        }
        namespace = SpecNamespace.build_namespace(**ns_dict)
        namespace['version'] = None  # work around lack of setter to remove version key

        # write the namespace to file without version key
        to_dump = {'namespaces': [namespace]}
        with open(self.namespace_path, 'w') as tmp:
            yaml.safe_dump(json.loads(json.dumps(to_dump)), tmp, default_flow_style=False)

        # load the namespace from file
        ns_catalog = NamespaceCatalog()
        msg = ("Loaded namespace 'test_ns' is missing the required key 'version'. Version will be set to "
               "'%s'. Please notify the extension author." % SpecNamespace.UNVERSIONED)
        with self.assertWarnsWith(UserWarning, msg):
            ns_catalog.load_namespaces(self.namespace_path)

        self.assertEqual(ns_catalog.get_namespace('test_ns').version, SpecNamespace.UNVERSIONED)

    def test_load_namespace_unversioned_version(self):
        """Test that reading a namespace file with version=unversioned string works but raises a warning."""
        # create namespace with version key (remove it later)
        ns_dict = {
            'doc': 'a test namespace',
            'name': 'test_ns',
            'schema': [
                {'source': self.specs_path}
            ],
            'version': '0.0.1'
        }
        namespace = SpecNamespace.build_namespace(**ns_dict)
        namespace['version'] = str(SpecNamespace.UNVERSIONED)  # work around lack of setter to remove version key

        # write the namespace to file without version key
        to_dump = {'namespaces': [namespace]}
        with open(self.namespace_path, 'w') as tmp:
            yaml.safe_dump(json.loads(json.dumps(to_dump)), tmp, default_flow_style=False)

        # load the namespace from file
        ns_catalog = NamespaceCatalog()
        msg = "Loaded namespace 'test_ns' is unversioned. Please notify the extension author."
        with self.assertWarnsWith(UserWarning, msg):
            ns_catalog.load_namespaces(self.namespace_path)

        self.assertEqual(ns_catalog.get_namespace('test_ns').version, SpecNamespace.UNVERSIONED)

    def test_missing_version_string(self):
        """Test that the constant variable representing a missing version has not changed."""
        self.assertIsNone(SpecNamespace.UNVERSIONED)

    def test_get_namespace_missing_version(self):
        """Test that SpecNamespace.version returns the constant for a missing version if version gets removed."""
        # create namespace with version key (remove it later)
        ns_dict = {
            'doc': 'a test namespace',
            'name': 'test_ns',
            'schema': [
                {'source': self.specs_path}
            ],
            'version': '0.0.1'
        }
        namespace = SpecNamespace.build_namespace(**ns_dict)
        namespace['version'] = None  # work around lack of setter to remove version key

        self.assertEqual(namespace.version, SpecNamespace.UNVERSIONED)


class TestCatchDupNS(TestCase):

    def setUp(self):
        self.tempdir = gettempdir()
        self.ext_source1 = 'extension1.yaml'
        self.ns_path1 = 'namespace1.yaml'
        self.ext_source2 = 'extension2.yaml'
        self.ns_path2 = 'namespace2.yaml'

    def tearDown(self):
        for f in (self.ext_source1, self.ns_path1, self.ext_source2, self.ns_path2):
            remove_test_file(os.path.join(self.tempdir, f))

    def test_catch_dup_name(self):
        ns_builder1 = NamespaceBuilder('Extension doc', "test_ext", version='0.1.0')
        ns_builder1.add_spec(self.ext_source1, GroupSpec('doc', data_type_def='MyType'))
        ns_builder1.export(self.ns_path1, outdir=self.tempdir)
        ns_builder2 = NamespaceBuilder('Extension doc', "test_ext", version='0.2.0')
        ns_builder2.add_spec(self.ext_source2, GroupSpec('doc', data_type_def='MyType'))
        ns_builder2.export(self.ns_path2, outdir=self.tempdir)

        ns_catalog = NamespaceCatalog()
        ns_catalog.load_namespaces(os.path.join(self.tempdir, self.ns_path1))

        msg = "Ignoring cached namespace 'test_ext' version 0.2.0 because version 0.1.0 is already loaded."
        with self.assertWarnsRegex(UserWarning, msg):
            ns_catalog.load_namespaces(os.path.join(self.tempdir, self.ns_path2))

    def test_catch_dup_name_same_version(self):
        ns_builder1 = NamespaceBuilder('Extension doc', "test_ext", version='0.1.0')
        ns_builder1.add_spec(self.ext_source1, GroupSpec('doc', data_type_def='MyType'))
        ns_builder1.export(self.ns_path1, outdir=self.tempdir)
        ns_builder2 = NamespaceBuilder('Extension doc', "test_ext", version='0.1.0')
        ns_builder2.add_spec(self.ext_source2, GroupSpec('doc', data_type_def='MyType'))
        ns_builder2.export(self.ns_path2, outdir=self.tempdir)

        ns_catalog = NamespaceCatalog()
        ns_catalog.load_namespaces(os.path.join(self.tempdir, self.ns_path1))

        with warnings.catch_warnings(record=True) as ws:
            ns_catalog.load_namespaces(os.path.join(self.tempdir, self.ns_path2))
        self.assertEqual(len(ws), 0)<|MERGE_RESOLUTION|>--- conflicted
+++ resolved
@@ -1,16 +1,11 @@
 import json
 import os
+import ruamel.yaml as yaml
 from tempfile import gettempdir
 import warnings
 
-<<<<<<< HEAD
 from hdmf.spec import AttributeSpec, DatasetSpec, GroupSpec, SpecNamespace, NamespaceCatalog, NamespaceBuilder
 from hdmf.testing import TestCase, remove_test_file
-=======
-import ruamel.yaml as yaml
-from hdmf.spec import AttributeSpec, DatasetSpec, GroupSpec, SpecNamespace, NamespaceCatalog
-from hdmf.testing import TestCase
->>>>>>> cd1d7eb3
 
 
 class TestSpecLoad(TestCase):
