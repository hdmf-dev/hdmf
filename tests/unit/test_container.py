import numpy as np

from hdmf.container import AbstractContainer, Container, Data
from hdmf.testing import TestCase


class Subcontainer(Container):
    pass


class TestContainer(TestCase):

    def test_constructor(self):
        """Test that constructor properly sets parent and both child and parent have an object_id
        """
        parent_obj = Container('obj1')
        child_obj = Container.__new__(Container, parent=parent_obj)
        self.assertIs(child_obj.parent, parent_obj)
        self.assertIs(parent_obj.children[0], child_obj)
        self.assertIsNotNone(parent_obj.object_id)
        self.assertIsNotNone(child_obj.object_id)

    def test_constructor_object_id_none(self):
        """Test that setting object_id to None in __new__ is OK and the object ID is set on get
        """
        parent_obj = Container('obj1')
        child_obj = Container.__new__(Container, parent=parent_obj, object_id=None)
        self.assertIsNotNone(child_obj.object_id)

    def test_set_parent(self):
        """Test that parent setter properly sets parent
        """
        parent_obj = Container('obj1')
        child_obj = Container('obj2')
        child_obj.parent = parent_obj
        self.assertIs(child_obj.parent, parent_obj)
        self.assertIs(parent_obj.children[0], child_obj)

    def test_set_parent_overwrite(self):
        """Test that parent setter properly blocks overwriting
        """
        parent_obj = Container('obj1')
        child_obj = Container('obj2')
        child_obj.parent = parent_obj
        self.assertIs(parent_obj.children[0], child_obj)

        another_obj = Container('obj3')
        with self.assertRaisesWith(ValueError,
                                   'Cannot reassign parent to Container: %s. Parent is already: %s.'
                                   % (repr(child_obj), repr(child_obj.parent))):
            child_obj.parent = another_obj
        self.assertIs(child_obj.parent, parent_obj)
        self.assertIs(parent_obj.children[0], child_obj)

    def test_set_parent_overwrite_proxy(self):
        """Test that parent setter properly blocks overwriting with proxy/object
        """
        child_obj = Container('obj2')
        child_obj.parent = object()

        with self.assertRaisesRegex(ValueError,
                                    r"Got None for parent of '[^/]+' - cannot overwrite Proxy with NoneType"):
            child_obj.parent = None

    def test_slash_restriction(self):
        self.assertRaises(ValueError, Container, 'bad/name')

    def test_set_modified_parent(self):
        """Test that set modified properly sets parent modified
        """
        parent_obj = Container('obj1')
        child_obj = Container('obj2')
        child_obj.parent = parent_obj
        parent_obj.set_modified(False)
        child_obj.set_modified(False)
        self.assertFalse(child_obj.parent.modified)
        child_obj.set_modified()
        self.assertTrue(child_obj.parent.modified)

    def test_add_child(self):
        """Test that add child creates deprecation warning and also properly sets child's parent and modified
        """
        parent_obj = Container('obj1')
        child_obj = Container('obj2')
        parent_obj.set_modified(False)
        with self.assertWarnsWith(DeprecationWarning, 'add_child is deprecated. Set the parent attribute instead.'):
            parent_obj.add_child(child_obj)
        self.assertIs(child_obj.parent, parent_obj)
        self.assertTrue(parent_obj.modified)
        self.assertIs(parent_obj.children[0], child_obj)

    def test_set_parent_exists(self):
        """Test that setting a parent a second time does nothing
        """
        parent_obj = Container('obj1')
        child_obj = Container('obj2')
        child_obj3 = Container('obj3')
        child_obj.parent = parent_obj
        child_obj.parent = parent_obj
        child_obj3.parent = parent_obj
        self.assertEqual(len(parent_obj.children), 2)
        self.assertIs(parent_obj.children[0], child_obj)
        self.assertIs(parent_obj.children[1], child_obj3)

    def test_reassign_container_source(self):
        """Test that reassign container source throws error
        """
        parent_obj = Container('obj1')
        parent_obj.container_source = 'a source'
        with self.assertRaisesWith(Exception, 'cannot reassign container_source'):
            parent_obj.container_source = 'some other source'

    def test_repr(self):
        parent_obj = Container('obj1')
        self.assertRegex(str(parent_obj), r"obj1 hdmf.container.Container at 0x\d+")

    def test_type_hierarchy(self):
        self.assertEqual(Container.type_hierarchy(), (Container, AbstractContainer, object))
        self.assertEqual(Subcontainer.type_hierarchy(), (Subcontainer, Container, AbstractContainer, object))

<<<<<<< HEAD
    def test_generate_new_id_parent(self):
        """Test that generate_new_id sets a new ID on the container and its children and sets modified on all."""
        parent_obj = Container('obj1')
        child_obj = Container('obj2')
        child_obj.parent = parent_obj
        old_parent_id = parent_obj.object_id
        old_child_id = child_obj.object_id

        parent_obj.set_modified(False)
        child_obj.set_modified(False)
        parent_obj.generate_new_id()
        self.assertNotEqual(old_parent_id, parent_obj.object_id)
        self.assertNotEqual(old_child_id, child_obj.object_id)
        self.assertTrue(parent_obj.modified)
        self.assertTrue(child_obj.modified)

    def test_generate_new_id_child(self):
        """Test that generate_new_id sets a new ID on the container and not its parent and sets modified on both."""
        parent_obj = Container('obj1')
        child_obj = Container('obj2')
        child_obj.parent = parent_obj
        old_parent_id = parent_obj.object_id
        old_child_id = child_obj.object_id

        parent_obj.set_modified(False)
        child_obj.set_modified(False)
        child_obj.generate_new_id()
        self.assertEqual(old_parent_id, parent_obj.object_id)
        self.assertNotEqual(old_child_id, child_obj.object_id)
        self.assertTrue(parent_obj.modified)
        self.assertTrue(child_obj.modified)

    def test_generate_new_id_parent_no_recurse(self):
        """Test that generate_new_id(recurse=False) sets a new ID on the container and not its children."""
        parent_obj = Container('obj1')
        child_obj = Container('obj2')
        child_obj.parent = parent_obj
        old_parent_id = parent_obj.object_id
        old_child_id = child_obj.object_id

        parent_obj.set_modified(False)
        child_obj.set_modified(False)
        parent_obj.generate_new_id(recurse=False)
        self.assertNotEqual(old_parent_id, parent_obj.object_id)
        self.assertEqual(old_child_id, child_obj.object_id)
        self.assertTrue(parent_obj.modified)
        self.assertFalse(child_obj.modified)
=======
    def test_remove_child(self):
        """Test that removing a child removes only the child.
        """
        parent_obj = Container('obj1')
        child_obj = Container('obj2')
        child_obj3 = Container('obj3')
        child_obj.parent = parent_obj
        child_obj3.parent = parent_obj
        parent_obj._remove_child(child_obj)
        self.assertTupleEqual(parent_obj.children, (child_obj3, ))
        self.assertTrue(parent_obj.modified)
        self.assertTrue(child_obj.modified)

    def test_remove_child_noncontainer(self):
        """Test that removing a non-Container child raises an error.
        """
        msg = "Cannot remove non-AbstractContainer object from children."
        with self.assertRaisesWith(ValueError, msg):
            Container('obj1')._remove_child(object())

    def test_remove_child_nonchild(self):
        """Test that removing a non-Container child raises an error.
        """
        msg = "Container 'dummy' is not a child of Container 'obj1'."
        with self.assertRaisesWith(ValueError, msg):
            Container('obj1')._remove_child(Container('dummy'))
>>>>>>> 910b917e


class TestData(TestCase):

    def test_constructor_scalar(self):
        """Test that constructor works correctly on scalar data
        """
        data_obj = Data('my_data', 'foobar')
        self.assertEqual(data_obj.data, 'foobar')

    def test_bool_true(self):
        """Test that __bool__ method works correctly on data with len
        """
        data_obj = Data('my_data', [1, 2, 3, 4, 5])
        self.assertTrue(data_obj)

    def test_bool_false(self):
        """Test that __bool__ method works correctly on empty data
        """
        data_obj = Data('my_data', [])
        self.assertFalse(data_obj)

    def test_shape_nparray(self):
        """
        Test that shape works for np.array
        """
        data_obj = Data('my_data', np.arange(10).reshape(2, 5))
        self.assertTupleEqual(data_obj.shape, (2, 5))

    def test_shape_list(self):
        """
        Test that shape works for np.array
        """
        data_obj = Data('my_data', [[0, 1, 2, 3, 4], [0, 1, 2, 3, 4]])
        self.assertTupleEqual(data_obj.shape, (2, 5))<|MERGE_RESOLUTION|>--- conflicted
+++ resolved
@@ -118,7 +118,6 @@
         self.assertEqual(Container.type_hierarchy(), (Container, AbstractContainer, object))
         self.assertEqual(Subcontainer.type_hierarchy(), (Subcontainer, Container, AbstractContainer, object))
 
-<<<<<<< HEAD
     def test_generate_new_id_parent(self):
         """Test that generate_new_id sets a new ID on the container and its children and sets modified on all."""
         parent_obj = Container('obj1')
@@ -166,7 +165,7 @@
         self.assertEqual(old_child_id, child_obj.object_id)
         self.assertTrue(parent_obj.modified)
         self.assertFalse(child_obj.modified)
-=======
+
     def test_remove_child(self):
         """Test that removing a child removes only the child.
         """
@@ -193,7 +192,6 @@
         msg = "Container 'dummy' is not a child of Container 'obj1'."
         with self.assertRaisesWith(ValueError, msg):
             Container('obj1')._remove_child(Container('dummy'))
->>>>>>> 910b917e
 
 
 class TestData(TestCase):
