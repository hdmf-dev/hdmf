--- conflicted
+++ resolved
@@ -197,11 +197,7 @@
 class TestData(TestCase):
 
     def test_constructor_scalar(self):
-<<<<<<< HEAD
-        """Test that __bool__ method works correctly on data with len
-=======
         """Test that constructor works correctly on scalar data
->>>>>>> 92791b63
         """
         data_obj = Data('my_data', 'foobar')
         self.assertEqual(data_obj.data, 'foobar')
