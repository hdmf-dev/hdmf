import numpy as np
from uuid import uuid4, UUID

from hdmf.container import AbstractContainer, Container, Data, ExternalResourcesManager
from hdmf.common.resources import ExternalResources
from hdmf.testing import TestCase
from hdmf.utils import docval
<<<<<<< HEAD
import unittest
from hdmf.term_set import TermSet

try:
    import linkml_runtime  # noqa: F401
    LINKML_INSTALLED = True
except ImportError:
    LINKML_INSTALLED = False
=======
from hdmf.common import (DynamicTable, VectorData, DynamicTableRegion)
>>>>>>> 82baf69c


class Subcontainer(Container):
    pass


class ContainerWithChild(Container):
    __fields__ = ({'name': 'field1', 'child': True}, )

    @docval({'name': 'field1', 'doc': 'field1 doc', 'type': None, 'default': None})
    def __init__(self, **kwargs):
        super().__init__('test name')
        self.field1 = kwargs['field1']


class TestExternalResourcesManager(TestCase):
    def test_link_and_get_resources(self):
        em = ExternalResourcesManager()
        er = ExternalResources()

        em.link_resources(er)
        er_get = em.get_linked_resources()
        self.assertEqual(er, er_get)


class TestContainer(TestCase):

    def test_new(self):
        """Test that __new__ properly sets parent and other fields.
        """
        parent_obj = Container('obj1')
        child_object_id = str(uuid4())
        child_obj = Container.__new__(Container, parent=parent_obj, object_id=child_object_id,
                                      container_source="test_source")
        self.assertIs(child_obj.parent, parent_obj)
        self.assertIs(parent_obj.children[0], child_obj)
        self.assertEqual(child_obj.object_id, child_object_id)
        self.assertFalse(child_obj._in_construct_mode)
        self.assertTrue(child_obj.modified)

    def test_new_object_id_none(self):
        """Test that passing object_id=None to __new__ is OK and results in a non-None object ID being assigned.
        """
        parent_obj = Container('obj1')
        child_obj = Container.__new__(Container, parent=parent_obj, object_id=None)
        self.assertIsNotNone(child_obj.object_id)
        UUID(child_obj.object_id, version=4)  # raises ValueError if invalid

    def test_new_construct_mode(self):
        """Test that passing in_construct_mode to __new__ sets _in_construct_mode and _in_construct_mode can be reset.
        """
        parent_obj = Container('obj1')
        child_obj = Container.__new__(Container, parent=parent_obj, object_id=None, in_construct_mode=True)
        self.assertTrue(child_obj._in_construct_mode)
        child_obj._in_construct_mode = False
        self.assertFalse(child_obj._in_construct_mode)

    def test_init(self):
        """Test that __init__ properly sets object ID and other fields.
        """
        obj = Container('obj1')
        self.assertIsNotNone(obj.object_id)
        UUID(obj.object_id, version=4)  # raises ValueError if invalid
        self.assertFalse(obj._in_construct_mode)
        self.assertTrue(obj.modified)
        self.assertEqual(obj.children, tuple())
        self.assertIsNone(obj.parent)
        self.assertEqual(obj.name, 'obj1')

    def test_set_parent(self):
        """Test that parent setter properly sets parent
        """
        parent_obj = Container('obj1')
        child_obj = Container('obj2')
        child_obj.parent = parent_obj
        self.assertIs(child_obj.parent, parent_obj)
        self.assertIs(parent_obj.children[0], child_obj)

    def test_set_parent_overwrite(self):
        """Test that parent setter properly blocks overwriting
        """
        parent_obj = Container('obj1')
        child_obj = Container('obj2')
        child_obj.parent = parent_obj
        self.assertIs(parent_obj.children[0], child_obj)

        another_obj = Container('obj3')
        with self.assertRaisesWith(ValueError,
                                   'Cannot reassign parent to Container: %s. Parent is already: %s.'
                                   % (repr(child_obj), repr(child_obj.parent))):
            child_obj.parent = another_obj
        self.assertIs(child_obj.parent, parent_obj)
        self.assertIs(parent_obj.children[0], child_obj)

    def test_set_parent_overwrite_proxy(self):
        """Test that parent setter properly blocks overwriting with proxy/object
        """
        child_obj = Container('obj2')
        child_obj.parent = object()

        with self.assertRaisesRegex(ValueError,
                                    r"Got None for parent of '[^/]+' - cannot overwrite Proxy with NoneType"):
            child_obj.parent = None

    def test_slash_restriction(self):
        self.assertRaises(ValueError, Container, 'bad/name')

    def test_set_modified_parent(self):
        """Test that set modified properly sets parent modified
        """
        parent_obj = Container('obj1')
        child_obj = Container('obj2')
        child_obj.parent = parent_obj
        parent_obj.set_modified(False)
        child_obj.set_modified(False)
        self.assertFalse(child_obj.parent.modified)
        child_obj.set_modified()
        self.assertTrue(child_obj.parent.modified)

    def test_add_child(self):
        """Test that add child creates deprecation warning and also properly sets child's parent and modified
        """
        parent_obj = Container('obj1')
        child_obj = Container('obj2')
        parent_obj.set_modified(False)
        with self.assertWarnsWith(DeprecationWarning, 'add_child is deprecated. Set the parent attribute instead.'):
            parent_obj.add_child(child_obj)
        self.assertIs(child_obj.parent, parent_obj)
        self.assertTrue(parent_obj.modified)
        self.assertIs(parent_obj.children[0], child_obj)

    def test_parent_set_link_warning(self):
        col1 = VectorData(
            name='col1',
            description='column #1',
            data=[1, 2],
        )
        col2 = VectorData(
            name='col2',
            description='column #2',
            data=['a', 'b'],
        )

        # this table will have two rows with ids 0 and 1
        table = DynamicTable(
            name='my table',
            description='an example table',
            columns=[col1, col2],
        )

        dtr_col = DynamicTableRegion(
            name='table1_ref',
            description='references rows of earlier table',
            data=[0, 1, 0, 0],  # refers to row indices of the 'table' variable
            table=table
        )

        data_col = VectorData(
            name='col2',
            description='column #2',
            data=['a', 'a', 'a', 'b'],
        )

        table2 = DynamicTable(
            name='my_table',
            description='an example table',
            columns=[dtr_col, data_col],
        )

        with self.assertWarns(Warning):
            table2.parent=ContainerWithChild()

    def test_set_parent_exists(self):
        """Test that setting a parent a second time does nothing
        """
        parent_obj = Container('obj1')
        child_obj = Container('obj2')
        child_obj3 = Container('obj3')
        child_obj.parent = parent_obj
        child_obj.parent = parent_obj
        child_obj3.parent = parent_obj
        self.assertEqual(len(parent_obj.children), 2)
        self.assertIs(parent_obj.children[0], child_obj)
        self.assertIs(parent_obj.children[1], child_obj3)

    def test_reassign_container_source(self):
        """Test that reassign container source throws error
        """
        parent_obj = Container('obj1')
        parent_obj.container_source = 'a source'
        with self.assertRaisesWith(Exception, 'cannot reassign container_source'):
            parent_obj.container_source = 'some other source'

    def test_repr(self):
        parent_obj = Container('obj1')
        self.assertRegex(str(parent_obj), r"obj1 hdmf.container.Container at 0x\d+")

    def test_type_hierarchy(self):
        self.assertEqual(Container.type_hierarchy(), (Container, AbstractContainer, object))
        self.assertEqual(Subcontainer.type_hierarchy(), (Subcontainer, Container, AbstractContainer, object))

    def test_generate_new_id_parent(self):
        """Test that generate_new_id sets a new ID on the container and its children and sets modified on all."""
        parent_obj = Container('obj1')
        child_obj = Container('obj2')
        child_obj.parent = parent_obj
        old_parent_id = parent_obj.object_id
        old_child_id = child_obj.object_id

        parent_obj.set_modified(False)
        child_obj.set_modified(False)
        parent_obj.generate_new_id()
        self.assertNotEqual(old_parent_id, parent_obj.object_id)
        self.assertNotEqual(old_child_id, child_obj.object_id)
        self.assertTrue(parent_obj.modified)
        self.assertTrue(child_obj.modified)

    def test_generate_new_id_child(self):
        """Test that generate_new_id sets a new ID on the container and not its parent and sets modified on both."""
        parent_obj = Container('obj1')
        child_obj = Container('obj2')
        child_obj.parent = parent_obj
        old_parent_id = parent_obj.object_id
        old_child_id = child_obj.object_id

        parent_obj.set_modified(False)
        child_obj.set_modified(False)
        child_obj.generate_new_id()
        self.assertEqual(old_parent_id, parent_obj.object_id)
        self.assertNotEqual(old_child_id, child_obj.object_id)
        self.assertTrue(parent_obj.modified)
        self.assertTrue(child_obj.modified)

    def test_generate_new_id_parent_no_recurse(self):
        """Test that generate_new_id(recurse=False) sets a new ID on the container and not its children."""
        parent_obj = Container('obj1')
        child_obj = Container('obj2')
        child_obj.parent = parent_obj
        old_parent_id = parent_obj.object_id
        old_child_id = child_obj.object_id

        parent_obj.set_modified(False)
        child_obj.set_modified(False)
        parent_obj.generate_new_id(recurse=False)
        self.assertNotEqual(old_parent_id, parent_obj.object_id)
        self.assertEqual(old_child_id, child_obj.object_id)
        self.assertTrue(parent_obj.modified)
        self.assertFalse(child_obj.modified)

    def test_remove_child(self):
        """Test that removing a child removes only the child.
        """
        parent_obj = Container('obj1')
        child_obj = Container('obj2')
        child_obj3 = Container('obj3')
        child_obj.parent = parent_obj
        child_obj3.parent = parent_obj
        parent_obj._remove_child(child_obj)
        self.assertIsNone(child_obj.parent)
        self.assertTupleEqual(parent_obj.children, (child_obj3, ))
        self.assertTrue(parent_obj.modified)
        self.assertTrue(child_obj.modified)

    def test_remove_child_noncontainer(self):
        """Test that removing a non-Container child raises an error.
        """
        msg = "Cannot remove non-AbstractContainer object from children."
        with self.assertRaisesWith(ValueError, msg):
            Container('obj1')._remove_child(object())

    def test_remove_child_nonchild(self):
        """Test that removing a non-Container child raises an error.
        """
        msg = "Container 'dummy' is not a child of Container 'obj1'."
        with self.assertRaisesWith(ValueError, msg):
            Container('obj1')._remove_child(Container('dummy'))

    def test_reset_parent(self):
        """Test that removing a child removes only the child.
        """
        parent_obj = Container('obj1')
        child_obj = Container('obj2')
        child_obj3 = Container('obj3')
        child_obj.parent = parent_obj
        child_obj3.parent = parent_obj
        child_obj.reset_parent()
        self.assertIsNone(child_obj.parent)
        self.assertTupleEqual(parent_obj.children, (child_obj3, ))
        self.assertTrue(parent_obj.modified)
        self.assertTrue(child_obj.modified)

    def test_reset_parent_parent_noncontainer(self):
        """Test that resetting a parent that is not a container raises an error.
        """
        obj = Container('obj1')
        obj.parent = object()
        msg = "Cannot reset parent when parent is not an AbstractContainer: %s" % repr(obj.parent)
        with self.assertRaisesWith(ValueError, msg):
            obj.reset_parent()

    def test_reset_parent_no_parent(self):
        """Test that resetting a non-existent parent has no effect.
        """
        obj = Container('obj1')
        obj.reset_parent()
        self.assertIsNone(obj.parent)


class TestHTMLRepr(TestCase):

    class ContainerWithChildAndData(Container):
        __fields__ = (
            {'name': 'child', 'child': True},
            "data",
            "str"
        )

        @docval(
            {'name': 'child', 'doc': 'field1 doc', 'type': Container},
            {'name': "data", "doc": 'data', 'type': list, "default": None},
            {'name': "str", "doc": 'str', 'type': str, "default": None},

        )
        def __init__(self, **kwargs):
            super().__init__('test name')
            self.child = kwargs['child']
            self.data = kwargs['data']
            self.str = kwargs['str']

    def test_repr_html_(self):
        child_obj1 = Container('test child 1')
        obj1 = self.ContainerWithChildAndData(child=child_obj1, data=[1, 2, 3], str="hello")
        assert obj1._repr_html_() == (
            '\n        <style>\n            .container-fields {\n                font-family: "Open Sans", Arial, sans-'
            'serif;\n            }\n            .container-fields .field-value {\n                color: #00788E;\n    '
            '        }\n            .container-fields details > summary {\n                cursor: pointer;\n          '
            '      display: list-item;\n            }\n            .container-fields details > summary:hover {\n       '
            '         color: #0A6EAA;\n            }\n        </style>\n        \n        <script>\n            functio'
            'n copyToClipboard(text) {\n                navigator.clipboard.writeText(text).then(function() {\n        '
            '            console.log(\'Copied to clipboard: \' + text);\n                }, function(err) {\n          '
            '          console.error(\'Could not copy text: \', err);\n                });\n            }\n\n          '
            '  document.addEventListener(\'DOMContentLoaded\', function() {\n                let fieldKeys = document.q'
            'uerySelectorAll(\'.container-fields .field-key\');\n                fieldKeys.forEach(function(fieldKey) {'
            '\n                    fieldKey.addEventListener(\'click\', function() {\n                        let acces'
            'sCode = fieldKey.getAttribute(\'title\').replace(\'Access code: \', \'\');\n                        copyTo'
            'Clipboard(accessCode);\n                    });\n                });\n            });\n        </script>\n'
            '        <div class=\'container-wrap\'><div class=\'container-header\'><div class=\'xr-obj-type\'><h3>test '
            'name (ContainerWithChildAndData)</h3></div></div><details><summary style="display: list-item; margin-left:'
            ' 0px;" class="container-fields field-key" title=".fields[\'child\']"><b>child</b></summary></details><deta'
            'ils><summary style="display: list-item; margin-left: 0px;" class="container-fields field-key" title=".fiel'
            'ds[\'data\']"><b>data</b></summary><div style="margin-left: 20px;" class="container-fields"><span class="f'
            'ield-value" title=".fields[\'data\'][0]">1</span></div><div style="margin-left: 20px;" class="container-fi'
            'elds"><span class="field-value" title=".fields[\'data\'][1]">2</span></div><div style="margin-left: 20px;"'
            ' class="container-fields"><span class="field-value" title=".fields[\'data\'][2]">3</span></div></details><'
            'div style="margin-left: 0px;" class="container-fields"><span class="field-key" title=".fields[\'str\']">st'
            'r:</span> <span class="field-value">hello</span></div></div>'
        )


class TestData(TestCase):

    def test_constructor_scalar(self):
        """Test that constructor works correctly on scalar data
        """
        data_obj = Data('my_data', 'foobar')
        self.assertEqual(data_obj.data, 'foobar')

    def test_bool_true(self):
        """Test that __bool__ method works correctly on data with len
        """
        data_obj = Data('my_data', [1, 2, 3, 4, 5])
        self.assertTrue(data_obj)

    def test_bool_false(self):
        """Test that __bool__ method works correctly on empty data
        """
        data_obj = Data('my_data', [])
        self.assertFalse(data_obj)

    def test_shape_nparray(self):
        """
        Test that shape works for np.array
        """
        data_obj = Data('my_data', np.arange(10).reshape(2, 5))
        self.assertTupleEqual(data_obj.shape, (2, 5))

    def test_shape_list(self):
        """
        Test that shape works for np.array
        """
        data_obj = Data('my_data', [[0, 1, 2, 3, 4], [0, 1, 2, 3, 4]])
        self.assertTupleEqual(data_obj.shape, (2, 5))

    @unittest.skipIf(not LINKML_INSTALLED, "optional LinkML module is not installed")
    def test_validate(self):
        terms = TermSet(term_schema_path='tests/unit/example_test_term_set.yaml')
        data_obj = Data(name='species', data=['Homo sapiens'], term_set=terms)
        self.assertEqual(data_obj.data, ['Homo sapiens'])

    @unittest.skipIf(not LINKML_INSTALLED, "optional LinkML module is not installed")
    def test_validate_value_error(self):
        terms = TermSet(term_schema_path='tests/unit/example_test_term_set.yaml')
        with self.assertRaises(ValueError):
            Data(name='species', data=['Macaca mulatta'], term_set=terms)

    @unittest.skipIf(not LINKML_INSTALLED, "optional LinkML module is not installed")
    def test_append_validate(self):
        terms = TermSet(term_schema_path='tests/unit/example_test_term_set.yaml')
        data_obj = Data(name='species', data=['Homo sapiens'], term_set=terms)
        data_obj.append('Mus musculus')
        self.assertEqual(data_obj.data, ['Homo sapiens', 'Mus musculus'])

    @unittest.skipIf(not LINKML_INSTALLED, "optional LinkML module is not installed")
    def test_append_validate_error(self):
        terms = TermSet(term_schema_path='tests/unit/example_test_term_set.yaml')
        data_obj = Data(name='species', data=['Homo sapiens'], term_set=terms)
        with self.assertRaises(ValueError):
            data_obj.append('Macaca mulatta')

    @unittest.skipIf(not LINKML_INSTALLED, "optional LinkML module is not installed")
    def test_extend_validate(self):
        terms = TermSet(term_schema_path='tests/unit/example_test_term_set.yaml')
        data_obj = Data(name='species', data=['Homo sapiens'], term_set=terms)
        data_obj.extend(['Mus musculus', 'Ursus arctos horribilis'])
        self.assertEqual(data_obj.data, ['Homo sapiens', 'Mus musculus', 'Ursus arctos horribilis'])

    @unittest.skipIf(not LINKML_INSTALLED, "optional LinkML module is not installed")
    def test_extend_validate_bad_data_error(self):
        terms = TermSet(term_schema_path='tests/unit/example_test_term_set.yaml')
        data_obj = Data(name='species', data=['Homo sapiens'], term_set=terms)
        with self.assertRaises(ValueError):
            data_obj.extend(['Mus musculus', 'Oryctolagus cuniculus'])


class TestAbstractContainerFieldsConf(TestCase):

    def test_bad_fields_type(self):
        msg = "'__fields__' must be of type tuple"
        with self.assertRaisesWith(TypeError, msg):
            class BadFieldsType(AbstractContainer):
                __fields__ = {'name': 'field1'}

    def test_bad_field_conf_key(self):
        msg = "Unrecognized key 'child' in __fields__ config 'field1' on BadFieldConfKey"
        with self.assertRaisesWith(ValueError, msg):
            class BadFieldConfKey(AbstractContainer):
                __fields__ = ({'name': 'field1', 'child': True}, )

    def test_bad_field_missing_name(self):
        msg = "must specify 'name' if using dict in __fields__"
        with self.assertRaisesWith(ValueError, msg):
            class BadFieldConfKey(AbstractContainer):
                __fields__ = ({'child': True}, )

    @staticmethod
    def find_all_properties(klass):
        return [attr for attr in dir(klass) if isinstance(getattr(klass, attr, None), property)]

    def test_empty_fields(self):
        class EmptyFields(AbstractContainer):
            __fields__ = tuple()

        self.assertTupleEqual(EmptyFields.__fields__, tuple())
        self.assertTupleEqual(EmptyFields._get_fields(), tuple())
        self.assertTupleEqual(EmptyFields.get_fields_conf(), tuple())

        props = TestAbstractContainerFieldsConf.find_all_properties(EmptyFields)
        expected = ['children', 'container_source', 'fields', 'modified', 'name', 'object_id', 'parent']
        self.assertListEqual(props, expected)

    def test_named_fields(self):
        class NamedFields(AbstractContainer):
            __fields__ = ('field1', 'field2')

            @docval({'name': 'field2', 'doc': 'field2 doc', 'type': str})
            def __init__(self, **kwargs):
                super().__init__('test name')
                self.field2 = kwargs['field2']

        self.assertTupleEqual(NamedFields.__fields__, ('field1', 'field2'))
        self.assertIs(NamedFields._get_fields(), NamedFields.__fields__)

        expected = ({'doc': None, 'name': 'field1'},
                    {'doc': 'field2 doc', 'name': 'field2'})
        self.assertTupleEqual(NamedFields.get_fields_conf(), expected)

        props = TestAbstractContainerFieldsConf.find_all_properties(NamedFields)
        expected = ['children', 'container_source', 'field1', 'field2', 'fields', 'modified', 'name', 'object_id',
                    'parent']
        self.assertListEqual(props, expected)

        f1_doc = getattr(NamedFields, 'field1').__doc__
        self.assertIsNone(f1_doc)

        f2_doc = getattr(NamedFields, 'field2').__doc__
        self.assertEqual(f2_doc, 'field2 doc')

        obj = NamedFields('field2 value')
        self.assertIsNone(obj.field1)
        self.assertEqual(obj.field2, 'field2 value')

        obj.field1 = 'field1 value'
        msg = "can't set attribute 'field2' -- already set"
        with self.assertRaisesWith(AttributeError, msg):
            obj.field2 = 'field2 value'
        obj.field2 = None  # None value does nothing
        self.assertEqual(obj.field2, 'field2 value')

    def test_with_doc(self):
        """Test that __fields__ related attributes are set correctly.

        Also test that the docstring for fields are not overridden by the docstring in the docval of __init__ if a doc
        is provided in cls.__fields__.
        """
        class NamedFieldsWithDoc(AbstractContainer):
            __fields__ = ({'name': 'field1', 'doc': 'field1 orig doc'},
                          {'name': 'field2', 'doc': 'field2 orig doc'})

            @docval({'name': 'field2', 'doc': 'field2 doc', 'type': str})
            def __init__(self, **kwargs):
                super().__init__('test name')
                self.field2 = kwargs['field2']

        expected = ({'doc': 'field1 orig doc', 'name': 'field1'},
                    {'doc': 'field2 orig doc', 'name': 'field2'})
        self.assertTupleEqual(NamedFieldsWithDoc.get_fields_conf(), expected)

        f1_doc = getattr(NamedFieldsWithDoc, 'field1').__doc__
        self.assertEqual(f1_doc, 'field1 orig doc')

        f2_doc = getattr(NamedFieldsWithDoc, 'field2').__doc__
        self.assertEqual(f2_doc, 'field2 orig doc')

    def test_not_settable(self):
        """Test that __fields__ related attributes are set correctly.

        Also test that the docstring for fields are not overridden by the docstring in the docval of __init__ if a doc
        is provided in cls.__fields__.
        """
        class NamedFieldsNotSettable(AbstractContainer):
            __fields__ = ({'name': 'field1', 'settable': True},
                          {'name': 'field2', 'settable': False})

        expected = ({'doc': None, 'name': 'field1', 'settable': True},
                    {'doc': None, 'name': 'field2', 'settable': False})
        self.assertTupleEqual(NamedFieldsNotSettable.get_fields_conf(), expected)

        obj = NamedFieldsNotSettable('test name')

        obj.field1 = 'field1 value'
        with self.assertRaises(AttributeError):
            obj.field2 = 'field2 value'

    def test_inheritance(self):
        class NamedFields(AbstractContainer):
            __fields__ = ({'name': 'field1', 'doc': 'field1 doc', 'settable': False}, )

        class NamedFieldsChild(NamedFields):
            __fields__ = ({'name': 'field2'}, )

        self.assertTupleEqual(NamedFieldsChild.__fields__, ('field1', 'field2'))
        self.assertIs(NamedFieldsChild._get_fields(), NamedFieldsChild.__fields__)

        expected = ({'doc': 'field1 doc', 'name': 'field1', 'settable': False},
                    {'doc': None, 'name': 'field2'})
        self.assertTupleEqual(NamedFieldsChild.get_fields_conf(), expected)

        props = TestAbstractContainerFieldsConf.find_all_properties(NamedFieldsChild)
        expected = ['children', 'container_source', 'field1', 'field2', 'fields', 'modified', 'name', 'object_id',
                    'parent']
        self.assertListEqual(props, expected)

    def test_inheritance_override(self):
        class NamedFields(AbstractContainer):
            __fields__ = ({'name': 'field1'}, )

        class NamedFieldsChild(NamedFields):
            __fields__ = ({'name': 'field1', 'doc': 'overridden field', 'settable': False}, )

        self.assertEqual(NamedFieldsChild._get_fields(), ('field1', ))
        ret = NamedFieldsChild.get_fields_conf()
        self.assertEqual(ret[0], {'name': 'field1', 'doc': 'overridden field', 'settable': False})

        # obj = NamedFieldsChild('test name')
        # with self.assertRaises(AttributeError):
        #     obj.field1 = 'field1 value'

    def test_mult_inheritance_base_mixin(self):
        class NamedFields(AbstractContainer):
            __fields__ = ({'name': 'field1', 'doc': 'field1 doc', 'settable': False}, )

        class BlankMixin:
            pass

        class NamedFieldsChild(NamedFields, BlankMixin):
            __fields__ = ({'name': 'field2'}, )

        self.assertTupleEqual(NamedFieldsChild.__fields__, ('field1', 'field2'))
        self.assertIs(NamedFieldsChild._get_fields(), NamedFieldsChild.__fields__)

    def test_mult_inheritance_base_container(self):
        class NamedFields(AbstractContainer):
            __fields__ = ({'name': 'field1', 'doc': 'field1 doc', 'settable': False}, )

        class BlankMixin:
            pass

        class NamedFieldsChild(BlankMixin, NamedFields):
            __fields__ = ({'name': 'field2'}, )

        self.assertTupleEqual(NamedFieldsChild.__fields__, ('field1', 'field2'))
        self.assertIs(NamedFieldsChild._get_fields(), NamedFieldsChild.__fields__)


class TestContainerFieldsConf(TestCase):

    def test_required_name(self):
        class ContainerRequiredName(Container):
            __fields__ = ({'name': 'field1', 'required_name': 'field1 value'}, )

            @docval({'name': 'field1', 'doc': 'field1 doc', 'type': None, 'default': None})
            def __init__(self, **kwargs):
                super().__init__('test name')
                self.field1 = kwargs['field1']

        msg = ("Field 'field1' on ContainerRequiredName has a required name and must be a subclass of "
               "AbstractContainer.")
        with self.assertRaisesWith(ValueError, msg):
            ContainerRequiredName('field1 value')

        obj1 = Container('test container')
        msg = "Field 'field1' on ContainerRequiredName must be named 'field1 value'."
        with self.assertRaisesWith(ValueError, msg):
            ContainerRequiredName(obj1)

        obj2 = Container('field1 value')
        obj3 = ContainerRequiredName(obj2)
        self.assertIs(obj3.field1, obj2)

        obj4 = ContainerRequiredName()
        self.assertIsNone(obj4.field1)

    def test_child(self):
        child_obj1 = Container('test child 1')
        obj1 = ContainerWithChild(child_obj1)
        self.assertIs(child_obj1.parent, obj1)

        child_obj2 = Container('test child 2')
        obj3 = ContainerWithChild((child_obj1, child_obj2))
        self.assertIs(child_obj1.parent, obj1)  # child1 parent is already set
        self.assertIs(child_obj2.parent, obj3)  # child1 parent is already set

        child_obj3 = Container('test child 3')
        obj4 = ContainerWithChild({'test child 3': child_obj3})
        self.assertIs(child_obj3.parent, obj4)

        obj2 = ContainerWithChild()
        self.assertIsNone(obj2.field1)

    def test_setter_set_modified(self):

        child_obj1 = Container('test child 1')
        obj1 = ContainerWithChild()
        obj1.set_modified(False)  # set to False so that we can test that it is set to True next
        obj1.field1 = child_obj1
        self.assertTrue(obj1.modified)
        self.assertIs(obj1.field1, child_obj1)

        obj3 = ContainerWithChild()
        obj3.set_modified(False)  # set to False so that we can test that it is set to True next
        obj3.field1 = child_obj1  # child_obj1 already has a parent
        self.assertTrue(obj3.modified)
        self.assertIs(obj3.field1, child_obj1)


class TestChangeFieldsName(TestCase):

    def test_fields(self):
        class ContainerNewFields(Container):
            _fieldsname = '__newfields__'
            __newfields__ = ({'name': 'field1', 'doc': 'field1 doc'}, )

            @docval({'name': 'field1', 'doc': 'field1 doc', 'type': None, 'default': None})
            def __init__(self, **kwargs):
                super().__init__('test name')
                self.field1 = kwargs['field1']

        self.assertTupleEqual(ContainerNewFields.__newfields__, ('field1', ))
        self.assertIs(ContainerNewFields._get_fields(), ContainerNewFields.__newfields__)

        expected = ({'doc': 'field1 doc', 'name': 'field1'}, )
        self.assertTupleEqual(ContainerNewFields.get_fields_conf(), expected)

    def test_fields_inheritance(self):
        class ContainerOldFields(Container):
            __fields__ = ({'name': 'field1', 'doc': 'field1 doc'}, )

            @docval({'name': 'field1', 'doc': 'field1 doc', 'type': None, 'default': None})
            def __init__(self, **kwargs):
                super().__init__('test name')
                self.field1 = kwargs['field1']

        class ContainerNewFields(ContainerOldFields):
            _fieldsname = '__newfields__'
            __newfields__ = ({'name': 'field2', 'doc': 'field2 doc'}, )

            @docval({'name': 'field1', 'doc': 'field1 doc', 'type': None, 'default': None},
                    {'name': 'field2', 'doc': 'field2 doc', 'type': None, 'default': None})
            def __init__(self, **kwargs):
                super().__init__(kwargs['field1'])
                self.field2 = kwargs['field2']

        self.assertTupleEqual(ContainerNewFields.__newfields__, ('field1', 'field2'))
        self.assertIs(ContainerNewFields._get_fields(), ContainerNewFields.__newfields__)

        expected = ({'doc': 'field1 doc', 'name': 'field1'},
                    {'doc': 'field2 doc', 'name': 'field2'}, )
        self.assertTupleEqual(ContainerNewFields.get_fields_conf(), expected)<|MERGE_RESOLUTION|>--- conflicted
+++ resolved
@@ -5,18 +5,7 @@
 from hdmf.common.resources import ExternalResources
 from hdmf.testing import TestCase
 from hdmf.utils import docval
-<<<<<<< HEAD
-import unittest
-from hdmf.term_set import TermSet
-
-try:
-    import linkml_runtime  # noqa: F401
-    LINKML_INSTALLED = True
-except ImportError:
-    LINKML_INSTALLED = False
-=======
 from hdmf.common import (DynamicTable, VectorData, DynamicTableRegion)
->>>>>>> 82baf69c
 
 
 class Subcontainer(Container):
