import os
import unittest

from hdmf.term_set import TermSet
from hdmf.testing import TestCase, remove_test_file


CUR_DIR = os.path.dirname(os.path.realpath(__file__))

try:
    import linkml_runtime  # noqa: F401
    import schemasheets
    import oaklib

    REQUIREMENTS_INSTALLED = True
except ImportError:
    REQUIREMENTS_INSTALLED = False

class TestTermSet(TestCase):

    @unittest.skipIf(not REQUIREMENTS_INSTALLED, "optional LinkML module is not installed")
    def test_termset_setup(self):
        termset = TermSet(term_schema_path='tests/unit/example_test_term_set.yaml')
        self.assertEqual(list(termset.sources), ['NCBI_TAXON'])

    @unittest.skipIf(not REQUIREMENTS_INSTALLED, "optional LinkML module is not installed")
    def test_view_set(self):
        termset = TermSet(term_schema_path='tests/unit/example_test_term_set.yaml')
        expected = ['Homo sapiens', 'Mus musculus', 'Ursus arctos horribilis', 'Myrmecophaga tridactyla']
        self.assertEqual(list(termset.view_set), expected)

    @unittest.skipIf(not REQUIREMENTS_INSTALLED, "optional LinkML module is not installed")
    def test_termset_validate(self):
        termset = TermSet(term_schema_path='tests/unit/example_test_term_set.yaml')
        self.assertEqual(termset.validate('Homo sapiens'), True)

    @unittest.skipIf(not REQUIREMENTS_INSTALLED, "optional LinkML module is not installed")
    def test_termset_validate_false(self):
        termset = TermSet(term_schema_path='tests/unit/example_test_term_set.yaml')
        self.assertEqual(termset.validate('missing_term'), False)

    @unittest.skipIf(not REQUIREMENTS_INSTALLED, "optional LinkML module is not installed")
    def test_get_item(self):
        termset = TermSet(term_schema_path='tests/unit/example_test_term_set.yaml')
        self.assertEqual(termset['Homo sapiens'].id, 'NCBI_TAXON:9606')
        self.assertEqual(termset['Homo sapiens'].description, 'the species is human')
        self.assertEqual(termset['Homo sapiens'].meaning, 'https://www.ncbi.nlm.nih.gov/Taxonomy/Browser/wwwtax.cgi?mode=Info&id=9606')

    @unittest.skipIf(not REQUIREMENTS_INSTALLED, "optional LinkML module is not installed")
    def test_get_item_key_error(self):
        termset = TermSet(term_schema_path='tests/unit/example_test_term_set.yaml')
        with self.assertRaises(ValueError):
            termset['Homo Ssapiens']

    @unittest.skipIf(not REQUIREMENTS_INSTALLED, "optional LinkML module is not installed")
    def test_view_set_sheets(self):
        folder = os.path.join(CUR_DIR, "test_term_set_input", "schemasheets")
        termset = TermSet(schemasheets_folder=folder)
        expected = ['ASTROCYTE', 'INTERNEURON', 'MICROGLIAL_CELL', 'MOTOR_NEURON',
                    'OLIGODENDROCYTE', 'PYRAMIDAL_NEURON']
        self.assertEqual(list(termset.view_set), expected)

    @unittest.skipIf(not REQUIREMENTS_INSTALLED, "optional LinkML module is not installed")
    def test_enum_expander(self):
<<<<<<< HEAD
        schema_path = 'tests/unit/example_dynamic_term_set.yaml'
        termset = TermSet(term_schema_path=schema_path, dynamic=True)
        # check that interneuron term is in materialized schema
        self.assertIn("CL:0000099", termset.view_set)
        # check that motor neuron term is in materialized schema
        self.assertIn("CL:0000100", termset.view_set)
        # check that pyramidal neuron is in materialized schema
        self.assertIn("CL:0000598", termset.view_set)

        filename = os.path.splitext(os.path.basename(schema_path))[0]
        remove_test_file(f"tests/unit/expanded_{filename}.yaml")
        
=======
        termset = TermSet(term_schema_path='tests/unit/example_dynamic_term_set.yaml', dynamic=True)
        self.assertEqual(len(termset.view_set), 502)
        remove_test_file('expanded_example_dynamic_term_set.yaml')
>>>>>>> b7b139f9
<|MERGE_RESOLUTION|>--- conflicted
+++ resolved
@@ -62,7 +62,6 @@
 
     @unittest.skipIf(not REQUIREMENTS_INSTALLED, "optional LinkML module is not installed")
     def test_enum_expander(self):
-<<<<<<< HEAD
         schema_path = 'tests/unit/example_dynamic_term_set.yaml'
         termset = TermSet(term_schema_path=schema_path, dynamic=True)
         # check that interneuron term is in materialized schema
@@ -74,9 +73,4 @@
 
         filename = os.path.splitext(os.path.basename(schema_path))[0]
         remove_test_file(f"tests/unit/expanded_{filename}.yaml")
-        
-=======
-        termset = TermSet(term_schema_path='tests/unit/example_dynamic_term_set.yaml', dynamic=True)
-        self.assertEqual(len(termset.view_set), 502)
-        remove_test_file('expanded_example_dynamic_term_set.yaml')
->>>>>>> b7b139f9
+        