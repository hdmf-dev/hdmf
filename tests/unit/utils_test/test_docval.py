<<<<<<< HEAD
import unittest
=======
from six import text_type
>>>>>>> da9b6ce4
import numpy as np

from hdmf.utils import docval, fmt_docval_args, get_docval, popargs
from hdmf.testing import TestCase


class MyTestClass(object):

    @docval({'name': 'arg1', 'type': str, 'doc': 'argument1 is a str'})
    def basic_add(self, **kwargs):
        return kwargs

    @docval({'name': 'arg1', 'type': str, 'doc': 'argument1 is a str'},
            {'name': 'arg2', 'type': int, 'doc': 'argument2 is a int'})
    def basic_add2(self, **kwargs):
        return kwargs

    @docval({'name': 'arg1', 'type': str, 'doc': 'argument1 is a str'},
            {'name': 'arg2', 'type': 'int', 'doc': 'argument2 is a int'},
            {'name': 'arg3', 'type': bool, 'doc': 'argument3 is a bool. it defaults to False', 'default': False})
    def basic_add2_kw(self, **kwargs):
        return kwargs

    @docval({'name': 'arg1', 'type': str, 'doc': 'argument1 is a str', 'default': 'a'},
            {'name': 'arg2', 'type': int, 'doc': 'argument2 is a int', 'default': 1})
    def basic_only_kw(self, **kwargs):
        return kwargs

    @docval({'name': 'arg1', 'type': str, 'doc': 'argument1 is a str'},
            {'name': 'arg2', 'type': 'int', 'doc': 'argument2 is a int'},
            {'name': 'arg3', 'type': bool, 'doc': 'argument3 is a bool. it defaults to False', 'default': False},
            allow_extra=True)
    def basic_add2_kw_allow_extra(self, **kwargs):
        return kwargs


class MyTestSubclass(MyTestClass):

    @docval({'name': 'arg1', 'type': str, 'doc': 'argument1 is a str'},
            {'name': 'arg2', 'type': int, 'doc': 'argument2 is a int'})
    def basic_add(self, **kwargs):
        return kwargs

    @docval({'name': 'arg1', 'type': str, 'doc': 'argument1 is a str'},
            {'name': 'arg2', 'type': int, 'doc': 'argument2 is a int'},
            {'name': 'arg3', 'type': bool, 'doc': 'argument3 is a bool. it defaults to False', 'default': False},
            {'name': 'arg4', 'type': str, 'doc': 'argument4 is a str'},
            {'name': 'arg5', 'type': 'float', 'doc': 'argument5 is a float'},
            {'name': 'arg6', 'type': bool, 'doc': 'argument6 is a bool. it defaults to False', 'default': None})
    def basic_add2_kw(self, **kwargs):
        return kwargs


class MyChainClass(MyTestClass):

    @docval({'name': 'arg1', 'type': (str, 'MyChainClass'), 'doc': 'arg1 is a string or MyChainClass'},
            {'name': 'arg2', 'type': ('array_data', 'MyChainClass'),
             'doc': 'arg2 is array data or MyChainClass. it defaults to None', 'default': None},
            {'name': 'arg3', 'type': ('array_data', 'MyChainClass'), 'doc': 'arg3 is array data or MyChainClass',
             'shape': (None, 2)},
            {'name': 'arg4', 'type': ('array_data', 'MyChainClass'),
             'doc': 'arg3 is array data or MyChainClass. it defaults to None.', 'shape': (None, 2), 'default': None})
    def __init__(self, **kwargs):
        self._arg1, self._arg2, self._arg3, self._arg4 = popargs('arg1', 'arg2', 'arg3', 'arg4', kwargs)

    @property
    def arg1(self):
        if isinstance(self._arg1, MyChainClass):
            return self._arg1.arg1
        else:
            return self._arg1

    @property
    def arg2(self):
        if isinstance(self._arg2, MyChainClass):
            return self._arg2.arg2
        else:
            return self._arg2

    @property
    def arg3(self):
        if isinstance(self._arg3, MyChainClass):
            return self._arg3.arg3
        else:
            return self._arg3

    @arg3.setter
    def arg3(self, val):
        self._arg3 = val

    @property
    def arg4(self):
        if isinstance(self._arg4, MyChainClass):
            return self._arg4.arg4
        else:
            return self._arg4

    @arg4.setter
    def arg4(self, val):
        self._arg4 = val


class TestDocValidator(TestCase):

    def setUp(self):
        self.test_obj = MyTestClass()
        self.test_obj_sub = MyTestSubclass()

    def test_bad_type(self):
        exp_msg = (r"error parsing 'arg1' argument' : argtype must be a type, "
                   r"a str, a list, a tuple, or None - got <class|type 'dict'>")
        with self.assertRaisesRegex(Exception, exp_msg):
            @docval({'name': 'arg1', 'type': {'a': 1}, 'doc': 'this is a bad type'})
            def method(self, **kwargs):
                pass
            method(self, arg1=1234560)

    def test_bad_shape(self):
        @docval({'name': 'arg1', 'type': 'array_data', 'doc': 'this is a bad shape', 'shape': (None, 2)})
        def method(self, **kwargs):
            pass
        with self.assertRaises(ValueError):
            method(self, arg1=[[1]])
        with self.assertRaises(ValueError):
            method(self, arg1=[1])
        # this should work
        method(self, arg1=[[1, 1]])

    def test_multi_shape(self):
        @docval({'name': 'arg1', 'type': 'array_data', 'doc': 'this is a bad shape',
                 'shape': ((None,), (None, 2))})
        def method1(self, **kwargs):
            pass

        method1(self, arg1=[[1, 1]])
        method1(self, arg1=[1, 2])
        with self.assertRaises(ValueError):
            method1(self, arg1=[[1, 1, 1]])

    def test_fmt_docval_args(self):
        """ Test that fmt_docval_args works """
        test_kwargs = {
            'arg1': 'a string',
            'arg2': 1,
            'arg3': True,
        }
        rec_args, rec_kwargs = fmt_docval_args(self.test_obj.basic_add2_kw, test_kwargs)
        exp_args = ['a string', 1]
        self.assertListEqual(rec_args, exp_args)
        exp_kwargs = {'arg3': True}
        self.assertDictEqual(rec_kwargs, exp_kwargs)

    def test_fmt_docval_args_no_docval(self):
        """ Test that fmt_docval_args raises an error when run on function without docval """
        def method1(self, **kwargs):
            pass

        with self.assertRaisesRegex(ValueError, r"no docval found on .*method1.*"):
            fmt_docval_args(method1, {})

    def test_fmt_docval_args_allow_extra(self):
        """ Test that fmt_docval_args works """
        test_kwargs = {
            'arg1': 'a string',
            'arg2': 1,
            'arg3': True,
            'hello': 'abc',
            'list': ['abc', 1, 2, 3]
        }
        rec_args, rec_kwargs = fmt_docval_args(self.test_obj.basic_add2_kw_allow_extra, test_kwargs)
        exp_args = ['a string', 1]
        self.assertListEqual(rec_args, exp_args)
        exp_kwargs = {'arg3': True, 'hello': 'abc', 'list': ['abc', 1, 2, 3]}
        self.assertDictEqual(rec_kwargs, exp_kwargs)

    def test_docval_add(self):
        """Test that docval works with a single positional
           argument
        """
        kwargs = self.test_obj.basic_add('a string')
        self.assertDictEqual(kwargs, {'arg1': 'a string'})

    def test_docval_add_kw(self):
        """Test that docval works with a single positional
           argument passed as key-value
        """
        kwargs = self.test_obj.basic_add(arg1='a string')
        self.assertDictEqual(kwargs, {'arg1': 'a string'})

    def test_docval_add_missing_args(self):
        """Test that docval catches missing argument
           with a single positional argument
        """
        with self.assertRaisesWith(TypeError, "missing argument 'arg1'"):
            self.test_obj.basic_add()

    def test_docval_add2(self):
        """Test that docval works with two positional
           arguments
        """
        kwargs = self.test_obj.basic_add2('a string', 100)
        self.assertDictEqual(kwargs, {'arg1': 'a string', 'arg2': 100})

    def test_docval_add2_w_unicode(self):
        """Test that docval works with two positional
           arguments
        """
        kwargs = self.test_obj.basic_add2(u'a string', 100)
        self.assertDictEqual(kwargs, {'arg1': u'a string', 'arg2': 100})

    def test_docval_add2_kw_default(self):
        """Test that docval works with two positional
           arguments and a keyword argument when using
           default keyword argument value
        """
        kwargs = self.test_obj.basic_add2_kw('a string', 100)
        self.assertDictEqual(kwargs, {'arg1': 'a string', 'arg2': 100, 'arg3': False})

    def test_docval_add2_pos_as_kw(self):
        """Test that docval works with two positional
           arguments and a keyword argument when using
           default keyword argument value, but pass
           positional arguments by key-value
        """
        kwargs = self.test_obj.basic_add2_kw(arg1='a string', arg2=100)
        self.assertDictEqual(kwargs, {'arg1': 'a string', 'arg2': 100, 'arg3': False})

    def test_docval_add2_kw_kw_syntax(self):
        """Test that docval works with two positional
           arguments and a keyword argument when specifying
           keyword argument value with keyword syntax
        """
        kwargs = self.test_obj.basic_add2_kw('a string', 100, arg3=True)
        self.assertDictEqual(kwargs, {'arg1': 'a string', 'arg2': 100, 'arg3': True})

    def test_docval_add2_kw_all_kw_syntax(self):
        """Test that docval works with two positional
           arguments and a keyword argument when specifying
           all arguments by key-value
        """
        kwargs = self.test_obj.basic_add2_kw(arg1='a string', arg2=100, arg3=True)
        self.assertDictEqual(kwargs, {'arg1': 'a string', 'arg2': 100, 'arg3': True})

    def test_docval_add2_kw_pos_syntax(self):
        """Test that docval works with two positional
           arguments and a keyword argument when specifying
           keyword argument value with positional syntax
        """
        kwargs = self.test_obj.basic_add2_kw('a string', 100, True)
        self.assertDictEqual(kwargs, {'arg1': 'a string', 'arg2': 100, 'arg3': True})

    def test_docval_add2_kw_pos_syntax_missing_args(self):
        """Test that docval catches incorrect type with two positional
           arguments and a keyword argument when specifying
           keyword argument value with positional syntax
        """
        with self.assertRaisesWith(TypeError, "incorrect type for 'arg2' (got 'str', expected 'int')"):
            self.test_obj.basic_add2_kw('a string', 'bad string')

    def test_docval_add_sub(self):
        """Test that docval works with a two positional arguments,
           where the second is specified by the subclass implementation
        """
        kwargs = self.test_obj_sub.basic_add('a string', 100)
        expected = {'arg1': 'a string', 'arg2': 100}
        self.assertDictEqual(kwargs, expected)

    def test_docval_add2_kw_default_sub(self):
        """Test that docval works with a four positional arguments and
           two keyword arguments, where two positional and one keyword
           argument is specified in both the parent and sublcass implementations
        """
        kwargs = self.test_obj_sub.basic_add2_kw('a string', 100, 'another string', 200.0)
        expected = {'arg1': 'a string', 'arg2': 100,
                    'arg4': 'another string', 'arg5': 200.0,
                    'arg3': False, 'arg6': None}
        self.assertDictEqual(kwargs, expected)

    def test_docval_add2_kw_default_sub_missing_args(self):
        """Test that docval catches missing arguments with a four positional arguments
           and two keyword arguments, where two positional and one keyword
           argument is specified in both the parent and sublcass implementations,
           when using default values for keyword arguments
        """
        with self.assertRaisesWith(TypeError, "missing argument 'arg5'"):
            self.test_obj_sub.basic_add2_kw('a string', 100, 'another string')

    def test_docval_add2_kw_kwsyntax_sub(self):
        """Test that docval works when called with a four positional
           arguments and two keyword arguments, where two positional
           and one keyword argument is specified in both the parent
           and sublcass implementations
        """
        kwargs = self.test_obj_sub.basic_add2_kw('a string', 100, 'another string', 200.0, arg6=True)
        expected = {'arg1': 'a string', 'arg2': 100,
                    'arg4': 'another string', 'arg5': 200.0,
                    'arg3': False, 'arg6': True}
        self.assertDictEqual(kwargs, expected)

    def test_docval_add2_kw_kwsyntax_sub_missing_args(self):
        """Test that docval catches missing arguments when called with a four positional
           arguments and two keyword arguments, where two positional and one keyword
           argument is specified in both the parent and sublcass implementations
        """
        with self.assertRaisesWith(TypeError, "missing argument 'arg5'"):
            self.test_obj_sub.basic_add2_kw('a string', 100, 'another string', arg6=True)

    def test_docval_add2_kw_kwsyntax_sub_nonetype_arg(self):
        """Test that docval catches NoneType when called with a four positional
           arguments and two keyword arguments, where two positional and one keyword
           argument is specified in both the parent and sublcass implementations
        """
        with self.assertRaisesWith(TypeError, "None is not allowed for 'arg5' (expected 'float', not None)"):
            self.test_obj_sub.basic_add2_kw('a string', 100, 'another string', None, arg6=True)

    def test_only_kw_no_args(self):
        """Test that docval parses arguments when only keyword
           arguments exist, and no arguments are specified
        """
        kwargs = self.test_obj.basic_only_kw()
        self.assertDictEqual(kwargs, {'arg1': 'a', 'arg2': 1})

    def test_only_kw_arg1_no_arg2(self):
        """Test that docval parses arguments when only keyword
           arguments exist, and only first argument is specified
           as key-value
        """
        kwargs = self.test_obj.basic_only_kw(arg1='b')
        self.assertDictEqual(kwargs, {'arg1': 'b', 'arg2': 1})

    def test_only_kw_arg1_pos_no_arg2(self):
        """Test that docval parses arguments when only keyword
           arguments exist, and only first argument is specified
           as positional argument
        """
        kwargs = self.test_obj.basic_only_kw('b')
        self.assertDictEqual(kwargs, {'arg1': 'b', 'arg2': 1})

    def test_only_kw_arg2_no_arg1(self):
        """Test that docval parses arguments when only keyword
           arguments exist, and only second argument is specified
           as key-value
        """
        kwargs = self.test_obj.basic_only_kw(arg2=2)
        self.assertDictEqual(kwargs, {'arg1': 'a', 'arg2': 2})

    def test_only_kw_arg1_arg2(self):
        """Test that docval parses arguments when only keyword
           arguments exist, and both arguments are specified
           as key-value
        """
        kwargs = self.test_obj.basic_only_kw(arg1='b', arg2=2)
        self.assertDictEqual(kwargs, {'arg1': 'b', 'arg2': 2})

    def test_only_kw_arg1_arg2_pos(self):
        """Test that docval parses arguments when only keyword
           arguments exist, and both arguments are specified
           as positional arguments
        """
        kwargs = self.test_obj.basic_only_kw('b', 2)
        self.assertDictEqual(kwargs, {'arg1': 'b', 'arg2': 2})

    def test_extra_kwarg(self):
        """Test that docval parses arguments when only keyword
           arguments exist, and both arguments are specified
           as positional arguments
        """
        with self.assertRaises(TypeError):
            self.test_obj.basic_add2_kw('a string', 100, bar=1000)

    def test_extra_args_pos_only(self):
        """Test that docval raises an error if too many positional
           arguments are specified
        """
        with self.assertRaisesWith(TypeError, 'Expected at most 3 arguments, got 4'):
            self.test_obj.basic_add2_kw('a string', 100, True, 'extra')

    def test_extra_args_pos_kw(self):
        """Test that docval raises an error if too many positional
           arguments are specified and a keyword arg is specified
        """
        with self.assertRaisesWith(TypeError, 'Expected at most 3 arguments, got 4'):
            self.test_obj.basic_add2_kw('a string', 'extra', 100, arg3=True)

    def test_extra_kwargs_pos_kw(self):
        """Test that docval raises an error if extra keyword
           arguments are specified
        """
        with self.assertRaisesWith(TypeError, 'Expected at most 3 arguments, got 4'):
            self.test_obj.basic_add2_kw('a string', 100, extra='extra', arg3=True)

    def test_extra_args_pos_only_ok(self):
        """Test that docval raises an error if too many positional
           arguments are specified even if allow_extra is True
        """
        with self.assertRaisesWith(TypeError, 'Expected at most 3 arguments, got 4'):
            self.test_obj.basic_add2_kw_allow_extra('a string', 100, True, 'extra', extra='extra')

    def test_extra_args_pos_kw_ok(self):
        """Test that docval does not raise an error if too many
           keyword arguments are specified and allow_extra is True
        """
        kwargs = self.test_obj.basic_add2_kw_allow_extra('a string', 100, True, extra='extra')
        self.assertDictEqual(kwargs, {'arg1': 'a string', 'arg2': 100, 'arg3': True, 'extra': 'extra'})

    def test_dup_kw(self):
        """Test that docval raises an error if a keyword argument
           captures a positional argument before all positional
           arguments have been resolved
        """
        with self.assertRaisesWith(TypeError, "got multiple values for argument 'arg1'"):
            self.test_obj.basic_add2_kw('a string', 100, arg1='extra')

    def test_extra_args_dup_kw(self):
        """Test that docval raises an error if a keyword argument
           captures a positional argument before all positional
           arguments have been resolved and allow_extra is True
        """
        with self.assertRaisesWith(TypeError, "got multiple values for argument 'arg1'"):
            self.test_obj.basic_add2_kw_allow_extra('a string', 100, True, arg1='extra')

    def test_unsupported_docval_term(self):
        """Test that docval does not allow setting of arguments
           marked as unsupported
        """
        @docval({'name': 'arg1', 'type': 'array_data', 'doc': 'this is a bad shape', 'unsupported': 'hi!'})
        def method(self, **kwargs):
            pass
        with self.assertRaises(ValueError):
            method(self, arg1=[[1, 1]])

    def test_catch_duplicate_names(self):
        """Test that docval does not allow duplicate argument names
        """
        @docval({'name': 'arg1', 'type': 'array_data', 'doc': 'this is a bad shape'},
                {'name': 'arg1', 'type': 'array_data', 'doc': 'this is a bad shape2'})
        def method(self, **kwargs):
            pass
        with self.assertRaisesWith(ValueError, "The following names are duplicated: ['arg1']"):
            method(self, arg1=[1])

    def test_get_docval_all(self):
        """Test that get_docval returns a tuple of the docval arguments
        """
        args = get_docval(self.test_obj.basic_add2)
        self.assertTupleEqual(args, ({'name': 'arg1', 'type': str, 'doc': 'argument1 is a str'},
                                     {'name': 'arg2', 'type': int, 'doc': 'argument2 is a int'}))

    def test_get_docval_one_arg(self):
        """Test that get_docval returns the matching docval argument
        """
        arg = get_docval(self.test_obj.basic_add2, 'arg2')
        self.assertTupleEqual(arg, ({'name': 'arg2', 'type': int, 'doc': 'argument2 is a int'},))

    def test_get_docval_two_args(self):
        """Test that get_docval returns the matching docval arguments in order
        """
        args = get_docval(self.test_obj.basic_add2, 'arg2', 'arg1')
        self.assertTupleEqual(args, ({'name': 'arg2', 'type': int, 'doc': 'argument2 is a int'},
                                     {'name': 'arg1', 'type': str, 'doc': 'argument1 is a str'}))

    def test_get_docval_missing_arg(self):
        """Test that get_docval throws error if the matching docval argument is not found
        """
        with self.assertRaisesWith(ValueError, "Function basic_add2 does not have docval argument 'arg3'"):
            get_docval(self.test_obj.basic_add2, 'arg3')

    def test_get_docval_missing_args(self):
        """Test that get_docval throws error if the matching docval arguments is not found
        """
        with self.assertRaisesWith(ValueError, "Function basic_add2 does not have docval argument 'arg3'"):
            get_docval(self.test_obj.basic_add2, 'arg3', 'arg4')

    def test_get_docval_missing_arg_of_many_ok(self):
        """Test that get_docval throws error if the matching docval arguments is not found
        """
        with self.assertRaisesWith(ValueError, "Function basic_add2 does not have docval argument 'arg3'"):
            get_docval(self.test_obj.basic_add2, 'arg2', 'arg3')

    def test_get_docval_none(self):
        """Test that get_docval returns an empty tuple if there is no docval
        """
        args = get_docval(self.test_obj.__init__)
        self.assertTupleEqual(args, tuple())

    def test_get_docval_none_arg(self):
        """Test that get_docval throws error if there is no docval and an argument name is passed
        """
        with self.assertRaisesWith(ValueError, 'Function __init__ has no docval arguments'):
            get_docval(self.test_obj.__init__, 'arg3')

    def test_bool_type(self):
        @docval({'name': 'arg1', 'type': bool, 'doc': 'this is a bool'})
        def method(self, **kwargs):
            return popargs('arg1', kwargs)

        res = method(self, arg1=True)
        self.assertEqual(res, True)
        self.assertIsInstance(res, bool)

        res = method(self, arg1=np.bool_(True))
        self.assertEqual(res, np.bool_(True))
        self.assertIsInstance(res, np.bool_)

    def test_bool_string_type(self):
        @docval({'name': 'arg1', 'type': 'bool', 'doc': 'this is a bool'})
        def method(self, **kwargs):
            return popargs('arg1', kwargs)

        res = method(self, arg1=True)
        self.assertEqual(res, True)
        self.assertIsInstance(res, bool)

        res = method(self, arg1=np.bool_(True))
        self.assertEqual(res, np.bool_(True))
        self.assertIsInstance(res, np.bool_)


class TestDocValidatorChain(TestCase):

    def setUp(self):
        self.obj1 = MyChainClass('base', [[1, 2], [3, 4], [5, 6]], [[10, 20]])
        # note that self.obj1.arg3 == [[1, 2], [3, 4], [5, 6]]

    def test_type_arg(self):
        """Test that passing an object for an argument that allows a specific type works"""
        obj2 = MyChainClass(self.obj1, [[10, 20], [30, 40], [50, 60]], [[10, 20]])
        self.assertEqual(obj2.arg1, 'base')

    def test_type_arg_wrong_type(self):
        """Test that passing an object for an argument that does not match a specific type raises an error"""
        err_msg = "incorrect type for 'arg1' (got 'object', expected 'str or MyChainClass')"
        with self.assertRaisesWith(TypeError, err_msg):
            MyChainClass(object(), [[10, 20], [30, 40], [50, 60]], [[10, 20]])

    def test_shape_valid_unpack(self):
        """Test that passing an object for an argument with required shape tests the shape of object.argument"""
        obj2 = MyChainClass(self.obj1, [[10, 20], [30, 40], [50, 60]], [[10, 20]])
        obj3 = MyChainClass(self.obj1, obj2, [[100, 200]])
        self.assertListEqual(obj3.arg3, obj2.arg3)

    def test_shape_invalid_unpack(self):
        """Test that passing an object for an argument with required shape and object.argument has an invalid shape
        raises an error"""
        obj2 = MyChainClass(self.obj1, [[10, 20], [30, 40], [50, 60]], [[10, 20]])
        # change arg3 of obj2 to fail the required shape - contrived, but could happen because datasets can change
        # shape after an object is initialized
        obj2.arg3 = [10, 20, 30]

        err_msg = "incorrect shape for 'arg3' (got '(3,)', expected '(None, 2)')"
        with self.assertRaisesWith(ValueError, err_msg):
            MyChainClass(self.obj1, obj2, [[100, 200]])

    def test_shape_none_unpack(self):
        """Test that passing an object for an argument with required shape and object.argument is None is OK"""
        obj2 = MyChainClass(self.obj1, [[10, 20], [30, 40], [50, 60]], [[10, 20]])
        obj2.arg3 = None
        obj3 = MyChainClass(self.obj1, obj2, [[100, 200]])
        self.assertIsNone(obj3.arg3)

    def test_shape_other_unpack(self):
        """Test that passing an object for an argument with required shape and object.argument is an object without
        an argument attribute raises an error"""
        obj2 = MyChainClass(self.obj1, [[10, 20], [30, 40], [50, 60]], [[10, 20]])
        obj2.arg3 = object()

        err_msg = (r"cannot check shape of object '<object object at .*>' for argument 'arg3' "
                   r"\(expected shape '\(None, 2\)'\)")
        with self.assertRaisesRegex(ValueError, err_msg):
            MyChainClass(self.obj1, obj2, [[100, 200]])

    def test_shape_valid_unpack_default(self):
        """Test that passing an object for an argument with required shape and a default value tests the shape of
        object.argument"""
        obj2 = MyChainClass(self.obj1, [[10, 20], [30, 40], [50, 60]], arg4=[[10, 20]])
        obj3 = MyChainClass(self.obj1, [[100, 200], [300, 400], [500, 600]], arg4=obj2)
        self.assertListEqual(obj3.arg4, obj2.arg4)

    def test_shape_invalid_unpack_default(self):
        """Test that passing an object for an argument with required shape and a default value and object.argument has
        an invalid shape raises an error"""
        obj2 = MyChainClass(self.obj1, [[10, 20], [30, 40], [50, 60]], arg4=[[10, 20]])
        # change arg3 of obj2 to fail the required shape - contrived, but could happen because datasets can change
        # shape after an object is initialized
        obj2.arg4 = [10, 20, 30]

        err_msg = "incorrect shape for 'arg4' (got '(3,)', expected '(None, 2)')"
        with self.assertRaisesWith(ValueError, err_msg):
            MyChainClass(self.obj1, [[100, 200], [300, 400], [500, 600]], arg4=obj2)

    def test_shape_none_unpack_default(self):
        """Test that passing an object for an argument with required shape and a default value and object.argument is
        an object without an argument attribute raises an error"""
        obj2 = MyChainClass(self.obj1, [[10, 20], [30, 40], [50, 60]], arg4=[[10, 20]])
        # change arg3 of obj2 to fail the required shape - contrived, but could happen because datasets can change
        # shape after an object is initialized
        obj2.arg4 = None
        obj3 = MyChainClass(self.obj1, [[100, 200], [300, 400], [500, 600]], arg4=obj2)
        self.assertIsNone(obj3.arg4)

    def test_shape_other_unpack_default(self):
        """Test that passing an object for an argument with required shape and a default value and object.argument is
        None is OK"""
        obj2 = MyChainClass(self.obj1, [[10, 20], [30, 40], [50, 60]], arg4=[[10, 20]])
        # change arg3 of obj2 to fail the required shape - contrived, but could happen because datasets can change
        # shape after an object is initialized
        obj2.arg4 = object()

        err_msg = (r"cannot check shape of object '<object object at .*>' for argument 'arg4' "
                   r"\(expected shape '\(None, 2\)'\)")
        with self.assertRaisesRegex(ValueError, err_msg):
            MyChainClass(self.obj1, [[100, 200], [300, 400], [500, 600]], arg4=obj2)<|MERGE_RESOLUTION|>--- conflicted
+++ resolved
@@ -1,8 +1,3 @@
-<<<<<<< HEAD
-import unittest
-=======
-from six import text_type
->>>>>>> da9b6ce4
 import numpy as np
 
 from hdmf.utils import docval, fmt_docval_args, get_docval, popargs
