--- conflicted
+++ resolved
@@ -4,13 +4,7 @@
 from hdmf.build import ObjectMapper, BuildManager, TypeMap
 from hdmf.testing import TestCase
 
-<<<<<<< HEAD
 from abc import ABCMeta, abstractmethod
-from six import with_metaclass
-=======
-from abc import ABCMeta
->>>>>>> 448b4671
-import unittest
 
 from tests.unit.utils import Foo, FooBucket, CORE_NAMESPACE
 
@@ -116,11 +110,7 @@
         self.assertIs(container1, container2)
 
 
-<<<<<<< HEAD
 class TestNestedBaseMixin(metaclass=ABCMeta):
-=======
-class TestNestedBase(TestBase, metaclass=ABCMeta):
->>>>>>> 448b4671
 
     def setUp(self):
         super().setUp()
