--- conflicted
+++ resolved
@@ -200,31 +200,6 @@
         self.assertEqual(inst.attr3, 98.6)
         self.assertEqual(inst.attr4, 1.0)
 
-<<<<<<< HEAD
-    def test_dynamic_container_composition(self):
-        baz_spec2 = GroupSpec('A composition inside', data_type_def='Baz2',
-                              data_type_inc=self.bar_spec,
-                              attributes=[
-                                  AttributeSpec('attr3', 'an example float attribute', 'float'),
-                                  AttributeSpec('attr4', 'another example float attribute', 'float')])
-
-        baz_spec1 = GroupSpec('A composition test outside', data_type_def='Baz1', data_type_inc=self.bar_spec,
-                              attributes=[AttributeSpec('attr3', 'an example float attribute', 'float'),
-                                          AttributeSpec('attr4', 'another example float attribute', 'float')],
-                              groups=[GroupSpec('A composition inside', data_type_inc='Baz2')])
-        self.spec_catalog.register_spec(baz_spec1, 'extension.yaml')
-        self.spec_catalog.register_spec(baz_spec2, 'extension.yaml')
-        Baz1 = self.type_map.get_container_cls(CORE_NAMESPACE, 'Baz1')
-        Baz2 = self.type_map.get_container_cls(CORE_NAMESPACE, 'Baz2')
-        Baz1('My Baz', [1, 2, 3, 4], 'string attribute', 1000, attr3=98.6, attr4=1.0,
-             baz2=Baz2('My Baz', [1, 2, 3, 4], 'string attribute', 1000, attr3=98.6, attr4=1.0))
-
-        Bar = self.type_map.get_container_cls(CORE_NAMESPACE, 'Bar')
-        bar = Bar('My Bar', [1, 2, 3, 4], 'string attribute', 1000)
-
-        with self.assertRaises(TypeError):
-            Baz1('My Baz', [1, 2, 3, 4], 'string attribute', 1000, attr3=98.6, attr4=1.0, baz2=bar)
-=======
     def test_dynamic_container_constructor_name(self):
         # name is specified in spec and cannot be changed
         baz_spec = GroupSpec('A test extension with no Container class',
@@ -260,7 +235,30 @@
 
             inst = cls([1, 2, 3, 4], 'string attribute', 1000, attr3=98.6, attr4=1.0)
             self.assertEqual(inst.name, 'A fixed name')
->>>>>>> 0705e75f
+
+    def test_dynamic_container_composition(self):
+        baz_spec2 = GroupSpec('A composition inside', data_type_def='Baz2',
+                              data_type_inc=self.bar_spec,
+                              attributes=[
+                                  AttributeSpec('attr3', 'an example float attribute', 'float'),
+                                  AttributeSpec('attr4', 'another example float attribute', 'float')])
+
+        baz_spec1 = GroupSpec('A composition test outside', data_type_def='Baz1', data_type_inc=self.bar_spec,
+                              attributes=[AttributeSpec('attr3', 'an example float attribute', 'float'),
+                                          AttributeSpec('attr4', 'another example float attribute', 'float')],
+                              groups=[GroupSpec('A composition inside', data_type_inc='Baz2')])
+        self.spec_catalog.register_spec(baz_spec1, 'extension.yaml')
+        self.spec_catalog.register_spec(baz_spec2, 'extension.yaml')
+        Baz1 = self.type_map.get_container_cls(CORE_NAMESPACE, 'Baz1')
+        Baz2 = self.type_map.get_container_cls(CORE_NAMESPACE, 'Baz2')
+        Baz1('My Baz', [1, 2, 3, 4], 'string attribute', 1000, attr3=98.6, attr4=1.0,
+             baz2=Baz2('My Baz', [1, 2, 3, 4], 'string attribute', 1000, attr3=98.6, attr4=1.0))
+
+        Bar = self.type_map.get_container_cls(CORE_NAMESPACE, 'Bar')
+        bar = Bar('My Bar', [1, 2, 3, 4], 'string attribute', 1000)
+
+        with self.assertRaises(TypeError):
+            Baz1('My Baz', [1, 2, 3, 4], 'string attribute', 1000, attr3=98.6, attr4=1.0, baz2=bar)
 
 
 class TestObjectMapper(with_metaclass(ABCMeta, unittest.TestCase)):
