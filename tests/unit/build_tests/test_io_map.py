import unittest

from hdmf.spec import GroupSpec, AttributeSpec, DatasetSpec, SpecCatalog, SpecNamespace, NamespaceCatalog, RefSpec
from hdmf.build import GroupBuilder, DatasetBuilder, ObjectMapper, BuildManager, TypeMap, LinkBuilder
from hdmf import Container
from hdmf.utils import docval, getargs, get_docval
from hdmf.data_utils import DataChunkIterator
from hdmf.backends.hdf5 import H5DataIO
from hdmf.testing import TestCase

<<<<<<< HEAD
from abc import ABCMeta, abstractmethod
from six import with_metaclass
=======
from abc import ABCMeta
>>>>>>> 448b4671
import numpy as np

from tests.unit.utils import CORE_NAMESPACE


class Bar(Container):

    @docval({'name': 'name', 'type': str, 'doc': 'the name of this Bar'},
            {'name': 'data', 'type': ('data', 'array_data'), 'doc': 'some data'},
            {'name': 'attr1', 'type': str, 'doc': 'an attribute'},
            {'name': 'attr2', 'type': int, 'doc': 'another attribute'},
            {'name': 'attr3', 'type': float, 'doc': 'a third attribute', 'default': 3.14},
            {'name': 'foo', 'type': 'Foo', 'doc': 'a group', 'default': None})
    def __init__(self, **kwargs):
        name, data, attr1, attr2, attr3, foo = getargs('name', 'data', 'attr1', 'attr2', 'attr3', 'foo', kwargs)
        super().__init__(name=name)
        self.__data = data
        self.__attr1 = attr1
        self.__attr2 = attr2
        self.__attr3 = attr3
        self.__foo = foo
        if self.__foo is not None and self.__foo.parent is None:
            self.__foo.parent = self

    def __eq__(self, other):
        attrs = ('name', 'data', 'attr1', 'attr2', 'attr3', 'foo')
        return all(getattr(self, a) == getattr(other, a) for a in attrs)

    def __str__(self):
        attrs = ('name', 'data', 'attr1', 'attr2', 'attr3', 'foo')
        return ','.join('%s=%s' % (a, getattr(self, a)) for a in attrs)

    @property
    def data_type(self):
        return 'Bar'

    @property
    def data(self):
        return self.__data

    @property
    def attr1(self):
        return self.__attr1

    @property
    def attr2(self):
        return self.__attr2

    @property
    def attr3(self):
        return self.__attr3

    @property
    def foo(self):
        return self.__foo


class Foo(Container):

    @property
    def data_type(self):
        return 'Foo'


class TestGetSubSpec(TestCase):

    def setUp(self):
        self.bar_spec = GroupSpec('A test group specification with a data type', data_type_def='Bar')
        spec_catalog = SpecCatalog()
        spec_catalog.register_spec(self.bar_spec, 'test.yaml')
        namespace = SpecNamespace('a test namespace', CORE_NAMESPACE, [{'source': 'test.yaml'}], catalog=spec_catalog)
        namespace_catalog = NamespaceCatalog()
        namespace_catalog.add_namespace(CORE_NAMESPACE, namespace)
        self.type_map = TypeMap(namespace_catalog)
        self.type_map.register_container_type(CORE_NAMESPACE, 'Bar', Bar)

    def test_get_subspec_data_type_noname(self):
        parent_spec = GroupSpec('Something to hold a Bar', 'bar_bucket', groups=[self.bar_spec])
        sub_builder = GroupBuilder('my_bar', attributes={'data_type': 'Bar', 'namespace': CORE_NAMESPACE,
                                                         'object_id': -1})
        GroupBuilder('bar_bucket', groups={'my_bar': sub_builder})
        result = self.type_map.get_subspec(parent_spec, sub_builder)
        self.assertIs(result, self.bar_spec)

    def test_get_subspec_named(self):
        child_spec = GroupSpec('A test group specification with a data type', 'my_subgroup')
        parent_spec = GroupSpec('Something to hold a Bar', 'my_group', groups=[child_spec])
        sub_builder = GroupBuilder('my_subgroup', attributes={'data_type': 'Bar', 'namespace': CORE_NAMESPACE,
                                                              'object_id': -1})
        GroupBuilder('my_group', groups={'my_bar': sub_builder})
        result = self.type_map.get_subspec(parent_spec, sub_builder)
        self.assertIs(result, child_spec)


class TestTypeMap(TestCase):

    def setUp(self):
        self.bar_spec = GroupSpec('A test group specification with a data type', data_type_def='Bar')
        self.foo_spec = GroupSpec('A test group specification with data type Foo', data_type_def='Foo')
        self.spec_catalog = SpecCatalog()
        self.spec_catalog.register_spec(self.bar_spec, 'test.yaml')
        self.spec_catalog.register_spec(self.foo_spec, 'test.yaml')
        self.namespace = SpecNamespace('a test namespace', CORE_NAMESPACE, [{'source': 'test.yaml'}],
                                       catalog=self.spec_catalog)
        self.namespace_catalog = NamespaceCatalog()
        self.namespace_catalog.add_namespace(CORE_NAMESPACE, self.namespace)
        self.type_map = TypeMap(self.namespace_catalog)
        self.type_map.register_container_type(CORE_NAMESPACE, 'Bar', Bar)
        self.type_map.register_container_type(CORE_NAMESPACE, 'Foo', Foo)
        # self.build_manager = BuildManager(self.type_map)

    def test_get_map_unique_mappers(self):
        self.type_map.register_map(Bar, ObjectMapper)
        self.type_map.register_map(Foo, ObjectMapper)
        bar_inst = Bar('my_bar', list(range(10)), 'value1', 10)
        foo_inst = Foo(name='my_foo')
        bar_mapper = self.type_map.get_map(bar_inst)
        foo_mapper = self.type_map.get_map(foo_inst)
        self.assertIsNot(bar_mapper, foo_mapper)

    def test_get_map(self):
        self.type_map.register_map(Bar, ObjectMapper)
        container_inst = Bar('my_bar', list(range(10)), 'value1', 10)
        mapper = self.type_map.get_map(container_inst)
        self.assertIsInstance(mapper, ObjectMapper)
        self.assertIs(mapper.spec, self.bar_spec)
        mapper2 = self.type_map.get_map(container_inst)
        self.assertIs(mapper, mapper2)

    def test_get_map_register(self):
        class MyMap(ObjectMapper):
            pass
        self.type_map.register_map(Bar, MyMap)

        container_inst = Bar('my_bar', list(range(10)), 'value1', 10)
        mapper = self.type_map.get_map(container_inst)
        self.assertIs(mapper.spec, self.bar_spec)
        self.assertIsInstance(mapper, MyMap)


class BarMapper(ObjectMapper):
    def __init__(self, spec):
        super().__init__(spec)
        data_spec = spec.get_dataset('data')
        self.map_spec('attr2', data_spec.get_attribute('attr2'))


class TestMapStrings(TestCase):

    def customSetUp(self, bar_spec):
        spec_catalog = SpecCatalog()
        spec_catalog.register_spec(bar_spec, 'test.yaml')
        namespace = SpecNamespace('a test namespace', CORE_NAMESPACE, [{'source': 'test.yaml'}], catalog=spec_catalog)
        namespace_catalog = NamespaceCatalog()
        namespace_catalog.add_namespace(CORE_NAMESPACE, namespace)
        type_map = TypeMap(namespace_catalog)
        type_map.register_container_type(CORE_NAMESPACE, 'Bar', Bar)
        return type_map

    def test_build_1d(self):
        bar_spec = GroupSpec('A test group specification with a data type',
                             data_type_def='Bar',
                             datasets=[DatasetSpec('an example dataset', 'text', name='data', shape=(None,),
                                                   attributes=[AttributeSpec(
                                                       'attr2', 'an example integer attribute', 'int')])],
                             attributes=[AttributeSpec('attr1', 'an example string attribute', 'text')])
        type_map = self.customSetUp(bar_spec)
        type_map.register_map(Bar, BarMapper)
        bar_inst = Bar('my_bar', ['a', 'b', 'c', 'd'], 'value1', 10)
        builder = type_map.build(bar_inst)
        self.assertEqual(builder.get('data').data, ['a', 'b', 'c', 'd'])

    def test_build_scalar(self):
        bar_spec = GroupSpec('A test group specification with a data type',
                             data_type_def='Bar',
                             datasets=[DatasetSpec('an example dataset', 'text', name='data',
                                                   attributes=[AttributeSpec(
                                                       'attr2', 'an example integer attribute', 'int')])],
                             attributes=[AttributeSpec('attr1', 'an example string attribute', 'text')])
        type_map = self.customSetUp(bar_spec)
        type_map.register_map(Bar, BarMapper)
        bar_inst = Bar('my_bar', ['a', 'b', 'c', 'd'], 'value1', 10)
        builder = type_map.build(bar_inst)
        self.assertEqual(builder.get('data').data, "['a', 'b', 'c', 'd']")

    def test_build_dataio(self):
        bar_spec = GroupSpec('A test group specification with a data type',
                             data_type_def='Bar',
                             datasets=[DatasetSpec('an example dataset', 'text', name='data', shape=(None,),
                                                   attributes=[AttributeSpec(
                                                       'attr2', 'an example integer attribute', 'int')])],
                             attributes=[AttributeSpec('attr1', 'an example string attribute', 'text')])
        type_map = self.customSetUp(bar_spec)
        type_map.register_map(Bar, BarMapper)
        bar_inst = Bar('my_bar', H5DataIO(['a', 'b', 'c', 'd'], chunks=True), 'value1', 10)
        builder = type_map.build(bar_inst)
        self.assertIsInstance(builder.get('data').data, H5DataIO)


class TestDynamicContainer(TestCase):

    def setUp(self):
        self.bar_spec = GroupSpec('A test group specification with a data type',
                                  data_type_def='Bar',
                                  datasets=[DatasetSpec('an example dataset', 'int', name='data',
                                                        attributes=[AttributeSpec(
                                                            'attr2', 'an example integer attribute', 'int')])],
                                  attributes=[AttributeSpec('attr1', 'an example string attribute', 'text')])
        self.spec_catalog = SpecCatalog()
        self.spec_catalog.register_spec(self.bar_spec, 'test.yaml')
        self.namespace = SpecNamespace('a test namespace', CORE_NAMESPACE,
                                       [{'source': 'test.yaml'}], catalog=self.spec_catalog)
        self.namespace_catalog = NamespaceCatalog()
        self.namespace_catalog.add_namespace(CORE_NAMESPACE, self.namespace)
        self.type_map = TypeMap(self.namespace_catalog)
        self.type_map.register_container_type(CORE_NAMESPACE, 'Bar', Bar)
        self.type_map.register_map(Bar, ObjectMapper)
        self.manager = BuildManager(self.type_map)
        self.mapper = ObjectMapper(self.bar_spec)

    def test_dynamic_container_creation(self):
        baz_spec = GroupSpec('A test extension with no Container class',
                             data_type_def='Baz', data_type_inc=self.bar_spec,
                             attributes=[AttributeSpec('attr3', 'an example float attribute', 'float'),
                                         AttributeSpec('attr4', 'another example float attribute', 'float')])
        self.spec_catalog.register_spec(baz_spec, 'extension.yaml')
        cls = self.type_map.get_container_cls(CORE_NAMESPACE, 'Baz')
        expected_args = {'name', 'data', 'attr1', 'attr2', 'attr3', 'attr4'}
        received_args = set()
        for x in get_docval(cls.__init__):
            if x['name'] != 'foo':
                received_args.add(x['name'])
                with self.subTest(name=x['name']):
                    self.assertNotIn('default', x)
        self.assertSetEqual(expected_args, received_args)
        self.assertEqual(cls.__name__, 'Baz')
        self.assertTrue(issubclass(cls, Bar))

    def test_dynamic_container_default_name(self):
        baz_spec = GroupSpec('doc', default_name='bingo', data_type_def='Baz')
        self.spec_catalog.register_spec(baz_spec, 'extension.yaml')
        cls = self.type_map.get_container_cls(CORE_NAMESPACE, 'Baz')
        inst = cls()
        self.assertEqual(inst.name, 'bingo')

    def test_dynamic_container_creation_defaults(self):
        baz_spec = GroupSpec('A test extension with no Container class',
                             data_type_def='Baz', data_type_inc=self.bar_spec,
                             attributes=[AttributeSpec('attr3', 'an example float attribute', 'float'),
                                         AttributeSpec('attr4', 'another example float attribute', 'float')])
        self.spec_catalog.register_spec(baz_spec, 'extension.yaml')
        cls = self.type_map.get_container_cls(CORE_NAMESPACE, 'Baz')
        expected_args = {'name', 'data', 'attr1', 'attr2', 'attr3', 'attr4', 'foo'}
        received_args = set(map(lambda x: x['name'], get_docval(cls.__init__)))
        self.assertSetEqual(expected_args, received_args)
        self.assertEqual(cls.__name__, 'Baz')
        self.assertTrue(issubclass(cls, Bar))

    def test_dynamic_container_constructor(self):
        baz_spec = GroupSpec('A test extension with no Container class',
                             data_type_def='Baz', data_type_inc=self.bar_spec,
                             attributes=[AttributeSpec('attr3', 'an example float attribute', 'float'),
                                         AttributeSpec('attr4', 'another example float attribute', 'float')])
        self.spec_catalog.register_spec(baz_spec, 'extension.yaml')
        cls = self.type_map.get_container_cls(CORE_NAMESPACE, 'Baz')
        # TODO: test that constructor works!
        inst = cls('My Baz', [1, 2, 3, 4], 'string attribute', 1000, attr3=98.6, attr4=1.0)
        self.assertEqual(inst.name, 'My Baz')
        self.assertEqual(inst.data, [1, 2, 3, 4])
        self.assertEqual(inst.attr1, 'string attribute')
        self.assertEqual(inst.attr2, 1000)
        self.assertEqual(inst.attr3, 98.6)
        self.assertEqual(inst.attr4, 1.0)

    def test_dynamic_container_constructor_name(self):
        # name is specified in spec and cannot be changed
        baz_spec = GroupSpec('A test extension with no Container class',
                             data_type_def='Baz', data_type_inc=self.bar_spec,
                             name='A fixed name',
                             attributes=[AttributeSpec('attr3', 'an example float attribute', 'float'),
                                         AttributeSpec('attr4', 'another example float attribute', 'float')])
        self.spec_catalog.register_spec(baz_spec, 'extension.yaml')
        cls = self.type_map.get_container_cls(CORE_NAMESPACE, 'Baz')

        with self.assertRaises(TypeError):
            inst = cls('My Baz', [1, 2, 3, 4], 'string attribute', 1000, attr3=98.6, attr4=1.0)

        inst = cls([1, 2, 3, 4], 'string attribute', 1000, attr3=98.6, attr4=1.0)
        self.assertEqual(inst.name, 'A fixed name')
        self.assertEqual(inst.data, [1, 2, 3, 4])
        self.assertEqual(inst.attr1, 'string attribute')
        self.assertEqual(inst.attr2, 1000)
        self.assertEqual(inst.attr3, 98.6)
        self.assertEqual(inst.attr4, 1.0)

    def test_dynamic_container_constructor_name_default_name(self):
        # if both name and default_name are specified, name should be used
        with self.assertWarns(Warning):
            baz_spec = GroupSpec('A test extension with no Container class',
                                 data_type_def='Baz', data_type_inc=self.bar_spec,
                                 name='A fixed name',
                                 default_name='A default name',
                                 attributes=[AttributeSpec('attr3', 'an example float attribute', 'float'),
                                             AttributeSpec('attr4', 'another example float attribute', 'float')])
            self.spec_catalog.register_spec(baz_spec, 'extension.yaml')
            cls = self.type_map.get_container_cls(CORE_NAMESPACE, 'Baz')

            inst = cls([1, 2, 3, 4], 'string attribute', 1000, attr3=98.6, attr4=1.0)
            self.assertEqual(inst.name, 'A fixed name')

    def test_dynamic_container_composition(self):
        baz_spec2 = GroupSpec('A composition inside', data_type_def='Baz2',
                              data_type_inc=self.bar_spec,
                              attributes=[
                                  AttributeSpec('attr3', 'an example float attribute', 'float'),
                                  AttributeSpec('attr4', 'another example float attribute', 'float')])

        baz_spec1 = GroupSpec('A composition test outside', data_type_def='Baz1', data_type_inc=self.bar_spec,
                              attributes=[AttributeSpec('attr3', 'an example float attribute', 'float'),
                                          AttributeSpec('attr4', 'another example float attribute', 'float')],
                              groups=[GroupSpec('A composition inside', data_type_inc='Baz2')])
        self.spec_catalog.register_spec(baz_spec1, 'extension.yaml')
        self.spec_catalog.register_spec(baz_spec2, 'extension.yaml')
        Baz2 = self.type_map.get_container_cls(CORE_NAMESPACE, 'Baz2')
        Baz1 = self.type_map.get_container_cls(CORE_NAMESPACE, 'Baz1')
        Baz1('My Baz', [1, 2, 3, 4], 'string attribute', 1000, attr3=98.6, attr4=1.0,
             baz2=Baz2('My Baz', [1, 2, 3, 4], 'string attribute', 1000, attr3=98.6, attr4=1.0))

        Bar = self.type_map.get_container_cls(CORE_NAMESPACE, 'Bar')
        bar = Bar('My Bar', [1, 2, 3, 4], 'string attribute', 1000)

        with self.assertRaises(TypeError):
            Baz1('My Baz', [1, 2, 3, 4], 'string attribute', 1000, attr3=98.6, attr4=1.0, baz2=bar)

    def test_dynamic_container_composition_wrong_order(self):
        baz_spec2 = GroupSpec('A composition inside', data_type_def='Baz2',
                              data_type_inc=self.bar_spec,
                              attributes=[
                                  AttributeSpec('attr3', 'an example float attribute', 'float'),
                                  AttributeSpec('attr4', 'another example float attribute', 'float')])

        baz_spec1 = GroupSpec('A composition test outside', data_type_def='Baz1', data_type_inc=self.bar_spec,
                              attributes=[AttributeSpec('attr3', 'an example float attribute', 'float'),
                                          AttributeSpec('attr4', 'another example float attribute', 'float')],
                              groups=[GroupSpec('A composition inside', data_type_inc='Baz2')])
        self.spec_catalog.register_spec(baz_spec1, 'extension.yaml')
        self.spec_catalog.register_spec(baz_spec2, 'extension.yaml')

        # Setup all the data we need
        msg = ("Cannot dynamically generate class for type 'Baz1'. Type 'Baz2' does not exist. "
               "Please define that type before defining 'Baz1'.")
        with self.assertRaisesWith(ValueError, msg):
            self.manager.type_map.get_container_cls(CORE_NAMESPACE, 'Baz1')


<<<<<<< HEAD
class TestObjectMapperMixin(metaclass=ABCMeta):
=======
class TestObjectMapper(TestCase, metaclass=ABCMeta):
>>>>>>> 448b4671

    def setUp(self):
        self.setUpBarSpec()
        self.spec_catalog = SpecCatalog()
        self.spec_catalog.register_spec(self.bar_spec, 'test.yaml')
        self.namespace = SpecNamespace('a test namespace', CORE_NAMESPACE,
                                       [{'source': 'test.yaml'}], catalog=self.spec_catalog)
        self.namespace_catalog = NamespaceCatalog()
        self.namespace_catalog.add_namespace(CORE_NAMESPACE, self.namespace)
        self.type_map = TypeMap(self.namespace_catalog)
        self.type_map.register_container_type(CORE_NAMESPACE, 'Bar', Bar)
        self.type_map.register_map(Bar, ObjectMapper)
        self.manager = BuildManager(self.type_map)
        self.mapper = ObjectMapper(self.bar_spec)

    @abstractmethod
    def setUpBarSpec(self):
        raise NotImplementedError('Cannot run test unless setUpBarSpec is implemented')

    def test_default_mapping(self):
        attr_map = self.mapper.get_attr_names(self.bar_spec)
        keys = set(attr_map.keys())
        for key in keys:
            with self.subTest(key=key):
                self.assertIs(attr_map[key], self.mapper.get_attr_spec(key))
                self.assertIs(attr_map[key], self.mapper.get_carg_spec(key))


class TestObjectMapperNested(TestObjectMapperMixin, TestCase):

    def setUpBarSpec(self):
        self.bar_spec = GroupSpec('A test group specification with a data type',
                                  data_type_def='Bar',
                                  datasets=[DatasetSpec('an example dataset', 'int', name='data',
                                                        attributes=[AttributeSpec(
                                                            'attr2', 'an example integer attribute', 'int')])],
                                  attributes=[AttributeSpec('attr1', 'an example string attribute', 'text')])

    def test_build(self):
        ''' Test default mapping functionality when object attributes map to an  attribute deeper
        than top-level Builder '''
        container_inst = Bar('my_bar', list(range(10)), 'value1', 10)
        expected = GroupBuilder('my_bar', datasets={'data': DatasetBuilder(
            'data', list(range(10)), attributes={'attr2': 10})},
                                attributes={'attr1': 'value1'})
        self._remap_nested_attr()
        builder = self.mapper.build(container_inst, self.manager)
        self.assertDictEqual(builder, expected)

    def test_construct(self):
        ''' Test default mapping functionality when object attributes map to an attribute
        deeper than top-level Builder '''
        expected = Bar('my_bar', list(range(10)), 'value1', 10)
        builder = GroupBuilder('my_bar', datasets={'data': DatasetBuilder(
            'data', list(range(10)), attributes={'attr2': 10})},
                               attributes={'attr1': 'value1', 'data_type': 'Bar', 'namespace': CORE_NAMESPACE,
                                           'object_id': expected.object_id})
        self._remap_nested_attr()
        container = self.mapper.construct(builder, self.manager)
        self.assertEqual(container, expected)

    def test_default_mapping_keys(self):
        attr_map = self.mapper.get_attr_names(self.bar_spec)
        keys = set(attr_map.keys())
        expected = {'attr1', 'data', 'data__attr2'}
        self.assertSetEqual(keys, expected)

    def test_remap_keys(self):
        self._remap_nested_attr()
        self.assertEqual(self.mapper.get_attr_spec('attr2'),
                         self.mapper.spec.get_dataset('data').get_attribute('attr2'))
        self.assertEqual(self.mapper.get_attr_spec('attr1'), self.mapper.spec.get_attribute('attr1'))
        self.assertEqual(self.mapper.get_attr_spec('data'), self.mapper.spec.get_dataset('data'))

    def _remap_nested_attr(self):
        data_spec = self.mapper.spec.get_dataset('data')
        self.mapper.map_spec('attr2', data_spec.get_attribute('attr2'))


class TestObjectMapperNoNesting(TestObjectMapperMixin, TestCase):

    def setUpBarSpec(self):
        self.bar_spec = GroupSpec('A test group specification with a data type',
                                  data_type_def='Bar',
                                  datasets=[DatasetSpec('an example dataset', 'int', name='data')],
                                  attributes=[AttributeSpec('attr1', 'an example string attribute', 'text'),
                                              AttributeSpec('attr2', 'an example integer attribute', 'int')])

    def test_build(self):
        ''' Test default mapping functionality when no attributes are nested '''
        container = Bar('my_bar', list(range(10)), 'value1', 10)
        builder = self.mapper.build(container, self.manager)
        expected = GroupBuilder('my_bar', datasets={'data': DatasetBuilder('data', list(range(10)))},
                                attributes={'attr1': 'value1', 'attr2': 10})
        self.assertDictEqual(builder, expected)

    def test_build_empty(self):
        ''' Test default mapping functionality when no attributes are nested '''
        container = Bar('my_bar', [], 'value1', 10)
        builder = self.mapper.build(container, self.manager)
        expected = GroupBuilder('my_bar', datasets={'data': DatasetBuilder('data', [])},
                                attributes={'attr1': 'value1', 'attr2': 10})
        self.assertDictEqual(builder, expected)

    def test_construct(self):
        expected = Bar('my_bar', list(range(10)), 'value1', 10)
        builder = GroupBuilder('my_bar', datasets={'data': DatasetBuilder('data', list(range(10)))},
                               attributes={'attr1': 'value1', 'attr2': 10, 'data_type': 'Bar',
                                           'namespace': CORE_NAMESPACE, 'object_id': expected.object_id})
        container = self.mapper.construct(builder, self.manager)
        self.assertEqual(container, expected)

    def test_default_mapping_keys(self):
        attr_map = self.mapper.get_attr_names(self.bar_spec)
        keys = set(attr_map.keys())
        expected = {'attr1', 'data', 'attr2'}
        self.assertSetEqual(keys, expected)


class TestObjectMapperContainer(TestObjectMapperMixin, TestCase):

    def setUpBarSpec(self):
        self.bar_spec = GroupSpec('A test group specification with a data type',
                                  data_type_def='Bar',
                                  groups=[GroupSpec('an example group', data_type_def='Foo')],
                                  attributes=[AttributeSpec('attr1', 'an example string attribute', 'text'),
                                              AttributeSpec('attr2', 'an example integer attribute', 'int')])

    def test_default_mapping_keys(self):
        attr_map = self.mapper.get_attr_names(self.bar_spec)
        keys = set(attr_map.keys())
        expected = {'attr1', 'foo', 'attr2'}
        self.assertSetEqual(keys, expected)


class TestLinkedContainer(TestCase):

    def setUp(self):
        self.foo_spec = GroupSpec('A test group specification with data type Foo', data_type_def='Foo')
        self.bar_spec = GroupSpec('A test group specification with a data type Bar',
                                  data_type_def='Bar',
                                  groups=[self.foo_spec],
                                  datasets=[DatasetSpec('an example dataset', 'int', name='data')],
                                  attributes=[AttributeSpec('attr1', 'an example string attribute', 'text'),
                                              AttributeSpec('attr2', 'an example integer attribute', 'int')])

        self.spec_catalog = SpecCatalog()
        self.spec_catalog.register_spec(self.foo_spec, 'test.yaml')
        self.spec_catalog.register_spec(self.bar_spec, 'test.yaml')
        self.namespace = SpecNamespace('a test namespace', CORE_NAMESPACE,
                                       [{'source': 'test.yaml'}], catalog=self.spec_catalog)
        self.namespace_catalog = NamespaceCatalog()
        self.namespace_catalog.add_namespace(CORE_NAMESPACE, self.namespace)
        self.type_map = TypeMap(self.namespace_catalog)
        self.type_map.register_container_type(CORE_NAMESPACE, 'Foo', Foo)
        self.type_map.register_container_type(CORE_NAMESPACE, 'Bar', Bar)
        self.type_map.register_map(Foo, ObjectMapper)
        self.type_map.register_map(Bar, ObjectMapper)
        self.manager = BuildManager(self.type_map)
        self.foo_mapper = ObjectMapper(self.foo_spec)
        self.bar_mapper = ObjectMapper(self.bar_spec)

    def test_build_child_link(self):
        ''' Test default mapping functionality when one container contains a child link to another container '''
        foo_inst = Foo('my_foo')
        bar_inst1 = Bar('my_bar1', list(range(10)), 'value1', 10, foo=foo_inst)
        # bar_inst2.foo should link to bar_inst1.foo
        bar_inst2 = Bar('my_bar2', list(range(10)), 'value1', 10, foo=foo_inst)

        foo_builder = self.foo_mapper.build(foo_inst, self.manager)
        bar1_builder = self.bar_mapper.build(bar_inst1, self.manager)
        bar2_builder = self.bar_mapper.build(bar_inst2, self.manager)

        foo_expected = GroupBuilder('my_foo')

        inner_foo_builder = GroupBuilder('my_foo',
                                         attributes={'data_type': 'Foo',
                                                     'namespace': CORE_NAMESPACE,
                                                     'object_id': foo_inst.object_id})
        bar1_expected = GroupBuilder('n/a',  # name doesn't matter
                                     datasets={'data': DatasetBuilder('data', list(range(10)))},
                                     groups={'foo': inner_foo_builder},
                                     attributes={'attr1': 'value1', 'attr2': 10})
        link_foo_builder = LinkBuilder(builder=inner_foo_builder)
        bar2_expected = GroupBuilder('n/a',
                                     datasets={'data': DatasetBuilder('data', list(range(10)))},
                                     links={'foo': link_foo_builder},
                                     attributes={'attr1': 'value1', 'attr2': 10})
        self.assertDictEqual(foo_builder, foo_expected)
        self.assertDictEqual(bar1_builder, bar1_expected)
        self.assertDictEqual(bar2_builder, bar2_expected)


class TestConvertDtype(TestCase):

    def test_value_none(self):
        spec = DatasetSpec('an example dataset', 'int', name='data')
        self.assertTupleEqual(ObjectMapper.convert_dtype(spec, None), (None, 'int'))

        spec = DatasetSpec('an example dataset', RefSpec(reftype='object', target_type='int'), name='data')
        self.assertTupleEqual(ObjectMapper.convert_dtype(spec, None), (None, 'object'))

    def test_convert_higher_precision(self):
        """Test that passing a data type with a precision <= specified returns the higher precision type"""
        spec_type = 'float64'
        value_types = ['float', 'float32', 'double', 'float64']
        self.convert_higher_precision_helper(spec_type, value_types)

        spec_type = 'int64'
        value_types = ['long', 'int64', 'uint64', 'int', 'int32', 'int16', 'int8']
        self.convert_higher_precision_helper(spec_type, value_types)

        spec_type = 'int32'
        value_types = ['int32', 'int16', 'int8']
        self.convert_higher_precision_helper(spec_type, value_types)

        spec_type = 'int16'
        value_types = ['int16', 'int8']
        self.convert_higher_precision_helper(spec_type, value_types)

        spec_type = 'uint32'
        value_types = ['uint32', 'uint16', 'uint8']
        self.convert_higher_precision_helper(spec_type, value_types)

    def convert_higher_precision_helper(self, spec_type, value_types):
        data = 2
        spec = DatasetSpec('an example dataset', spec_type, name='data')
        match = (np.dtype(spec_type).type(data), np.dtype(spec_type))
        for dtype in value_types:
            value = np.dtype(dtype).type(data)
            with self.subTest(dtype=dtype):
                ret = ObjectMapper.convert_dtype(spec, value)
                self.assertTupleEqual(ret, match)
                self.assertIs(ret[0].dtype, match[1])

    def test_keep_higher_precision(self):
        """Test that passing a data type with a precision >= specified return the given type"""
        spec_type = 'float'
        value_types = ['double', 'float64']
        self.keep_higher_precision_helper(spec_type, value_types)

        spec_type = 'int'
        value_types = ['int64']
        self.keep_higher_precision_helper(spec_type, value_types)

        spec_type = 'int8'
        value_types = ['long', 'int64', 'int', 'int32', 'int16']
        self.keep_higher_precision_helper(spec_type, value_types)

        spec_type = 'uint'
        value_types = ['uint64']
        self.keep_higher_precision_helper(spec_type, value_types)

        spec_type = 'uint8'
        value_types = ['uint64', 'uint32', 'uint', 'uint16']
        self.keep_higher_precision_helper(spec_type, value_types)

    def keep_higher_precision_helper(self, spec_type, value_types):
        data = 2
        spec = DatasetSpec('an example dataset', spec_type, name='data')
        for dtype in value_types:
            value = np.dtype(dtype).type(data)
            match = (value, np.dtype(dtype))
            with self.subTest(dtype=dtype):
                ret = ObjectMapper.convert_dtype(spec, value)
                self.assertTupleEqual(ret, match)
                self.assertIs(ret[0].dtype, match[1])

    def test_no_spec(self):
        spec_type = None
        spec = DatasetSpec('an example dataset', spec_type, name='data')

        value = [1, 2, 3]
        ret = ObjectMapper.convert_dtype(spec, value)
        match = (value, int)
        self.assertTupleEqual(ret, match)
        self.assertIs(type(ret[0][0]), match[1])

        value = np.uint64(4)
        ret = ObjectMapper.convert_dtype(spec, value)
        match = (value, np.uint64)
        self.assertTupleEqual(ret, match)
        self.assertIs(type(ret[0]), match[1])

        value = 'hello'
        ret = ObjectMapper.convert_dtype(spec, value)
        match = (value, 'utf8')
        self.assertTupleEqual(ret, match)
        self.assertIs(type(ret[0]), str)

        value = bytes('hello', encoding='utf-8')
        ret = ObjectMapper.convert_dtype(spec, value)
        match = (value, 'ascii')
        self.assertTupleEqual(ret, match)
        self.assertIs(type(ret[0]), bytes)

        value = DataChunkIterator(data=[1, 2, 3])
        ret = ObjectMapper.convert_dtype(spec, value)
        match = (value, np.dtype(int).type)
        self.assertTupleEqual(ret, match)
        self.assertIs(ret[0].dtype.type, match[1])

        value = DataChunkIterator(data=[1., 2., 3.])
        ret = ObjectMapper.convert_dtype(spec, value)
        match = (value, np.dtype(float).type)
        self.assertTupleEqual(ret, match)
        self.assertIs(ret[0].dtype.type, match[1])

        value = H5DataIO(np.arange(30).reshape(5, 2, 3))
        ret = ObjectMapper.convert_dtype(spec, value)
        match = (value, np.dtype(int).type)
        self.assertTupleEqual(ret, match)
        self.assertIs(ret[0].dtype.type, match[1])

        value = H5DataIO(['foo' 'bar'])
        ret = ObjectMapper.convert_dtype(spec, value)
        match = (value, 'utf8')
        self.assertTupleEqual(ret, match)
        self.assertIs(type(ret[0].data[0]), str)

    def test_numeric_spec(self):
        spec_type = 'numeric'
        spec = DatasetSpec('an example dataset', spec_type, name='data')

        value = np.uint64(4)
        ret = ObjectMapper.convert_dtype(spec, value)
        match = (value, np.uint64)
        self.assertTupleEqual(ret, match)
        self.assertIs(type(ret[0]), match[1])

        value = DataChunkIterator(data=[1, 2, 3])
        ret = ObjectMapper.convert_dtype(spec, value)
        match = (value, np.dtype(int).type)
        self.assertTupleEqual(ret, match)
        self.assertIs(ret[0].dtype.type, match[1])

    def test_bool_spec(self):
        spec_type = 'bool'
        spec = DatasetSpec('an example dataset', spec_type, name='data')

        value = np.bool_(True)
        ret = ObjectMapper.convert_dtype(spec, value)
        match = (value, np.bool_)
        self.assertTupleEqual(ret, match)
        self.assertIs(type(ret[0]), match[1])

        value = True
        ret = ObjectMapper.convert_dtype(spec, value)
        match = (value, np.bool_)
        self.assertTupleEqual(ret, match)
        self.assertIs(type(ret[0]), match[1])<|MERGE_RESOLUTION|>--- conflicted
+++ resolved
@@ -1,5 +1,3 @@
-import unittest
-
 from hdmf.spec import GroupSpec, AttributeSpec, DatasetSpec, SpecCatalog, SpecNamespace, NamespaceCatalog, RefSpec
 from hdmf.build import GroupBuilder, DatasetBuilder, ObjectMapper, BuildManager, TypeMap, LinkBuilder
 from hdmf import Container
@@ -8,12 +6,7 @@
 from hdmf.backends.hdf5 import H5DataIO
 from hdmf.testing import TestCase
 
-<<<<<<< HEAD
 from abc import ABCMeta, abstractmethod
-from six import with_metaclass
-=======
-from abc import ABCMeta
->>>>>>> 448b4671
 import numpy as np
 
 from tests.unit.utils import CORE_NAMESPACE
@@ -369,11 +362,7 @@
             self.manager.type_map.get_container_cls(CORE_NAMESPACE, 'Baz1')
 
 
-<<<<<<< HEAD
 class TestObjectMapperMixin(metaclass=ABCMeta):
-=======
-class TestObjectMapper(TestCase, metaclass=ABCMeta):
->>>>>>> 448b4671
 
     def setUp(self):
         self.setUpBarSpec()
