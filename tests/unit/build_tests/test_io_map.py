<<<<<<< HEAD
import unittest
from abc import ABCMeta, abstractmethod
from datetime import datetime

import h5py
import numpy as np
from hdmf import Container
from hdmf.backends.hdf5 import H5DataIO
=======
from hdmf.spec import (GroupSpec, AttributeSpec, DatasetSpec, SpecCatalog, SpecNamespace, NamespaceCatalog, RefSpec,
                       DtypeSpec, LinkSpec)
>>>>>>> d41a8117
from hdmf.build import (GroupBuilder, DatasetBuilder, ObjectMapper, BuildManager, TypeMap, LinkBuilder,
                        ReferenceBuilder, MissingRequiredBuildWarning, OrphanContainerBuildError,
                        ContainerConfigurationError)
from hdmf.container import MultiContainerInterface
from hdmf.data_utils import DataChunkIterator, DataIO, AbstractDataChunkIterator
from hdmf.query import HDMFDataset
from hdmf.spec import (GroupSpec, AttributeSpec, DatasetSpec, SpecCatalog, SpecNamespace, NamespaceCatalog, RefSpec,
                       DtypeSpec)
from hdmf.testing import TestCase
from hdmf.utils import docval, getargs, get_docval

from tests.unit.utils import CORE_NAMESPACE


class Bar(Container):

    @docval({'name': 'name', 'type': str, 'doc': 'the name of this Bar'},
            {'name': 'data', 'type': ('data', 'array_data'), 'doc': 'some data'},
            {'name': 'attr1', 'type': str, 'doc': 'an attribute'},
            {'name': 'attr2', 'type': int, 'doc': 'another attribute'},
            {'name': 'attr3', 'type': float, 'doc': 'a third attribute', 'default': 3.14},
            {'name': 'foo', 'type': 'Foo', 'doc': 'a group', 'default': None})
    def __init__(self, **kwargs):
        name, data, attr1, attr2, attr3, foo = getargs('name', 'data', 'attr1', 'attr2', 'attr3', 'foo', kwargs)
        super().__init__(name=name)
        self.__data = data
        self.__attr1 = attr1
        self.__attr2 = attr2
        self.__attr3 = attr3
        self.__foo = foo
        if self.__foo is not None and self.__foo.parent is None:
            self.__foo.parent = self

    def __eq__(self, other):
        attrs = ('name', 'data', 'attr1', 'attr2', 'attr3', 'foo')
        return all(getattr(self, a) == getattr(other, a) for a in attrs)

    def __str__(self):
        attrs = ('name', 'data', 'attr1', 'attr2', 'attr3', 'foo')
        return ','.join('%s=%s' % (a, getattr(self, a)) for a in attrs)

    @property
    def data_type(self):
        return 'Bar'

    @property
    def data(self):
        return self.__data

    @property
    def attr1(self):
        return self.__attr1

    @property
    def attr2(self):
        return self.__attr2

    @property
    def attr3(self):
        return self.__attr3

    @property
    def foo(self):
        return self.__foo

    def remove_foo(self):
        if self is self.__foo.parent:
            self._remove_child(self.__foo)


class Foo(Container):

    @property
    def data_type(self):
        return 'Foo'


class TestGetSubSpec(TestCase):

    def setUp(self):
        self.bar_spec = GroupSpec('A test group specification with a data type', data_type_def='Bar')
        spec_catalog = SpecCatalog()
        spec_catalog.register_spec(self.bar_spec, 'test.yaml')
        namespace = SpecNamespace('a test namespace', CORE_NAMESPACE, [{'source': 'test.yaml'}],
                                  version='0.1.0',
                                  catalog=spec_catalog)
        namespace_catalog = NamespaceCatalog()
        namespace_catalog.add_namespace(CORE_NAMESPACE, namespace)
        self.type_map = TypeMap(namespace_catalog)
        self.type_map.register_container_type(CORE_NAMESPACE, 'Bar', Bar)

    def test_get_subspec_data_type_noname(self):
        parent_spec = GroupSpec('Something to hold a Bar', 'bar_bucket', groups=[self.bar_spec])
        sub_builder = GroupBuilder('my_bar', attributes={'data_type': 'Bar', 'namespace': CORE_NAMESPACE,
                                                         'object_id': -1})
        GroupBuilder('bar_bucket', groups={'my_bar': sub_builder})
        result = self.type_map.get_subspec(parent_spec, sub_builder)
        self.assertIs(result, self.bar_spec)

    def test_get_subspec_named(self):
        child_spec = GroupSpec('A test group specification with a data type', 'my_subgroup')
        parent_spec = GroupSpec('Something to hold a Bar', 'my_group', groups=[child_spec])
        sub_builder = GroupBuilder('my_subgroup', attributes={'data_type': 'Bar', 'namespace': CORE_NAMESPACE,
                                                              'object_id': -1})
        GroupBuilder('my_group', groups={'my_bar': sub_builder})
        result = self.type_map.get_subspec(parent_spec, sub_builder)
        self.assertIs(result, child_spec)


class TestTypeMap(TestCase):

    def setUp(self):
        self.bar_spec = GroupSpec('A test group specification with a data type', data_type_def='Bar')
        self.foo_spec = GroupSpec('A test group specification with data type Foo', data_type_def='Foo')
        self.spec_catalog = SpecCatalog()
        self.spec_catalog.register_spec(self.bar_spec, 'test.yaml')
        self.spec_catalog.register_spec(self.foo_spec, 'test.yaml')
        self.namespace = SpecNamespace('a test namespace', CORE_NAMESPACE, [{'source': 'test.yaml'}],
                                       version='0.1.0',
                                       catalog=self.spec_catalog)
        self.namespace_catalog = NamespaceCatalog()
        self.namespace_catalog.add_namespace(CORE_NAMESPACE, self.namespace)
        self.type_map = TypeMap(self.namespace_catalog)
        self.type_map.register_container_type(CORE_NAMESPACE, 'Bar', Bar)
        self.type_map.register_container_type(CORE_NAMESPACE, 'Foo', Foo)

    def test_get_map_unique_mappers(self):
        bar_inst = Bar('my_bar', list(range(10)), 'value1', 10)
        foo_inst = Foo(name='my_foo')
        bar_mapper = self.type_map.get_map(bar_inst)
        foo_mapper = self.type_map.get_map(foo_inst)
        self.assertIsNot(bar_mapper, foo_mapper)

    def test_get_map(self):
        container_inst = Bar('my_bar', list(range(10)), 'value1', 10)
        mapper = self.type_map.get_map(container_inst)
        self.assertIsInstance(mapper, ObjectMapper)
        self.assertIs(mapper.spec, self.bar_spec)
        mapper2 = self.type_map.get_map(container_inst)
        self.assertIs(mapper, mapper2)

    def test_get_map_register(self):
        class MyMap(ObjectMapper):
            pass
        self.type_map.register_map(Bar, MyMap)

        container_inst = Bar('my_bar', list(range(10)), 'value1', 10)
        mapper = self.type_map.get_map(container_inst)
        self.assertIs(mapper.spec, self.bar_spec)
        self.assertIsInstance(mapper, MyMap)


class BarMapper(ObjectMapper):
    def __init__(self, spec):
        super().__init__(spec)
        data_spec = spec.get_dataset('data')
        self.map_spec('attr2', data_spec.get_attribute('attr2'))


class TestMapStrings(TestCase):

    def customSetUp(self, bar_spec):
        spec_catalog = SpecCatalog()
        spec_catalog.register_spec(bar_spec, 'test.yaml')
        namespace = SpecNamespace('a test namespace', CORE_NAMESPACE, [{'source': 'test.yaml'}], version='0.1.0',
                                  catalog=spec_catalog)
        namespace_catalog = NamespaceCatalog()
        namespace_catalog.add_namespace(CORE_NAMESPACE, namespace)
        type_map = TypeMap(namespace_catalog)
        type_map.register_container_type(CORE_NAMESPACE, 'Bar', Bar)
        return type_map

    def test_build_1d(self):
        bar_spec = GroupSpec('A test group specification with a data type',
                             data_type_def='Bar',
                             datasets=[DatasetSpec('an example dataset', 'text', name='data', shape=(None,),
                                                   attributes=[AttributeSpec(
                                                       'attr2', 'an example integer attribute', 'int')])],
                             attributes=[AttributeSpec('attr1', 'an example string attribute', 'text')])
        type_map = self.customSetUp(bar_spec)
        type_map.register_map(Bar, BarMapper)
        bar_inst = Bar('my_bar', ['a', 'b', 'c', 'd'], 'value1', 10)
        builder = type_map.build(bar_inst)
        self.assertEqual(builder.get('data').data, ['a', 'b', 'c', 'd'])

    def test_build_scalar(self):
        bar_spec = GroupSpec('A test group specification with a data type',
                             data_type_def='Bar',
                             datasets=[DatasetSpec('an example dataset', 'text', name='data',
                                                   attributes=[AttributeSpec(
                                                       'attr2', 'an example integer attribute', 'int')])],
                             attributes=[AttributeSpec('attr1', 'an example string attribute', 'text')])
        type_map = self.customSetUp(bar_spec)
        type_map.register_map(Bar, BarMapper)
        bar_inst = Bar('my_bar', ['a', 'b', 'c', 'd'], 'value1', 10)
        builder = type_map.build(bar_inst)
        self.assertEqual(builder.get('data').data, "['a', 'b', 'c', 'd']")

    def test_build_dataio(self):
        bar_spec = GroupSpec('A test group specification with a data type',
                             data_type_def='Bar',
                             datasets=[DatasetSpec('an example dataset', 'text', name='data', shape=(None,),
                                                   attributes=[AttributeSpec(
                                                       'attr2', 'an example integer attribute', 'int')])],
                             attributes=[AttributeSpec('attr1', 'an example string attribute', 'text')])
        type_map = self.customSetUp(bar_spec)
        type_map.register_map(Bar, BarMapper)
        bar_inst = Bar('my_bar', H5DataIO(['a', 'b', 'c', 'd'], chunks=True), 'value1', 10)
        builder = type_map.build(bar_inst)
        self.assertIsInstance(builder.get('data').data, H5DataIO)


class TestDynamicContainer(TestCase):

    def setUp(self):
        self.bar_spec = GroupSpec('A test group specification with a data type',
                                  data_type_def='Bar',
                                  datasets=[DatasetSpec('an example dataset', 'int', name='data',
                                                        attributes=[AttributeSpec(
                                                            'attr2', 'an example integer attribute', 'int')])],
                                  attributes=[AttributeSpec('attr1', 'an example string attribute', 'text')])
        self.spec_catalog = SpecCatalog()
        self.spec_catalog.register_spec(self.bar_spec, 'test.yaml')
        self.namespace = SpecNamespace('a test namespace', CORE_NAMESPACE,
                                       [{'source': 'test.yaml'}],
                                       version='0.1.0',
                                       catalog=self.spec_catalog)
        self.namespace_catalog = NamespaceCatalog()
        self.namespace_catalog.add_namespace(CORE_NAMESPACE, self.namespace)
        self.type_map = TypeMap(self.namespace_catalog)
        self.type_map.register_container_type(CORE_NAMESPACE, 'Bar', Bar)
        self.manager = BuildManager(self.type_map)
        self.mapper = ObjectMapper(self.bar_spec)

    def test_dynamic_container_creation(self):
        baz_spec = GroupSpec('A test extension with no Container class',
                             data_type_def='Baz', data_type_inc=self.bar_spec,
                             attributes=[AttributeSpec('attr3', 'an example float attribute', 'float'),
                                         AttributeSpec('attr4', 'another example float attribute', 'float')])
        self.spec_catalog.register_spec(baz_spec, 'extension.yaml')
        cls = self.type_map.get_container_cls(CORE_NAMESPACE, 'Baz')
        expected_args = {'name', 'data', 'attr1', 'attr2', 'attr3', 'attr4'}
        received_args = set()
        for x in get_docval(cls.__init__):
            if x['name'] != 'foo':
                received_args.add(x['name'])
                with self.subTest(name=x['name']):
                    self.assertNotIn('default', x)
        self.assertSetEqual(expected_args, received_args)
        self.assertEqual(cls.__name__, 'Baz')
        self.assertTrue(issubclass(cls, Bar))

    def test_dynamic_container_default_name(self):
        baz_spec = GroupSpec('doc', default_name='bingo', data_type_def='Baz',
                             attributes=[AttributeSpec('attr4', 'another example float attribute', 'float')])
        self.spec_catalog.register_spec(baz_spec, 'extension.yaml')
        cls = self.type_map.get_container_cls(CORE_NAMESPACE, 'Baz')
        inst = cls(attr4=10.)
        self.assertEqual(inst.name, 'bingo')

    def test_dynamic_container_creation_defaults(self):
        baz_spec = GroupSpec('A test extension with no Container class',
                             data_type_def='Baz', data_type_inc=self.bar_spec,
                             attributes=[AttributeSpec('attr3', 'an example float attribute', 'float'),
                                         AttributeSpec('attr4', 'another example float attribute', 'float')])
        self.spec_catalog.register_spec(baz_spec, 'extension.yaml')
        cls = self.type_map.get_container_cls(CORE_NAMESPACE, 'Baz')
        expected_args = {'name', 'data', 'attr1', 'attr2', 'attr3', 'attr4', 'foo'}
        received_args = set(map(lambda x: x['name'], get_docval(cls.__init__)))
        self.assertSetEqual(expected_args, received_args)
        self.assertEqual(cls.__name__, 'Baz')
        self.assertTrue(issubclass(cls, Bar))

    def test_dynamic_container_constructor(self):
        baz_spec = GroupSpec('A test extension with no Container class',
                             data_type_def='Baz', data_type_inc=self.bar_spec,
                             attributes=[AttributeSpec('attr3', 'an example float attribute', 'float'),
                                         AttributeSpec('attr4', 'another example float attribute', 'float')])
        self.spec_catalog.register_spec(baz_spec, 'extension.yaml')
        cls = self.type_map.get_container_cls(CORE_NAMESPACE, 'Baz')
        # TODO: test that constructor works!
        inst = cls('My Baz', [1, 2, 3, 4], 'string attribute', 1000, attr3=98.6, attr4=1.0)
        self.assertEqual(inst.name, 'My Baz')
        self.assertEqual(inst.data, [1, 2, 3, 4])
        self.assertEqual(inst.attr1, 'string attribute')
        self.assertEqual(inst.attr2, 1000)
        self.assertEqual(inst.attr3, 98.6)
        self.assertEqual(inst.attr4, 1.0)

    def test_dynamic_container_constructor_name(self):
        # name is specified in spec and cannot be changed
        baz_spec = GroupSpec('A test extension with no Container class',
                             data_type_def='Baz', data_type_inc=self.bar_spec,
                             name='A fixed name',
                             attributes=[AttributeSpec('attr3', 'an example float attribute', 'float'),
                                         AttributeSpec('attr4', 'another example float attribute', 'float')])
        self.spec_catalog.register_spec(baz_spec, 'extension.yaml')
        cls = self.type_map.get_container_cls(CORE_NAMESPACE, 'Baz')

        with self.assertRaises(TypeError):
            inst = cls('My Baz', [1, 2, 3, 4], 'string attribute', 1000, attr3=98.6, attr4=1.0)

        inst = cls([1, 2, 3, 4], 'string attribute', 1000, attr3=98.6, attr4=1.0)
        self.assertEqual(inst.name, 'A fixed name')
        self.assertEqual(inst.data, [1, 2, 3, 4])
        self.assertEqual(inst.attr1, 'string attribute')
        self.assertEqual(inst.attr2, 1000)
        self.assertEqual(inst.attr3, 98.6)
        self.assertEqual(inst.attr4, 1.0)

    def test_dynamic_container_constructor_name_default_name(self):
        # if both name and default_name are specified, name should be used
        with self.assertWarns(Warning):
            baz_spec = GroupSpec('A test extension with no Container class',
                                 data_type_def='Baz', data_type_inc=self.bar_spec,
                                 name='A fixed name',
                                 default_name='A default name',
                                 attributes=[AttributeSpec('attr3', 'an example float attribute', 'float'),
                                             AttributeSpec('attr4', 'another example float attribute', 'float')])
            self.spec_catalog.register_spec(baz_spec, 'extension.yaml')
            cls = self.type_map.get_container_cls(CORE_NAMESPACE, 'Baz')

            inst = cls([1, 2, 3, 4], 'string attribute', 1000, attr3=98.6, attr4=1.0)
            self.assertEqual(inst.name, 'A fixed name')

    def test_dynamic_container_composition(self):
        baz_spec2 = GroupSpec('A composition inside', data_type_def='Baz2',
                              data_type_inc=self.bar_spec,
                              attributes=[
                                  AttributeSpec('attr3', 'an example float attribute', 'float'),
                                  AttributeSpec('attr4', 'another example float attribute', 'float')])

        baz_spec1 = GroupSpec('A composition test outside', data_type_def='Baz1', data_type_inc=self.bar_spec,
                              attributes=[AttributeSpec('attr3', 'an example float attribute', 'float'),
                                          AttributeSpec('attr4', 'another example float attribute', 'float')],
                              groups=[GroupSpec('A composition inside', data_type_inc='Baz2')])
        self.spec_catalog.register_spec(baz_spec1, 'extension.yaml')
        self.spec_catalog.register_spec(baz_spec2, 'extension.yaml')
        Baz2 = self.type_map.get_container_cls(CORE_NAMESPACE, 'Baz2')
        Baz1 = self.type_map.get_container_cls(CORE_NAMESPACE, 'Baz1')
        Baz1('My Baz', [1, 2, 3, 4], 'string attribute', 1000, attr3=98.6, attr4=1.0,
             baz2=Baz2('My Baz', [1, 2, 3, 4], 'string attribute', 1000, attr3=98.6, attr4=1.0))

        Bar = self.type_map.get_container_cls(CORE_NAMESPACE, 'Bar')
        bar = Bar('My Bar', [1, 2, 3, 4], 'string attribute', 1000)

        with self.assertRaises(TypeError):
            Baz1('My Baz', [1, 2, 3, 4], 'string attribute', 1000, attr3=98.6, attr4=1.0, baz2=bar)

    def test_dynamic_container_composition_reverse_order(self):
        baz_spec2 = GroupSpec('A composition inside', data_type_def='Baz2',
                              data_type_inc=self.bar_spec,
                              attributes=[
                                  AttributeSpec('attr3', 'an example float attribute', 'float'),
                                  AttributeSpec('attr4', 'another example float attribute', 'float')])

        baz_spec1 = GroupSpec('A composition test outside', data_type_def='Baz1', data_type_inc=self.bar_spec,
                              attributes=[AttributeSpec('attr3', 'an example float attribute', 'float'),
                                          AttributeSpec('attr4', 'another example float attribute', 'float')],
                              groups=[GroupSpec('A composition inside', data_type_inc='Baz2')])
        self.spec_catalog.register_spec(baz_spec1, 'extension.yaml')
        self.spec_catalog.register_spec(baz_spec2, 'extension.yaml')
        Baz1 = self.type_map.get_container_cls(CORE_NAMESPACE, 'Baz1')
        Baz2 = self.type_map.get_container_cls(CORE_NAMESPACE, 'Baz2')
        Baz1('My Baz', [1, 2, 3, 4], 'string attribute', 1000, attr3=98.6, attr4=1.0,
             baz2=Baz2('My Baz', [1, 2, 3, 4], 'string attribute', 1000, attr3=98.6, attr4=1.0))

        Bar = self.type_map.get_container_cls(CORE_NAMESPACE, 'Bar')
        bar = Bar('My Bar', [1, 2, 3, 4], 'string attribute', 1000)

        with self.assertRaises(TypeError):
            Baz1('My Baz', [1, 2, 3, 4], 'string attribute', 1000, attr3=98.6, attr4=1.0, baz2=bar)

    def test_dynamic_container_composition_missing_type(self):
        baz_spec1 = GroupSpec('A composition test outside', data_type_def='Baz1', data_type_inc=self.bar_spec,
                              attributes=[AttributeSpec('attr3', 'an example float attribute', 'float'),
                                          AttributeSpec('attr4', 'another example float attribute', 'float')],
                              groups=[GroupSpec('A composition inside', data_type_inc='Baz2')])
        self.spec_catalog.register_spec(baz_spec1, 'extension.yaml')

        msg = "No specification for 'Baz2' in namespace 'test_core'"
        with self.assertRaisesWith(ValueError, msg):
            self.manager.type_map.get_container_cls(CORE_NAMESPACE, 'Baz1')

    def test_dynamic_container_fixed_name(self):
        """Test that dynamic class generation for an extended type with a fixed name works."""
        baz_spec = GroupSpec('A test extension with no Container class',
                             data_type_def='Baz', data_type_inc=self.bar_spec, name='Baz')
        self.spec_catalog.register_spec(baz_spec, 'extension.yaml')
        Baz = self.type_map.get_container_cls(CORE_NAMESPACE, 'Baz')
        obj = Baz([1, 2, 3, 4], 'string attribute', attr2=1000)
        self.assertEqual(obj.name, 'Baz')

    def test_multi_container_spec(self):
        multi_spec = GroupSpec(
            'A test extension that contains a multi',
            data_type_def='Multi',
            groups=[
                GroupSpec(
                    data_type_inc=self.bar_spec,
                    doc='test multi',
                    quantity='*')],
            attributes=[
                AttributeSpec('attr3', 'an example float attribute', 'float')]
        )
        self.spec_catalog.register_spec(multi_spec, 'extension.yaml')
        Bar = self.type_map.get_container_cls(CORE_NAMESPACE, 'Bar')
        Multi = self.type_map.get_container_cls(CORE_NAMESPACE, 'Multi')
        assert issubclass(Multi, MultiContainerInterface)
        assert Multi.__clsconf__[0] == dict(
            attr='bars',
            type=Bar,
            add='add_bars',
            get='get_bars',
            create='create_bars'
        )

        multi = Multi(name='my_multi',
                      bars=[Bar('my_bar', list(range(10)), 'value1', 10)],
                      attr3=5.)
        assert multi.bars['my_bar'] == Bar('my_bar', list(range(10)), 'value1', 10)
        assert multi.attr3 == 5.

    def test_build_docval(self):
        Bar = self.type_map.get_container_cls(CORE_NAMESPACE, 'Bar')
        addl_fields = dict(
            attr3=AttributeSpec('attr3', 'an example numeric attribute', 'numeric'),
            attr4=AttributeSpec('attr4', 'another example float attribute', 'float')
        )
        docval = self.type_map._build_docval(Bar, addl_fields)

        expected = [
            {'doc': 'the name of this Bar', 'name': 'name', 'type': str},
            {'name': 'data',
             'type': (DataIO, np.ndarray, list, tuple, h5py.Dataset,
                      HDMFDataset, AbstractDataChunkIterator),
             'doc': 'some data'},
            {'name': 'attr1', 'type': str,
             'doc': 'an attribute'},
            {'name': 'attr2', 'type': int,
             'doc': 'another attribute'},
            {'name': 'attr3', 'doc': 'an example numeric attribute',
             'type': (float, np.float32, np.float64, np.int8, np.int16,
                      np.int32, np.int64, int, np.uint8, np.uint16,
                      np.uint32, np.uint64)},
            {'name': 'foo', 'type': 'Foo', 'doc': 'a group', 'default': None},
            {'name': 'attr4', 'doc': 'another example float attribute',
             'type': (float, np.float32, np.float64)}
        ]

        self.assertListEqual(docval, expected)

    def test_build_docval_shape(self):
        """Test that docval generation for a class with shape has the shape set."""
        Bar = self.type_map.get_container_cls(CORE_NAMESPACE, 'Bar')
        addl_fields = dict(attr3=AttributeSpec('attr3', 'an example numeric attribute', 'numeric', shape=[None]))
        docval = self.type_map._build_docval(Bar, addl_fields)

        for arg in docval:
            if arg['name'] == 'attr3':
                self.assertListEqual(arg['shape'], [None])

    def test_build_docval_default_value(self):
        """Test that docval generation for a class with an additional optional field has the default value set."""
        Bar = self.type_map.get_container_cls(CORE_NAMESPACE, 'Bar')
        addl_fields = dict(attr3=AttributeSpec('attr3', 'an example numeric attribute', 'float',
                                               required=False, default_value=10.0))
        docval = self.type_map._build_docval(Bar, addl_fields)

        for arg in docval:
            if arg['name'] == 'attr3':
                self.assertEqual(arg['default'], 10.0)

    def test_build_docval_default_value_none(self):
        """Test that docval generation for a class with an additional optional field has default: None."""
        Bar = self.type_map.get_container_cls(CORE_NAMESPACE, 'Bar')
        addl_fields = dict(attr3=AttributeSpec('attr3', 'an example numeric attribute', 'float',
                                               required=False))
        docval = self.type_map._build_docval(Bar, addl_fields)

        for arg in docval:
            if arg['name'] == 'attr3':
                self.assertIsNone(arg['default'])

    def test_build_docval_fixed_name(self):
        """Test that docval generation for a class with a fixed name does not contain a docval arg for name."""
        docval = self.type_map._build_docval(Bar, {}, name='Baz')

        found = False
        for arg in docval:
            if arg['name'] == 'name':
                found = True
        self.assertFalse(found)

    def test_build_docval_default_name(self):
        """Test that docval generation for a class with a default name has the default value for name set."""
        docval = self.type_map._build_docval(Bar, {}, default_name='MyBaz')

        for arg in docval:
            if arg['name'] == 'name':
                self.assertEqual(arg['default'], 'MyBaz')

    def test_build_docval_link(self):
        Bar = self.type_map.get_container_cls(CORE_NAMESPACE, 'Bar')
        addl_fields = dict(
            attr3=LinkSpec(name='attr3', target_type='Bar', doc='an example link'),
        )
        docval = self.type_map._build_docval(Bar, addl_fields)

        for arg in docval:
            if arg['name'] == 'attr3':
                self.assertIs(arg['type'], Bar)


class ObjectMapperMixin(metaclass=ABCMeta):

    def setUp(self):
        self.setUpBarSpec()
        self.spec_catalog = SpecCatalog()
        self.spec_catalog.register_spec(self.bar_spec, 'test.yaml')
        self.namespace = SpecNamespace('a test namespace', CORE_NAMESPACE,
                                       [{'source': 'test.yaml'}],
                                       version='0.1.0',
                                       catalog=self.spec_catalog)
        self.namespace_catalog = NamespaceCatalog()
        self.namespace_catalog.add_namespace(CORE_NAMESPACE, self.namespace)
        self.type_map = TypeMap(self.namespace_catalog)
        self.type_map.register_container_type(CORE_NAMESPACE, 'Bar', Bar)
        self.manager = BuildManager(self.type_map)
        self.mapper = ObjectMapper(self.bar_spec)

    @abstractmethod
    def setUpBarSpec(self):
        raise NotImplementedError('Cannot run test unless setUpBarSpec is implemented')

    def test_default_mapping(self):
        attr_map = self.mapper.get_attr_names(self.bar_spec)
        keys = set(attr_map.keys())
        for key in keys:
            with self.subTest(key=key):
                self.assertIs(attr_map[key], self.mapper.get_attr_spec(key))
                self.assertIs(attr_map[key], self.mapper.get_carg_spec(key))


class TestObjectMapperNested(ObjectMapperMixin, TestCase):

    def setUpBarSpec(self):
        self.bar_spec = GroupSpec('A test group specification with a data type',
                                  data_type_def='Bar',
                                  datasets=[DatasetSpec('an example dataset', 'int', name='data',
                                                        attributes=[AttributeSpec(
                                                            'attr2', 'an example integer attribute', 'int')])],
                                  attributes=[AttributeSpec('attr1', 'an example string attribute', 'text')])

    def test_build(self):
        ''' Test default mapping functionality when object attributes map to an  attribute deeper
        than top-level Builder '''
        container_inst = Bar('my_bar', list(range(10)), 'value1', 10)
        expected = GroupBuilder(
            name='my_bar',
            datasets={'data': DatasetBuilder(
                name='data',
                data=list(range(10)),
                attributes={'attr2': 10}
            )},
            attributes={'attr1': 'value1'}
        )
        self._remap_nested_attr()
        builder = self.mapper.build(container_inst, self.manager)
        self.assertBuilderEqual(builder, expected)

    def test_construct(self):
        ''' Test default mapping functionality when object attributes map to an attribute
        deeper than top-level Builder '''
        expected = Bar('my_bar', list(range(10)), 'value1', 10)
        builder = GroupBuilder(
            name='my_bar',
            datasets={'data': DatasetBuilder(
                name='data',
                data=list(range(10)),
                attributes={'attr2': 10}
            )},
            attributes={'attr1': 'value1',
                        'data_type': 'Bar',
                        'namespace': CORE_NAMESPACE,
                        'object_id': expected.object_id}
        )
        self._remap_nested_attr()
        container = self.mapper.construct(builder, self.manager)
        self.assertEqual(container, expected)

    def test_default_mapping_keys(self):
        attr_map = self.mapper.get_attr_names(self.bar_spec)
        keys = set(attr_map.keys())
        expected = {'attr1', 'data', 'data__attr2'}
        self.assertSetEqual(keys, expected)

    def test_remap_keys(self):
        self._remap_nested_attr()
        self.assertEqual(self.mapper.get_attr_spec('attr2'),
                         self.mapper.spec.get_dataset('data').get_attribute('attr2'))
        self.assertEqual(self.mapper.get_attr_spec('attr1'), self.mapper.spec.get_attribute('attr1'))
        self.assertEqual(self.mapper.get_attr_spec('data'), self.mapper.spec.get_dataset('data'))

    def _remap_nested_attr(self):
        data_spec = self.mapper.spec.get_dataset('data')
        self.mapper.map_spec('attr2', data_spec.get_attribute('attr2'))


class TestObjectMapperNoNesting(ObjectMapperMixin, TestCase):

    def setUpBarSpec(self):
        self.bar_spec = GroupSpec('A test group specification with a data type',
                                  data_type_def='Bar',
                                  datasets=[DatasetSpec('an example dataset', 'int', name='data')],
                                  attributes=[AttributeSpec('attr1', 'an example string attribute', 'text'),
                                              AttributeSpec('attr2', 'an example integer attribute', 'int')])

    def test_build(self):
        ''' Test default mapping functionality when no attributes are nested '''
        container = Bar('my_bar', list(range(10)), 'value1', 10)
        builder = self.mapper.build(container, self.manager)
        expected = GroupBuilder('my_bar', datasets={'data': DatasetBuilder('data', list(range(10)))},
                                attributes={'attr1': 'value1', 'attr2': 10})
        self.assertBuilderEqual(builder, expected)

    def test_build_empty(self):
        ''' Test default mapping functionality when no attributes are nested '''
        container = Bar('my_bar', [], 'value1', 10)
        builder = self.mapper.build(container, self.manager)
        expected = GroupBuilder('my_bar', datasets={'data': DatasetBuilder('data', [])},
                                attributes={'attr1': 'value1', 'attr2': 10})
        self.assertBuilderEqual(builder, expected)

    def test_construct(self):
        expected = Bar('my_bar', list(range(10)), 'value1', 10)
        builder = GroupBuilder('my_bar', datasets={'data': DatasetBuilder('data', list(range(10)))},
                               attributes={'attr1': 'value1', 'attr2': 10, 'data_type': 'Bar',
                                           'namespace': CORE_NAMESPACE, 'object_id': expected.object_id})
        container = self.mapper.construct(builder, self.manager)
        self.assertEqual(container, expected)

    def test_default_mapping_keys(self):
        attr_map = self.mapper.get_attr_names(self.bar_spec)
        keys = set(attr_map.keys())
        expected = {'attr1', 'data', 'attr2'}
        self.assertSetEqual(keys, expected)


class TestObjectMapperContainer(ObjectMapperMixin, TestCase):

    def setUpBarSpec(self):
        self.bar_spec = GroupSpec('A test group specification with a data type',
                                  data_type_def='Bar',
                                  groups=[GroupSpec('an example group', data_type_def='Foo')],
                                  attributes=[AttributeSpec('attr1', 'an example string attribute', 'text'),
                                              AttributeSpec('attr2', 'an example integer attribute', 'int')])

    def test_default_mapping_keys(self):
        attr_map = self.mapper.get_attr_names(self.bar_spec)
        keys = set(attr_map.keys())
        expected = {'attr1', 'foo', 'attr2'}
        self.assertSetEqual(keys, expected)


class TestLinkedContainer(TestCase):

    def setUp(self):
        self.foo_spec = GroupSpec('A test group specification with data type Foo', data_type_def='Foo')
        self.bar_spec = GroupSpec('A test group specification with a data type Bar',
                                  data_type_def='Bar',
                                  groups=[self.foo_spec],
                                  datasets=[DatasetSpec('an example dataset', 'int', name='data')],
                                  attributes=[AttributeSpec('attr1', 'an example string attribute', 'text'),
                                              AttributeSpec('attr2', 'an example integer attribute', 'int')])

        self.spec_catalog = SpecCatalog()
        self.spec_catalog.register_spec(self.foo_spec, 'test.yaml')
        self.spec_catalog.register_spec(self.bar_spec, 'test.yaml')
        self.namespace = SpecNamespace('a test namespace', CORE_NAMESPACE,
                                       [{'source': 'test.yaml'}],
                                       version='0.1.0',
                                       catalog=self.spec_catalog)
        self.namespace_catalog = NamespaceCatalog()
        self.namespace_catalog.add_namespace(CORE_NAMESPACE, self.namespace)
        self.type_map = TypeMap(self.namespace_catalog)
        self.type_map.register_container_type(CORE_NAMESPACE, 'Foo', Foo)
        self.type_map.register_container_type(CORE_NAMESPACE, 'Bar', Bar)
        self.manager = BuildManager(self.type_map)
        self.foo_mapper = ObjectMapper(self.foo_spec)
        self.bar_mapper = ObjectMapper(self.bar_spec)

    def test_build_child_link(self):
        ''' Test default mapping functionality when one container contains a child link to another container '''
        foo_inst = Foo('my_foo')
        bar_inst1 = Bar('my_bar1', list(range(10)), 'value1', 10, foo=foo_inst)
        # bar_inst2.foo should link to bar_inst1.foo
        bar_inst2 = Bar('my_bar2', list(range(10)), 'value1', 10, foo=foo_inst)

        foo_builder = self.foo_mapper.build(foo_inst, self.manager)
        bar1_builder = self.bar_mapper.build(bar_inst1, self.manager)
        bar2_builder = self.bar_mapper.build(bar_inst2, self.manager)

        foo_expected = GroupBuilder('my_foo')

        inner_foo_builder = GroupBuilder('my_foo',
                                         attributes={'data_type': 'Foo',
                                                     'namespace': CORE_NAMESPACE,
                                                     'object_id': foo_inst.object_id})
        bar1_expected = GroupBuilder('my_bar1',
                                     datasets={'data': DatasetBuilder('data', list(range(10)))},
                                     groups={'foo': inner_foo_builder},
                                     attributes={'attr1': 'value1', 'attr2': 10})
        link_foo_builder = LinkBuilder(builder=inner_foo_builder)
        bar2_expected = GroupBuilder('my_bar2',
                                     datasets={'data': DatasetBuilder('data', list(range(10)))},
                                     links={'foo': link_foo_builder},
                                     attributes={'attr1': 'value1', 'attr2': 10})
        self.assertBuilderEqual(foo_builder, foo_expected)
        self.assertBuilderEqual(bar1_builder, bar1_expected)
        self.assertBuilderEqual(bar2_builder, bar2_expected)

    @unittest.expectedFailure
    def test_build_broken_link_parent(self):
        ''' Test that building a container with a broken link that has a parent raises an error. '''
        foo_inst = Foo('my_foo')
        Bar('my_bar1', list(range(10)), 'value1', 10, foo=foo_inst)  # foo_inst.parent is this bar
        # bar_inst2.foo should link to bar_inst1.foo
        bar_inst2 = Bar('my_bar2', list(range(10)), 'value1', 10, foo=foo_inst)

        # TODO bar_inst.foo.parent exists but is never built - this is a tricky edge case that should raise an error
        with self.assertRaises(OrphanContainerBuildError):
            self.bar_mapper.build(bar_inst2, self.manager)

    def test_build_broken_link_no_parent(self):
        ''' Test that building a container with a broken link that has no parent raises an error. '''
        foo_inst = Foo('my_foo')
        bar_inst1 = Bar('my_bar1', list(range(10)), 'value1', 10, foo=foo_inst)  # foo_inst.parent is this bar
        # bar_inst2.foo should link to bar_inst1.foo
        bar_inst2 = Bar('my_bar2', list(range(10)), 'value1', 10, foo=foo_inst)
        bar_inst1.remove_foo()

        msg = ("my_bar2 (my_bar2): Linked Foo 'my_foo' has no parent. Remove the link or ensure the linked container "
               "is added properly.")
        with self.assertRaisesWith(OrphanContainerBuildError, msg):
            self.bar_mapper.build(bar_inst2, self.manager)


class TestReference(TestCase):

    def setUp(self):
        self.foo_spec = GroupSpec('A test group specification with data type Foo', data_type_def='Foo')
        self.bar_spec = GroupSpec('A test group specification with a data type Bar',
                                  data_type_def='Bar',
                                  datasets=[DatasetSpec('an example dataset', 'int', name='data')],
                                  attributes=[AttributeSpec('attr1', 'an example string attribute', 'text'),
                                              AttributeSpec('attr2', 'an example integer attribute', 'int'),
                                              AttributeSpec('foo', 'a referenced foo', RefSpec('Foo', 'object'),
                                                            required=False)])

        self.spec_catalog = SpecCatalog()
        self.spec_catalog.register_spec(self.foo_spec, 'test.yaml')
        self.spec_catalog.register_spec(self.bar_spec, 'test.yaml')
        self.namespace = SpecNamespace('a test namespace', CORE_NAMESPACE,
                                       [{'source': 'test.yaml'}],
                                       version='0.1.0',
                                       catalog=self.spec_catalog)
        self.namespace_catalog = NamespaceCatalog()
        self.namespace_catalog.add_namespace(CORE_NAMESPACE, self.namespace)
        self.type_map = TypeMap(self.namespace_catalog)
        self.type_map.register_container_type(CORE_NAMESPACE, 'Foo', Foo)
        self.type_map.register_container_type(CORE_NAMESPACE, 'Bar', Bar)
        self.manager = BuildManager(self.type_map)
        self.foo_mapper = ObjectMapper(self.foo_spec)
        self.bar_mapper = ObjectMapper(self.bar_spec)

    def test_build_attr_ref(self):
        ''' Test default mapping functionality when one container contains an attribute reference to another container.
        '''
        foo_inst = Foo('my_foo')
        bar_inst1 = Bar('my_bar1', list(range(10)), 'value1', 10, foo=foo_inst)
        bar_inst2 = Bar('my_bar2', list(range(10)), 'value1', 10)

        foo_builder = self.manager.build(foo_inst, root=True)
        bar1_builder = self.manager.build(bar_inst1, root=True)  # adds refs
        bar2_builder = self.manager.build(bar_inst2, root=True)

        foo_expected = GroupBuilder('my_foo',
                                    attributes={'data_type': 'Foo',
                                                'namespace': CORE_NAMESPACE,
                                                'object_id': foo_inst.object_id})
        bar1_expected = GroupBuilder('n/a',  # name doesn't matter
                                     datasets={'data': DatasetBuilder('data', list(range(10)))},
                                     attributes={'attr1': 'value1',
                                                 'attr2': 10,
                                                 'foo': ReferenceBuilder(foo_expected),
                                                 'data_type': 'Bar',
                                                 'namespace': CORE_NAMESPACE,
                                                 'object_id': bar_inst1.object_id})
        bar2_expected = GroupBuilder('n/a',  # name doesn't matter
                                     datasets={'data': DatasetBuilder('data', list(range(10)))},
                                     attributes={'attr1': 'value1',
                                                 'attr2': 10,
                                                 'data_type': 'Bar',
                                                 'namespace': CORE_NAMESPACE,
                                                 'object_id': bar_inst2.object_id})
        self.assertDictEqual(foo_builder, foo_expected)
        self.assertDictEqual(bar1_builder, bar1_expected)
        self.assertDictEqual(bar2_builder, bar2_expected)

    def test_build_attr_ref_invalid(self):
        ''' Test default mapping functionality when one container contains an attribute reference to another container.
        '''
        bar_inst1 = Bar('my_bar1', list(range(10)), 'value1', 10)
        bar_inst1._Bar__foo = object()  # make foo object a non-container type

        msg = "invalid type for reference 'foo' (<class 'object'>) - must be AbstractContainer"
        with self.assertRaisesWith(ValueError, msg):
            self.bar_mapper.build(bar_inst1, self.manager)


class TestMissingRequiredAttribute(ObjectMapperMixin, TestCase):

    def setUpBarSpec(self):
        self.bar_spec = GroupSpec(
            doc='A test group specification with a data type Bar',
            data_type_def='Bar',
            attributes=[AttributeSpec('attr1', 'an example string attribute', 'text'),
                        AttributeSpec('attr2', 'an example integer attribute', 'int')]
        )

    def test_required_attr_missing(self):
        """Test mapping when one container is missing a required attribute."""

        bar_inst1 = Bar('my_bar1', list(range(10)), 'value1', 10)
        bar_inst1._Bar__attr1 = None  # make attr1 attribute None

        msg = "Bar 'my_bar1' is missing required value for attribute 'attr1'."
        with self.assertWarnsWith(MissingRequiredBuildWarning, msg):
            builder = self.mapper.build(bar_inst1, self.manager)

        expected = GroupBuilder(
            name='my_bar1',
            attributes={'attr2': 10}
        )
        self.assertBuilderEqual(expected, builder)


class TestMissingRequiredAttributeRef(ObjectMapperMixin, TestCase):

    def setUpBarSpec(self):
        self.bar_spec = GroupSpec(
            doc='A test group specification with a data type Bar',
            data_type_def='Bar',
            attributes=[AttributeSpec('foo', 'a referenced foo', RefSpec('Foo', 'object'))]
        )

    def test_required_attr_ref_missing(self):
        """Test mapping when one container is missing a required attribute reference."""

        bar_inst1 = Bar('my_bar1', list(range(10)), 'value1', 10)

        msg = "Bar 'my_bar1' is missing required value for attribute 'foo'."
        with self.assertWarnsWith(MissingRequiredBuildWarning, msg):
            builder = self.mapper.build(bar_inst1, self.manager)

        expected = GroupBuilder(
            name='my_bar1',
        )
        self.assertBuilderEqual(expected, builder)


class TestMissingRequiredDataset(ObjectMapperMixin, TestCase):

    def setUpBarSpec(self):
        self.bar_spec = GroupSpec(
            doc='A test group specification with a data type Bar',
            data_type_def='Bar',
            datasets=[DatasetSpec('an example dataset', 'int', name='data')]
        )

    def test_required_dataset_missing(self):
        """Test mapping when one container is missing a required dataset."""

        bar_inst1 = Bar('my_bar1', list(range(10)), 'value1', 10)
        bar_inst1._Bar__data = None  # make data dataset None

        msg = "Bar 'my_bar1' is missing required value for attribute 'data'."
        with self.assertWarnsWith(MissingRequiredBuildWarning, msg):
            builder = self.mapper.build(bar_inst1, self.manager)

        expected = GroupBuilder(
            name='my_bar1',
        )
        self.assertBuilderEqual(expected, builder)


class TestMissingRequiredGroup(ObjectMapperMixin, TestCase):

    def setUpBarSpec(self):
        self.bar_spec = GroupSpec(
            doc='A test group specification with a data type Bar',
            data_type_def='Bar',
            groups=[GroupSpec('foo', data_type_inc='Foo')]
        )

    def test_required_group_missing(self):
        """Test mapping when one container is missing a required group."""

        bar_inst1 = Bar('my_bar1', list(range(10)), 'value1', 10)
        msg = "Bar 'my_bar1' is missing required value for attribute 'foo'."
        with self.assertWarnsWith(MissingRequiredBuildWarning, msg):
            builder = self.mapper.build(bar_inst1, self.manager)

        expected = GroupBuilder(
            name='my_bar1',
        )
        self.assertBuilderEqual(expected, builder)


class TestRequiredEmptyGroup(ObjectMapperMixin, TestCase):

    def setUpBarSpec(self):
        self.bar_spec = GroupSpec(
            doc='A test group specification with a data type Bar',
            data_type_def='Bar',
            groups=[GroupSpec(name='empty', doc='empty group')],
        )

    def test_required_group_empty(self):
        """Test mapping when one container has a required empty group."""

        bar_inst1 = Bar('my_bar1', list(range(10)), 'value1', 10)
        builder = self.mapper.build(bar_inst1, self.manager)

        expected = GroupBuilder(
            name='my_bar1',
            groups={'empty': GroupBuilder('empty')},
        )
        self.assertBuilderEqual(expected, builder)


class TestOptionalEmptyGroup(ObjectMapperMixin, TestCase):

    def setUpBarSpec(self):
        self.bar_spec = GroupSpec(
            doc='A test group specification with a data type Bar',
            data_type_def='Bar',
            groups=[GroupSpec(
                name='empty',
                doc='empty group',
                quantity='?',
                attributes=[AttributeSpec('attr3', 'an optional float attribute', 'float', required=False)]
            )]
        )

    def test_optional_group_empty(self):
        """Test mapping when one container has an optional empty group."""

        self.mapper.map_spec('attr3', self.mapper.spec.get_group('empty').get_attribute('attr3'))

        bar_inst1 = Bar('my_bar1', list(range(10)), 'value1', 10)
        bar_inst1._Bar__attr3 = None  # force attr3 to be None
        builder = self.mapper.build(bar_inst1, self.manager)

        expected = GroupBuilder(
            name='my_bar1',
        )
        self.assertBuilderEqual(expected, builder)

    def test_optional_group_not_empty(self):
        """Test mapping when one container has an optional not empty group."""

        self.mapper.map_spec('attr3', self.mapper.spec.get_group('empty').get_attribute('attr3'))

        bar_inst1 = Bar('my_bar1', list(range(10)), 'value1', 10, attr3=1.23)
        builder = self.mapper.build(bar_inst1, self.manager)

        expected = GroupBuilder(
            name='my_bar1',
            groups={'empty': GroupBuilder(
                name='empty',
                attributes={'attr3': 1.23},
            )},
        )
        self.assertBuilderEqual(expected, builder)


class TestFixedAttributeValue(ObjectMapperMixin, TestCase):

    def setUpBarSpec(self):
        self.bar_spec = GroupSpec(
            doc='A test group specification with a data type Bar',
            data_type_def='Bar',
            attributes=[AttributeSpec('attr1', 'an example string attribute', 'text', value='hi'),
                        AttributeSpec('attr2', 'an example integer attribute', 'int')]
        )

    def test_required_attr_missing(self):
        """Test mapping when one container has a required attribute with a fixed value."""

        bar_inst1 = Bar('my_bar1', list(range(10)), 'value1', 10)  # attr1=value1 is not processed
        builder = self.mapper.build(bar_inst1, self.manager)

        expected = GroupBuilder(
            name='my_bar1',
            attributes={'attr1': 'hi', 'attr2': 10}
        )
        self.assertBuilderEqual(builder, expected)


class TestConvertDtype(TestCase):

    def test_value_none(self):
        spec = DatasetSpec('an example dataset', 'int', name='data')
        self.assertTupleEqual(ObjectMapper.convert_dtype(spec, None), (None, 'int'))

        spec = DatasetSpec('an example dataset', RefSpec(reftype='object', target_type='int'), name='data')
        self.assertTupleEqual(ObjectMapper.convert_dtype(spec, None), (None, 'object'))

    # do full matrix test of given value x and spec y, what does convert_dtype return?
    def test_convert_to_64bit_spec(self):
        """
        Test that if given any value for a spec with a 64-bit dtype, convert_dtype will convert to the spec type.
        Also test that if the given value is not the same as the spec, convert_dtype raises a warning.
        """
        spec_type = 'float64'
        value_types = ['double', 'float64']
        self._test_convert_alias(spec_type, value_types)

        spec_type = 'float64'
        value_types = ['float', 'float32', 'long', 'int64', 'int', 'int32', 'int16', 'short', 'int8', 'uint64', 'uint',
                       'uint32', 'uint16', 'uint8', 'bool']
        self._test_convert_higher_precision_helper(spec_type, value_types)

        spec_type = 'int64'
        value_types = ['long', 'int64']
        self._test_convert_alias(spec_type, value_types)

        spec_type = 'int64'
        value_types = ['double', 'float64', 'float', 'float32', 'int', 'int32', 'int16', 'short', 'int8', 'uint64',
                       'uint', 'uint32', 'uint16', 'uint8', 'bool']
        self._test_convert_higher_precision_helper(spec_type, value_types)

        spec_type = 'uint64'
        value_types = ['uint64']
        self._test_convert_alias(spec_type, value_types)

        spec_type = 'uint64'
        value_types = ['double', 'float64', 'float', 'float32', 'long', 'int64', 'int', 'int32', 'int16', 'short',
                       'int8', 'uint', 'uint32', 'uint16', 'uint8', 'bool']
        self._test_convert_higher_precision_helper(spec_type, value_types)

    def test_convert_to_float32_spec(self):
        """Test conversion of various types to float32.
        If given a value with precision > float32 and float base type, convert_dtype will keep the higher precision.
        If given a value with 64-bit precision and different base type, convert_dtype will convert to float64.
        If given a value that is float32, convert_dtype will convert to float32.
        If given a value with precision <= float32, convert_dtype will convert to float32 and raise a warning.
        """
        spec_type = 'float32'
        value_types = ['double', 'float64']
        self._test_keep_higher_precision_helper(spec_type, value_types)

        value_types = ['long', 'int64', 'uint64']
        expected_type = 'float64'
        self._test_change_basetype_helper(spec_type, value_types, expected_type)

        value_types = ['float', 'float32']
        self._test_convert_alias(spec_type, value_types)

        value_types = ['int', 'int32', 'int16', 'short', 'int8', 'uint', 'uint32', 'uint16', 'uint8', 'bool']
        self._test_convert_higher_precision_helper(spec_type, value_types)

    def test_convert_to_int32_spec(self):
        """Test conversion of various types to int32.
        If given a value with precision > int32 and int base type, convert_dtype will keep the higher precision.
        If given a value with 64-bit precision and different base type, convert_dtype will convert to int64.
        If given a value that is int32, convert_dtype will convert to int32.
        If given a value with precision <= int32, convert_dtype will convert to int32 and raise a warning.
        """
        spec_type = 'int32'
        value_types = ['int64', 'long']
        self._test_keep_higher_precision_helper(spec_type, value_types)

        value_types = ['double', 'float64', 'uint64']
        expected_type = 'int64'
        self._test_change_basetype_helper(spec_type, value_types, expected_type)

        value_types = ['int', 'int32']
        self._test_convert_alias(spec_type, value_types)

        value_types = ['float', 'float32', 'int16', 'short', 'int8', 'uint', 'uint32', 'uint16', 'uint8', 'bool']
        self._test_convert_higher_precision_helper(spec_type, value_types)

    def test_convert_to_uint32_spec(self):
        """Test conversion of various types to uint32.
        If given a value with precision > uint32 and uint base type, convert_dtype will keep the higher precision.
        If given a value with 64-bit precision and different base type, convert_dtype will convert to uint64.
        If given a value that is uint32, convert_dtype will convert to uint32.
        If given a value with precision <= uint32, convert_dtype will convert to uint32 and raise a warning.
        """
        spec_type = 'uint32'
        value_types = ['uint64']
        self._test_keep_higher_precision_helper(spec_type, value_types)

        value_types = ['double', 'float64', 'long', 'int64']
        expected_type = 'uint64'
        self._test_change_basetype_helper(spec_type, value_types, expected_type)

        value_types = ['uint', 'uint32']
        self._test_convert_alias(spec_type, value_types)

        value_types = ['float', 'float32', 'int', 'int32', 'int16', 'short', 'int8', 'uint16', 'uint8', 'bool']
        self._test_convert_higher_precision_helper(spec_type, value_types)

    def test_convert_to_int16_spec(self):
        """Test conversion of various types to int16.
        If given a value with precision > int16 and int base type, convert_dtype will keep the higher precision.
        If given a value with 64-bit precision and different base type, convert_dtype will convert to int64.
        If given a value with 32-bit precision and different base type, convert_dtype will convert to int32.
        If given a value that is int16, convert_dtype will convert to int16.
        If given a value with precision <= int16, convert_dtype will convert to int16 and raise a warning.
        """
        spec_type = 'int16'
        value_types = ['long', 'int64', 'int', 'int32']
        self._test_keep_higher_precision_helper(spec_type, value_types)

        value_types = ['double', 'float64', 'uint64']
        expected_type = 'int64'
        self._test_change_basetype_helper(spec_type, value_types, expected_type)

        value_types = ['float', 'float32', 'uint', 'uint32']
        expected_type = 'int32'
        self._test_change_basetype_helper(spec_type, value_types, expected_type)

        value_types = ['int16', 'short']
        self._test_convert_alias(spec_type, value_types)

        value_types = ['int8', 'uint16', 'uint8', 'bool']
        self._test_convert_higher_precision_helper(spec_type, value_types)

    def test_convert_to_uint16_spec(self):
        """Test conversion of various types to uint16.
        If given a value with precision > uint16 and uint base type, convert_dtype will keep the higher precision.
        If given a value with 64-bit precision and different base type, convert_dtype will convert to uint64.
        If given a value with 32-bit precision and different base type, convert_dtype will convert to uint32.
        If given a value that is uint16, convert_dtype will convert to uint16.
        If given a value with precision <= uint16, convert_dtype will convert to uint16 and raise a warning.
        """
        spec_type = 'uint16'
        value_types = ['uint64', 'uint', 'uint32']
        self._test_keep_higher_precision_helper(spec_type, value_types)

        value_types = ['double', 'float64', 'long', 'int64']
        expected_type = 'uint64'
        self._test_change_basetype_helper(spec_type, value_types, expected_type)

        value_types = ['float', 'float32', 'int', 'int32']
        expected_type = 'uint32'
        self._test_change_basetype_helper(spec_type, value_types, expected_type)

        value_types = ['uint16']
        self._test_convert_alias(spec_type, value_types)

        value_types = ['int16', 'short', 'int8', 'uint8', 'bool']
        self._test_convert_higher_precision_helper(spec_type, value_types)

    def test_convert_to_bool_spec(self):
        """Test conversion of various types to bool.
        If given a value with type bool, convert_dtype will convert to bool.
        If given a value with type int8/uint8, convert_dtype will convert to bool and raise a warning.
        Otherwise, convert_dtype will raise an error.
        """
        spec_type = 'bool'
        value_types = ['bool']
        self._test_convert_alias(spec_type, value_types)

        value_types = ['uint8', 'int8']
        self._test_convert_higher_precision_helper(spec_type, value_types)

        value_types = ['double', 'float64', 'float', 'float32', 'long', 'int64', 'int', 'int32', 'int16', 'short',
                       'uint64', 'uint', 'uint32', 'uint16']
        self._test_convert_mismatch_helper(spec_type, value_types)

    def _get_type(self, type_str):
        return ObjectMapper._ObjectMapper__dtypes[type_str]  # apply ObjectMapper mapping string to dtype

    def _test_convert_alias(self, spec_type, value_types):
        data = 1
        spec = DatasetSpec('an example dataset', spec_type, name='data')
        match = (self._get_type(spec_type)(data), self._get_type(spec_type))
        for dtype in value_types:
            value = self._get_type(dtype)(data)  # convert data to given dtype
            with self.subTest(dtype=dtype):
                ret = ObjectMapper.convert_dtype(spec, value)
                self.assertTupleEqual(ret, match)
                self.assertIs(ret[0].dtype.type, match[1])

    def _test_convert_higher_precision_helper(self, spec_type, value_types):
        data = 1
        spec = DatasetSpec('an example dataset', spec_type, name='data')
        match = (self._get_type(spec_type)(data), self._get_type(spec_type))
        for dtype in value_types:
            value = self._get_type(dtype)(data)  # convert data to given dtype
            with self.subTest(dtype=dtype):
                s = np.dtype(self._get_type(spec_type))
                g = np.dtype(self._get_type(dtype))
                msg = ("Spec 'data': Value with data type %s is being converted to data type %s as specified."
                       % (g.name, s.name))
                with self.assertWarnsWith(UserWarning, msg):
                    ret = ObjectMapper.convert_dtype(spec, value)
                self.assertTupleEqual(ret, match)
                self.assertIs(ret[0].dtype.type, match[1])

    def _test_keep_higher_precision_helper(self, spec_type, value_types):
        data = 1
        spec = DatasetSpec('an example dataset', spec_type, name='data')
        for dtype in value_types:
            value = self._get_type(dtype)(data)
            match = (value, self._get_type(dtype))
            with self.subTest(dtype=dtype):
                ret = ObjectMapper.convert_dtype(spec, value)
                self.assertTupleEqual(ret, match)
                self.assertIs(ret[0].dtype.type, match[1])

    def _test_change_basetype_helper(self, spec_type, value_types, exp_type):
        data = 1
        spec = DatasetSpec('an example dataset', spec_type, name='data')
        match = (self._get_type(exp_type)(data), self._get_type(exp_type))
        for dtype in value_types:
            value = self._get_type(dtype)(data)  # convert data to given dtype
            with self.subTest(dtype=dtype):
                s = np.dtype(self._get_type(spec_type))
                e = np.dtype(self._get_type(exp_type))
                g = np.dtype(self._get_type(dtype))
                msg = ("Spec 'data': Value with data type %s is being converted to data type %s "
                       "(min specification: %s)." % (g.name, e.name, s.name))
                with self.assertWarnsWith(UserWarning, msg):
                    ret = ObjectMapper.convert_dtype(spec, value)
                self.assertTupleEqual(ret, match)
                self.assertIs(ret[0].dtype.type, match[1])

    def _test_convert_mismatch_helper(self, spec_type, value_types):
        data = 1
        spec = DatasetSpec('an example dataset', spec_type, name='data')
        for dtype in value_types:
            value = self._get_type(dtype)(data)  # convert data to given dtype
            with self.subTest(dtype=dtype):
                s = np.dtype(self._get_type(spec_type))
                g = np.dtype(self._get_type(dtype))
                msg = "expected %s, received %s - must supply %s" % (s.name, g.name, s.name)
                with self.assertRaisesWith(ValueError, msg):
                    ObjectMapper.convert_dtype(spec, value)

    def test_dci_input(self):
        spec = DatasetSpec('an example dataset', 'int64', name='data')
        value = DataChunkIterator(np.array([1, 2, 3], dtype=np.int32))
        msg = "Spec 'data': Value with data type int32 is being converted to data type int64 as specified."
        with self.assertWarnsWith(UserWarning, msg):
            ret, ret_dtype = ObjectMapper.convert_dtype(spec, value)  # no conversion
        self.assertIs(ret, value)
        self.assertEqual(ret_dtype, np.int64)

        spec = DatasetSpec('an example dataset', 'int16', name='data')
        value = DataChunkIterator(np.array([1, 2, 3], dtype=np.int32))
        ret, ret_dtype = ObjectMapper.convert_dtype(spec, value)  # no conversion
        self.assertIs(ret, value)
        self.assertEqual(ret_dtype, np.int32)  # increase precision

    def test_text_spec(self):
        text_spec_types = ['text', 'utf', 'utf8', 'utf-8']
        for spec_type in text_spec_types:
            with self.subTest(spec_type=spec_type):
                spec = DatasetSpec('an example dataset', spec_type, name='data')

                value = 'a'
                ret, ret_dtype = ObjectMapper.convert_dtype(spec, value)
                self.assertEqual(ret, value)
                self.assertIs(type(ret), str)
                self.assertEqual(ret_dtype, 'utf8')

                value = b'a'
                ret, ret_dtype = ObjectMapper.convert_dtype(spec, value)
                self.assertEqual(ret, 'a')
                self.assertIs(type(ret), str)
                self.assertEqual(ret_dtype, 'utf8')

                value = ['a', 'b']
                ret, ret_dtype = ObjectMapper.convert_dtype(spec, value)
                self.assertListEqual(ret, value)
                self.assertIs(type(ret[0]), str)
                self.assertEqual(ret_dtype, 'utf8')

                value = np.array(['a', 'b'])
                ret, ret_dtype = ObjectMapper.convert_dtype(spec, value)
                np.testing.assert_array_equal(ret, value)
                self.assertEqual(ret_dtype, 'utf8')

                value = np.array(['a', 'b'], dtype='S1')
                ret, ret_dtype = ObjectMapper.convert_dtype(spec, value)
                np.testing.assert_array_equal(ret, np.array(['a', 'b'], dtype='U1'))
                self.assertEqual(ret_dtype, 'utf8')

                value = []
                ret, ret_dtype = ObjectMapper.convert_dtype(spec, value)
                self.assertListEqual(ret, value)
                self.assertEqual(ret_dtype, 'utf8')

                value = 1
                msg = "Expected unicode or ascii string, got <class 'int'>"
                with self.assertRaisesWith(ValueError, msg):
                    ObjectMapper.convert_dtype(spec, value)

                value = DataChunkIterator(np.array(['a', 'b']))
                ret, ret_dtype = ObjectMapper.convert_dtype(spec, value)  # no conversion
                self.assertIs(ret, value)
                self.assertEqual(ret_dtype, 'utf8')

                value = DataChunkIterator(np.array(['a', 'b'], dtype='S1'))
                ret, ret_dtype = ObjectMapper.convert_dtype(spec, value)  # no conversion
                self.assertIs(ret, value)
                self.assertEqual(ret_dtype, 'utf8')

    def test_ascii_spec(self):
        ascii_spec_types = ['ascii', 'bytes']
        for spec_type in ascii_spec_types:
            with self.subTest(spec_type=spec_type):
                spec = DatasetSpec('an example dataset', spec_type, name='data')

                value = 'a'
                ret, ret_dtype = ObjectMapper.convert_dtype(spec, value)
                self.assertEqual(ret, b'a')
                self.assertIs(type(ret), bytes)
                self.assertEqual(ret_dtype, 'ascii')

                value = b'a'
                ret, ret_dtype = ObjectMapper.convert_dtype(spec, value)
                self.assertEqual(ret, b'a')
                self.assertIs(type(ret), bytes)
                self.assertEqual(ret_dtype, 'ascii')

                value = ['a', 'b']
                ret, ret_dtype = ObjectMapper.convert_dtype(spec, value)
                self.assertListEqual(ret, [b'a', b'b'])
                self.assertIs(type(ret[0]), bytes)
                self.assertEqual(ret_dtype, 'ascii')

                value = np.array(['a', 'b'])
                ret, ret_dtype = ObjectMapper.convert_dtype(spec, value)
                np.testing.assert_array_equal(ret, np.array(['a', 'b'], dtype='S1'))
                self.assertEqual(ret_dtype, 'ascii')

                value = np.array(['a', 'b'], dtype='S1')
                ret, ret_dtype = ObjectMapper.convert_dtype(spec, value)
                np.testing.assert_array_equal(ret, value)
                self.assertEqual(ret_dtype, 'ascii')

                value = []
                ret, ret_dtype = ObjectMapper.convert_dtype(spec, value)
                self.assertListEqual(ret, value)
                self.assertEqual(ret_dtype, 'ascii')

                value = 1
                msg = "Expected unicode or ascii string, got <class 'int'>"
                with self.assertRaisesWith(ValueError, msg):
                    ObjectMapper.convert_dtype(spec, value)

                value = DataChunkIterator(np.array(['a', 'b']))
                ret, ret_dtype = ObjectMapper.convert_dtype(spec, value)  # no conversion
                self.assertIs(ret, value)
                self.assertEqual(ret_dtype, 'ascii')

                value = DataChunkIterator(np.array(['a', 'b'], dtype='S1'))
                ret, ret_dtype = ObjectMapper.convert_dtype(spec, value)  # no conversion
                self.assertIs(ret, value)
                self.assertEqual(ret_dtype, 'ascii')

    def test_no_spec(self):
        spec_type = None
        spec = DatasetSpec('an example dataset', spec_type, name='data')

        value = [1, 2, 3]
        ret, ret_dtype = ObjectMapper.convert_dtype(spec, value)
        self.assertListEqual(ret, value)
        self.assertIs(type(ret[0]), int)
        self.assertEqual(ret_dtype, int)

        value = np.uint64(4)
        ret, ret_dtype = ObjectMapper.convert_dtype(spec, value)
        self.assertEqual(ret, value)
        self.assertIs(type(ret), np.uint64)
        self.assertEqual(ret_dtype, np.uint64)

        value = 'hello'
        ret, ret_dtype = ObjectMapper.convert_dtype(spec, value)
        self.assertEqual(ret, value)
        self.assertIs(type(ret), str)
        self.assertEqual(ret_dtype, 'utf8')

        value = b'hello'
        ret, ret_dtype = ObjectMapper.convert_dtype(spec, value)
        self.assertEqual(ret, value)
        self.assertIs(type(ret), bytes)
        self.assertEqual(ret_dtype, 'ascii')

        value = np.array(['aa', 'bb'])
        ret, ret_dtype = ObjectMapper.convert_dtype(spec, value)
        np.testing.assert_array_equal(ret, value)
        self.assertEqual(ret_dtype, 'utf8')

        value = np.array(['aa', 'bb'], dtype='S2')
        ret, ret_dtype = ObjectMapper.convert_dtype(spec, value)
        np.testing.assert_array_equal(ret, value)
        self.assertEqual(ret_dtype, 'ascii')

        value = DataChunkIterator(data=[1, 2, 3])
        ret, ret_dtype = ObjectMapper.convert_dtype(spec, value)
        self.assertEqual(ret, value)
        self.assertIs(ret.dtype.type, np.dtype(int).type)
        self.assertIs(type(ret.data[0]), int)
        self.assertEqual(ret_dtype, np.dtype(int).type)

        value = DataChunkIterator(data=['a', 'b'])
        ret, ret_dtype = ObjectMapper.convert_dtype(spec, value)
        self.assertEqual(ret, value)
        self.assertIs(ret.dtype.type, np.str_)
        self.assertIs(type(ret.data[0]), str)
        self.assertEqual(ret_dtype, 'utf8')

        value = H5DataIO(np.arange(30).reshape(5, 2, 3))
        ret, ret_dtype = ObjectMapper.convert_dtype(spec, value)
        self.assertEqual(ret, value)
        self.assertIs(ret.data.dtype.type, np.dtype(int).type)
        self.assertEqual(ret_dtype, np.dtype(int).type)

        value = H5DataIO(['foo', 'bar'])
        ret, ret_dtype = ObjectMapper.convert_dtype(spec, value)
        self.assertEqual(ret, value)
        self.assertIs(type(ret.data[0]), str)
        self.assertEqual(ret_dtype, 'utf8')

        value = H5DataIO([b'foo', b'bar'])
        ret, ret_dtype = ObjectMapper.convert_dtype(spec, value)
        self.assertEqual(ret, value)
        self.assertIs(type(ret.data[0]), bytes)
        self.assertEqual(ret_dtype, 'ascii')

        value = []
        msg = "Cannot infer dtype of empty list or tuple. Please use numpy array with specified dtype."
        with self.assertRaisesWith(ValueError, msg):
            ObjectMapper.convert_dtype(spec, value)

    def test_numeric_spec(self):
        spec_type = 'numeric'
        spec = DatasetSpec('an example dataset', spec_type, name='data')

        value = np.uint64(4)
        ret, ret_dtype = ObjectMapper.convert_dtype(spec, value)
        self.assertEqual(ret, value)
        self.assertIs(type(ret), np.uint64)
        self.assertEqual(ret_dtype, np.uint64)

        value = DataChunkIterator(data=[1, 2, 3])
        ret, ret_dtype = ObjectMapper.convert_dtype(spec, value)
        self.assertEqual(ret, value)
        self.assertIs(ret.dtype.type, np.dtype(int).type)
        self.assertIs(type(ret.data[0]), int)
        self.assertEqual(ret_dtype, np.dtype(int).type)

        value = ['a', 'b']
        msg = "Cannot convert from <class 'str'> to 'numeric' specification dtype."
        with self.assertRaisesWith(ValueError, msg):
            ObjectMapper.convert_dtype(spec, value)

        value = np.array(['a', 'b'])
        msg = "Cannot convert from <class 'numpy.str_'> to 'numeric' specification dtype."
        with self.assertRaisesWith(ValueError, msg):
            ObjectMapper.convert_dtype(spec, value)

        value = []
        msg = "Cannot infer dtype of empty list or tuple. Please use numpy array with specified dtype."
        with self.assertRaisesWith(ValueError, msg):
            ObjectMapper.convert_dtype(spec, value)

    def test_bool_spec(self):
        spec_type = 'bool'
        spec = DatasetSpec('an example dataset', spec_type, name='data')

        value = np.bool_(True)
        ret, ret_dtype = ObjectMapper.convert_dtype(spec, value)
        self.assertEqual(ret, value)
        self.assertIs(type(ret), np.bool_)
        self.assertEqual(ret_dtype, np.bool_)

        value = True
        ret, ret_dtype = ObjectMapper.convert_dtype(spec, value)
        self.assertEqual(ret, value)
        self.assertIs(type(ret), np.bool_)
        self.assertEqual(ret_dtype, np.bool_)

    def test_override_type_int_restrict_precision(self):
        spec = DatasetSpec('an example dataset', 'int8', name='data')
        res = ObjectMapper.convert_dtype(spec, np.int64(1), 'int64')
        self.assertTupleEqual(res, (np.int64(1), np.int64))

    def test_override_type_numeric_to_uint(self):
        spec = DatasetSpec('an example dataset', 'numeric', name='data')
        res = ObjectMapper.convert_dtype(spec, np.uint32(1), 'uint8')
        self.assertTupleEqual(res, (np.uint32(1), np.uint32))

    def test_override_type_numeric_to_uint_list(self):
        spec = DatasetSpec('an example dataset', 'numeric', name='data')
        res = ObjectMapper.convert_dtype(spec, np.uint32((1, 2, 3)), 'uint8')
        np.testing.assert_array_equal(res[0], np.uint32((1, 2, 3)))
        self.assertEqual(res[1], np.uint32)

    def test_override_type_none_to_bool(self):
        spec = DatasetSpec('an example dataset', None, name='data')
        res = ObjectMapper.convert_dtype(spec, True, 'bool')
        self.assertTupleEqual(res, (True, np.bool_))

    def test_compound_type(self):
        """Test that convert_dtype passes through arguments if spec dtype is a list without any validation."""
        spec_type = [DtypeSpec('an int field', 'f1', 'int'), DtypeSpec('a float field', 'f2', 'float')]
        spec = DatasetSpec('an example dataset', spec_type, name='data')
        value = ['a', 1, 2.2]
        res, ret_dtype = ObjectMapper.convert_dtype(spec, value)
        self.assertListEqual(res, value)
        self.assertListEqual(ret_dtype, spec_type)

    def test_isodatetime_spec(self):
        spec_type = 'isodatetime'
        spec = DatasetSpec('an example dataset', spec_type, name='data')

        # NOTE: datetime.isoformat is called on all values with a datetime spec before conversion
        # see ObjectMapper.get_attr_value
        value = datetime.isoformat(datetime(2020, 11, 10))
        ret, ret_dtype = ObjectMapper.convert_dtype(spec, value)
        self.assertEqual(ret, b'2020-11-10T00:00:00')
        self.assertIs(type(ret), bytes)
        self.assertEqual(ret_dtype, 'ascii')


class TestObjectMapperBadValue(TestCase):

    def test_bad_value(self):
        """Test that an error is raised if the container attribute value for a spec with a data type is not a container
        or collection of containers.
        """
        class Qux(Container):
            @docval({'name': 'name', 'type': str, 'doc': 'the name of this Qux'},
                    {'name': 'foo', 'type': int, 'doc': 'a group'})
            def __init__(self, **kwargs):
                name, foo = getargs('name', 'foo', kwargs)
                super().__init__(name=name)
                self.__foo = foo
                if isinstance(foo, Foo):
                    self.__foo.parent = self

            @property
            def foo(self):
                return self.__foo

        self.qux_spec = GroupSpec(
            doc='A test group specification with data type Qux',
            data_type_def='Qux',
            groups=[GroupSpec('an example dataset', data_type_inc='Foo')]
        )
        self.foo_spec = GroupSpec('A test group specification with data type Foo', data_type_def='Foo')
        self.spec_catalog = SpecCatalog()
        self.spec_catalog.register_spec(self.qux_spec, 'test.yaml')
        self.spec_catalog.register_spec(self.foo_spec, 'test.yaml')
        self.namespace = SpecNamespace('a test namespace', CORE_NAMESPACE, [{'source': 'test.yaml'}],
                                       version='0.1.0',
                                       catalog=self.spec_catalog)
        self.namespace_catalog = NamespaceCatalog()
        self.namespace_catalog.add_namespace(CORE_NAMESPACE, self.namespace)
        self.type_map = TypeMap(self.namespace_catalog)
        self.type_map.register_container_type(CORE_NAMESPACE, 'Qux', Qux)
        self.type_map.register_container_type(CORE_NAMESPACE, 'Foo', Foo)
        self.manager = BuildManager(self.type_map)
        self.mapper = ObjectMapper(self.qux_spec)

        container = Qux('my_qux', foo=1)
        msg = "Qux 'my_qux' attribute 'foo' has unexpected type."
        with self.assertRaisesWith(ContainerConfigurationError, msg):
            self.mapper.build(container, self.manager)<|MERGE_RESOLUTION|>--- conflicted
+++ resolved
@@ -1,4 +1,3 @@
-<<<<<<< HEAD
 import unittest
 from abc import ABCMeta, abstractmethod
 from datetime import datetime
@@ -7,10 +6,6 @@
 import numpy as np
 from hdmf import Container
 from hdmf.backends.hdf5 import H5DataIO
-=======
-from hdmf.spec import (GroupSpec, AttributeSpec, DatasetSpec, SpecCatalog, SpecNamespace, NamespaceCatalog, RefSpec,
-                       DtypeSpec, LinkSpec)
->>>>>>> d41a8117
 from hdmf.build import (GroupBuilder, DatasetBuilder, ObjectMapper, BuildManager, TypeMap, LinkBuilder,
                         ReferenceBuilder, MissingRequiredBuildWarning, OrphanContainerBuildError,
                         ContainerConfigurationError)
@@ -18,7 +13,7 @@
 from hdmf.data_utils import DataChunkIterator, DataIO, AbstractDataChunkIterator
 from hdmf.query import HDMFDataset
 from hdmf.spec import (GroupSpec, AttributeSpec, DatasetSpec, SpecCatalog, SpecNamespace, NamespaceCatalog, RefSpec,
-                       DtypeSpec)
+                       DtypeSpec, LinkSpec)
 from hdmf.testing import TestCase
 from hdmf.utils import docval, getargs, get_docval
 
