--- conflicted
+++ resolved
@@ -17,26 +17,32 @@
       python -m virtualenv ../venv || python -m venv ../venv
       . ../venv/bin/activate
 
-  py38: &py38
-    image: circleci/python:3.8.1-buster
+  py39: &py39
+    image: circleci/python:3.9/0-buster
     auth:
       username: rly1
       password: $DOCKERHUB_PASSWORD
-
-  py37: &py37
-    image: circleci/python:3.7.6-stretch
+      
+  py38: &py38
+    image: circleci/python:3.8.6-buster
     auth:
       username: rly1
       password: $DOCKERHUB_PASSWORD
 
-  py36: &py36
-    image: circleci/python:3.6.10-stretch
+  py37: &py37
+    image: circleci/python:3.7.9-stretch
     auth:
       username: rly1
       password: $DOCKERHUB_PASSWORD
 
-  py35: &py35
-    image: circleci/python:3.5.9-stretch
+  py36: &py36
+    image: circleci/python:3.6.12-stretch
+    auth:
+      username: rly1
+      password: $DOCKERHUB_PASSWORD
+
+  conda-image: &conda-image
+    image: continuumio/miniconda3:4.8.2
     auth:
       username: rly1
       password: $DOCKERHUB_PASSWORD
@@ -137,11 +143,7 @@
 jobs:
   flake8:
     docker:
-<<<<<<< HEAD
-      - <<: *py38
-=======
-      - image: circleci/python:3.8.6-buster
->>>>>>> c403feb0
+      - <<: *py38
     steps:
       - checkout
       - run:
@@ -149,25 +151,9 @@
       - run:
           <<: *run-style-check
 
-<<<<<<< HEAD
-  python35:
-    docker:
-      - <<: *py35
-    environment:
-     - TEST_TOX_ENV: "py35"
-     - COVERAGE_TOX_ENV: ""
-     - BUILD_TOX_ENV: "build-py35"
-     - TEST_WHEELINSTALL_ENV: "wheelinstall-py35"
-    <<: *ci-steps
-
   python36:
     docker:
       - <<: *py36
-=======
-  python36:
-    docker:
-      - image: circleci/python:3.6.12-stretch
->>>>>>> c403feb0
     environment:
      - TEST_TOX_ENV: "py36"
      - BUILD_TOX_ENV: "build-py36"
@@ -176,11 +162,7 @@
 
   python37:
     docker:
-<<<<<<< HEAD
       - <<: *py37
-=======
-      - image: circleci/python:3.7.9-stretch
->>>>>>> c403feb0
     environment:
      - TEST_TOX_ENV: "py37"
      - BUILD_TOX_ENV: "build-py37"
@@ -189,11 +171,7 @@
 
   python38:
     docker:
-<<<<<<< HEAD
-      - <<: *py38
-=======
-      - image: circleci/python:3.8.6-buster
->>>>>>> c403feb0
+      - <<: *py38
     environment:
      - TEST_TOX_ENV: "py38"
      - BUILD_TOX_ENV: "build-py38"
@@ -203,11 +181,7 @@
 
   python39:
     docker:
-<<<<<<< HEAD
-      - <<: *py35
-=======
-      - image: circleci/python:3.9.0-buster
->>>>>>> c403feb0
+      - <<: *py39
     environment:
      - TEST_TOX_ENV: "py39"
      - BUILD_TOX_ENV: "build-py39"
@@ -216,14 +190,7 @@
 
   python38-upgrade-dev:
     docker:
-<<<<<<< HEAD
-      - image: continuumio/miniconda3:4.3.27p0
-        auth:
-          username: rly1
-          password: $DOCKERHUB_PASSWORD
-=======
-      - image: circleci/python:3.8.6-buster
->>>>>>> c403feb0
+      - <<: *py38
     environment:
      - TEST_TOX_ENV: "py38-upgrade-dev"
      - BUILD_TOX_ENV: "build-py38-upgrade-dev"
@@ -232,7 +199,7 @@
 
   python38-upgrade-dev-pre:
     docker:
-      - image: circleci/python:3.8.6-buster
+      - <<: *py38
     environment:
      - TEST_TOX_ENV: "py38-upgrade-dev-pre"
      - BUILD_TOX_ENV: "build-py38-upgrade-dev-pre"
@@ -241,7 +208,7 @@
 
   python36-min-req:
     docker:
-      - image: circleci/python:3.6.12-stretch
+      - <<: *py36
     environment:
      - TEST_TOX_ENV: "py36-min-req"
      - BUILD_TOX_ENV: "build-py36-min-req"
@@ -250,14 +217,7 @@
 
   miniconda36:
     docker:
-<<<<<<< HEAD
-      - image: continuumio/miniconda3:4.7.12
-        auth:
-          username: rly1
-          password: $DOCKERHUB_PASSWORD
-=======
-      - image: continuumio/miniconda3:4.8.2
->>>>>>> c403feb0
+      - <<: *conda-image
     environment:
       - CONDA_PYTHON_VER: "3.6"
       - TEST_TOX_ENV: "py36"
@@ -267,14 +227,7 @@
 
   miniconda37:
     docker:
-<<<<<<< HEAD
-      - image: continuumio/miniconda3:4.7.12
-        auth:
-          username: rly1
-          password: $DOCKERHUB_PASSWORD
-=======
-      - image: continuumio/miniconda3:4.8.2
->>>>>>> c403feb0
+      - <<: *conda-image
     environment:
       - CONDA_PYTHON_VER: "3.7"
       - TEST_TOX_ENV: "py37"
@@ -284,14 +237,7 @@
 
   miniconda38:
     docker:
-<<<<<<< HEAD
-      - image: continuumio/miniconda3:4.7.12
-        auth:
-          username: rly1
-          password: $DOCKERHUB_PASSWORD
-=======
-      - image: continuumio/miniconda3:4.8.2
->>>>>>> c403feb0
+      - <<: *conda-image
     environment:
       - CONDA_PYTHON_VER: "3.8"
       - TEST_TOX_ENV: "py38"
@@ -301,11 +247,7 @@
 
   miniconda39:
     docker:
-<<<<<<< HEAD
-      - <<: *py35
-=======
-      - image: continuumio/miniconda3:4.8.2
->>>>>>> c403feb0
+      - <<: *conda-image
     environment:
       - CONDA_PYTHON_VER: "3.9"
       - TEST_TOX_ENV: "py39"
@@ -315,76 +257,56 @@
 
   gallery36:
     docker:
-<<<<<<< HEAD
       - <<: *py36
-=======
-      - image: circleci/python:3.6.12-stretch
->>>>>>> c403feb0
     environment:
      - TEST_TOX_ENV: "gallery-py36"
     <<: *gallery-steps
 
   gallery37:
     docker:
-<<<<<<< HEAD
       - <<: *py37
-=======
-      - image: circleci/python:3.7.9-stretch
->>>>>>> c403feb0
     environment:
      - TEST_TOX_ENV: "gallery-py37"
     <<: *gallery-steps
 
   gallery38:
     docker:
-<<<<<<< HEAD
-      - <<: *py38
-=======
-      - image: circleci/python:3.8.6-buster
->>>>>>> c403feb0
+      - <<: *py38
     environment:
      - TEST_TOX_ENV: "gallery-py38"
     <<: *gallery-steps
 
   gallery39:
     docker:
-<<<<<<< HEAD
-      - <<: *py35
-=======
-      - image: circleci/python:3.9.0-buster
->>>>>>> c403feb0
+      - <<: *py39
     environment:
      - TEST_TOX_ENV: "gallery-py39"
     <<: *gallery-steps
 
   gallery38-upgrade-dev:
     docker:
-      - image: circleci/python:3.8.6-buster
+      - <<: *py38
     environment:
      - TEST_TOX_ENV: "gallery-py38-upgrade-dev"
     <<: *gallery-steps
 
   gallery38-upgrade-dev-pre:
     docker:
-      - image: circleci/python:3.8.6-buster
+      - <<: *py38
     environment:
      - TEST_TOX_ENV: "gallery-py38-upgrade-dev-pre"
     <<: *gallery-steps
 
   gallery36-min-req:
     docker:
-      - image: circleci/python:3.6.12-stretch
+      - <<: *py36
     environment:
      - TEST_TOX_ENV: "gallery-py36-min-req"
     <<: *gallery-steps
 
   deploy-dev:
     docker:
-<<<<<<< HEAD
-      - <<: *py38
-=======
-      - image: circleci/python:3.8.6-buster
->>>>>>> c403feb0
+      - <<: *py38
     steps:
       - checkout
       - attach_workspace:
@@ -405,11 +327,7 @@
 
   deploy-release:
     docker:
-<<<<<<< HEAD
-      - <<: *py38
-=======
-      - image: circleci/python:3.8.6-buster
->>>>>>> c403feb0
+      - <<: *py38
     steps:
       - attach_workspace:
           at: ./
@@ -434,11 +352,7 @@
 
   pynwb-dev-python38:
     docker:
-<<<<<<< HEAD
-      - <<: *py38
-=======
-      - image: circleci/python:3.8.6-buster
->>>>>>> c403feb0
+      - <<: *py38
     steps:
       - checkout
       - run: git submodule sync
@@ -527,10 +441,8 @@
           filters:
             branches:
               ignore: dev
-<<<<<<< HEAD
           context:
             - docker-hub-creds
-=======
 
   nightly:
     triggers:
@@ -577,5 +489,4 @@
       - python38-upgrade-dev-pre:
           <<: *no_filters
       - gallery38-upgrade-dev-pre:
-          <<: *no_filters
->>>>>>> c403feb0
+          <<: *no_filters