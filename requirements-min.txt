--- conflicted
+++ resolved
@@ -4,11 +4,6 @@
 numpy==1.16  # numpy>=1.16,<1.18 does not provide wheels for python 3.8 and does not build well on windows
 pandas==1.0.5  # when this is changed to >=1.5.0, see TODO items referenced in #762
 ruamel.yaml==0.16
-<<<<<<< HEAD
 scipy==1.1  # scipy>=1.1,<1.4 does not provide wheels for python 3.8 and building scipy can fail due to incompatibilities with numpy
 setuptools
-=======
-scipy==1.1
-setuptools
-importlib_resources;python_version<'3.9' # Remove when python 3.9 becomes the new minimum
->>>>>>> 95ba8765
+importlib_resources;python_version<'3.9' # Remove when python 3.9 becomes the new minimum