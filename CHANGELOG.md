--- conflicted
+++ resolved
@@ -1,15 +1,5 @@
 # HDMF Changelog
 
-<<<<<<< HEAD
-## HMDF 3.7.0 (Upcoming)
-
-### New features and minor improvements
-- Updated `ExternalResources` to have EntityKeyTable with updated tests/documentation and minor bug fix to ObjectKeyTable. @mavaylon1 [#872](https://github.com/hdmf-dev/hdmf/pull/872)
-- Added HTML repr to `Container` objects which displays an interactive tree of a container's values and children in a Jupyter notebook and other HTML representations. @edeno [#883](https://github.com/hdmf-dev/hdmf/pull/883)
-
-### Bug fixes
-- Fixed reporting of version when installed using conda. @rly [#890](https://github.com/hdmf-dev/hdmf/pull/890)
-=======
 ## HDMF 3.7.0 (Upcoming)
 
 ### New features and minor improvements
@@ -20,6 +10,7 @@
 - Allow for `datetime.date` to be used instead of `datetime.datetime`. @bendichter [#874](https://github.com/hdmf-dev/hdmf/pull/874)
 - Updated `HDMFIO` and `HDF5IO` to support `ExternalResources`. @mavaylon1 [#895](https://github.com/hdmf-dev/hdmf/pull/895)
 - Dropped Python 3.7 support. @rly [#897](https://github.com/hdmf-dev/hdmf/pull/897)
+- Added HTML repr to `Container` objects which displays an interactive tree of a container's values and children in a Jupyter notebook and other HTML representations. @edeno [#883](https://github.com/hdmf-dev/hdmf/pull/883)
 
 ### Documentation and tutorial enhancements:
 - Added tutorial for the new `TermSet` class @mavaylon1 [#880](https://github.com/hdmf-dev/hdmf/pull/880)
@@ -27,7 +18,8 @@
 ## Bug fixes
 - Fixed CI testing of minimum installation requirements, and removed some gallery tests run on each PR. @rly
   [#877](https://github.com/hdmf-dev/hdmf/pull/877)
->>>>>>> 1c7895f9
+- Fixed reporting of version when installed using conda. @rly [#890](https://github.com/hdmf-dev/hdmf/pull/890)
+
 
 ## HMDF 3.6.1 (May 18, 2023)
 
