# HDMF Changelog

## HDMF 3.0.0 (December 8, 2020)

### Breaking changes
- Drop support for Python 3.5. @ajtritt (#459)
- Remove `hdmf.get_region_slicer` function. @ajtritt (#442)
- Remove unused or refactored internal builder functions `GroupBuilder.add_group`, `GroupBuilder.add_dataset`,
  `GroupBuilder.add_link`, `GroupBuilder.set_builder`, `BaseBuilder.deep_update`, `GroupBuilder.deep_update`,
  `DatasetBuilder.deep_update`. Make `BaseBuilder` not instantiable and refactor builder code. @rly (#452)
- Remove `hdmf.build.map.py`. Classes formerly in this file should be imported from `hdmf.build` instead. @rly (#463)
- Replace `MissingRequiredWarning` with `MissingRequiredBuildWarning`. @rly (#463)

### New features
- Add methods for automatic creation of `MultiContainerInterface` classes. @bendichter (#420, #425)
- Add ability to specify a custom class for new columns to a `DynamicTable` that are not `VectorData`,
  `DynamicTableRegion`, or `VocabData` using `DynamicTable.__columns__` or `DynamicTable.add_column(...)`. @rly (#436)  
- Add support for creating and specifying multi-index columns in a `DynamicTable` using `add_column(...)`.
  @bendichter, @rly (#430)
- Add capability to add a row to a column after IO. @bendichter (#426)
- Add method `AbstractContainer.get_fields_conf`. @rly (#441)
- Add functionality for storing external resource references. @ajtritt (#442)
- Add method `hdmf.utils.get_docval_macro` to get a tuple of the current values for a docval_macro, e.g., 'array_data'  
  and 'scalar_data'. @rly (#446)
- Add `SimpleMultiContainer`, a data_type for storing a `Container` and `Data` objects together. @ajtritt (#449)
- Support `pathlib.Path` paths in `HDMFIO.__init__`, `HDF5IO.__init__`, and `HDF5IO.load_namespaces`. @dsleiter (#450)
- Use hdmf-common-schema 1.2.1. See https://hdmf-common-schema.readthedocs.io/en/latest/format_release_notes.html for details.
- Block usage of h5py 3+. h5py>=2.9, <3 is supported. @rly (#461)
- Block usage of numpy>=1.19.4 due to a known issue with numpy on some Windows 10 systems. numpy>1.16, <1.19.4 is supported.
  @rly (#461)
- Add check for correct quantity during the build process in `ObjectMapper`. @rly (#463, #492)
- Allow passing `GroupSpec` and `DatasetSpec` objects for the 'target_type' argument of `LinkSpec.__init__(...)`.
  @rly (#468)
- Use hdmf-common-schema 1.3.0. @rly, @ajtritt (#486)
  - Changes from hdmf-common-schema 1.2.0:
    - Add data type ExternalResources for storing ontology information / external resource references. NOTE:
      this data type is in beta testing and is subject to change in a later version.
    - Fix missing data_type_inc and use dtype uint for CSRMatrix. It now has data_type_inc: Container.
    - Add hdmf-schema-language comment at the top of each yaml file.
    - Add SimpleMultiContainer, a Container for storing other Container and Data objects together.

### Internal improvements
- Improve warning about cached namespace when loading namespaces from file. @rly (#422)
- Refactor `HDF5IO.write_dataset` to be more readable. @rly (#428)
- Fix bug in slicing tables with DynamicTableRegions. @ajtritt (#449)
- Add testing for Python 3.9 and using pre-release packages. @ajtritt, @rly (#459, #472)
- Improve contributing guide. @rly (#474)
<<<<<<< HEAD
- Update CI. @rly, @dsleiter (#481, #484)
=======
- Update CI to be more contributor friendly. @rly (#481, #493, #497)
>>>>>>> 4676ea6e
- Add citation information to documentation and support for duecredit tool. @rly (#477, #488)
- Add type checking and conversion in `CSRMatrix`. @rly (#485)
- Clean up unreachable validator code. @rly (#483)
- Reformat imports. @bendichter (#469)

### Bug fixes
- Fix development package dependency issues. @rly (#431)
- Fix handling of empty lists against a spec with text/bytes dtype. @rly (#434)
- Fix handling of 1-element datasets with compound dtype against a scalar spec with text/bytes dtype. @rly (#438)
- Fix convert dtype when writing numpy array from `h5py.Dataset`. @rly (#427)
- Fix inheritance when non-`AbstractContainer` is base class. @rly (#444)
- Fix use of `hdmf.testing.assertContainerEqual(...)` for `Data` objects. @rly (#445)
- Add missing support for data conversion against spec dtypes "bytes" and "short". @rly (#456)
- Clarify the validator error message when a named data type is missing. @dsleiter (#478)
- Update documentation on validation to indicate that the example command is not implemented @dsleiter (#482)
- Fix generated docval for classes with a LinkSpec. @rly (#487)
- Fix access of `DynamicTableRegion` of a `DynamicTable` with column of references. @rly (#491)
<<<<<<< HEAD
- Fix handling of `__fields__` for `Data` subclasses. @rly (#441)
- Fix `DynamicTableRegion` having duplicate fields conf 'table'. @rly (#441)
- Fix inefficient and sometimes inaccurate build process. @rly (#451)
=======
- Fix garbage collection issue in Python 3.9. @rly (#496)
>>>>>>> 4676ea6e

## HDMF 2.2.0 (August 14, 2020)

### New features
- Add ability to get list of tuples when indexing a `DynamicTable`. i.e. disable conversion to `pandas.DataFrame`.
  @ajtritt (#418)

### Internal improvements
- Improve documentation and index out of bounds error message for `DynamicTable`. @rly (#419)

### Bug fixes:
- Fix error when constructing `DynamicTable` with `DataChunkIterators` as columns. @ajtritt (#418)

## HDMF 2.1.0 (August 10, 2020)

### New features
- Users can now use the `MultiContainerInterface` class to generate custom API classes that contain collections of
  containers of a specified type. @bendichter @rly (#399)
  - See the user guide
    https://hdmf.readthedocs.io/en/stable/tutorials/multicontainerinterface.html for more information.

### Internal improvements
- Add ability to pass callable functions to run when adding or removing items from a ``LabelledDict``.
  An error is now raised when using unsupported functionality in ``LabelledDict``. @rly (#405)
- Raise a warning when building a container that is missing a required dataset. @rly (#413)

## HDMF 2.0.1 (July 22, 2020)

### Internal improvements
- Add tests for writing table columns with DataIO data, e.g., chunked, compressed data. @rly (#402)
- Add CI to check for breakpoints and print statements. @rly (#403)

### Bug fixes:
- Remove breakpoint. @rly (#403)
- Allow passing None for docval enum arguments with default value None. @rly (#409)
- If a file is written with an orphan container, e.g., a link to a container that is not written, then an
  `OrphanContainerBuildError` will be raised. This replaces the `OrphanContainerWarning` that was previously raised.
  @rly (#407)  

## HDMF 2.0.0 (July 17, 2020)

### New features
- Users can now call `HDF5IO.export` and `HDF5IO.export_io` to write data that was read from one source to a new HDF5
  file. Developers can implement the `export` method in classes that extend `HDMFIO` to customize the export
  functionality. See https://hdmf.readthedocs.io/en/latest/export.html for more details. @rly (#388)
- Users can use the new export functionality to read data from one source, modify the data in-memory, and then write the
  modified data to a new file. Modifications can include additions and removals. To facilitate removals,
  `AbstractContainer` contains a new `_remove_child` method and `BuildManager` contains a new `purge_outdated` method.
  @rly (#388)
- Users can now call `Container.generate_new_id` to generate new object IDs for the container and all of its children.
  @rly (#401)
- Use hdmf-common-schema 1.2.0. @ajtritt @rly (#397)
  - `VectorIndex` now extends `VectorData` instead of `Index`. This change allows `VectorIndex` to index other `VectorIndex` types.
  - The `Index` data type is now unused and has been removed.
  - Fix missing dtype for `VectorIndex`.
  - Add new `VocabData` data type.

### Breaking changes
- `Builder` objects no longer have the `written` field which was used by `HDF5IO` to mark the object as written. This
  is replaced by `HDF5IO.get_written`. @rly (#381)
- `HDMFIO.write` and `HDMFIO.write_builder` no longer have the keyword argument `exhaust_dcis`. This remains present in
  `HDF5IO.write` and `HDF5IO.write_builder`. @rly (#388)
- The class method `HDF5IO.copy_file` is no longer supported and may be removed in a future version. Please use the
  `HDF5IO.export` method or `h5py.File.copy` method instead. @rly (#388)

## HDMF 1.6.4 (June 26, 2020)

### Internal improvements
- Add ability to close open links. @rly (#383)

### Bug fixes:
- Fix validation of empty arrays and scalar attributes. @rly (#377)
- Fix issue with constructing `DynamicTable` with empty array colnames. @rly (#379)
- Fix `TestCase.assertContainerEqual` passing wrong arguments. @rly (#385)
- Fix 'link_data' argument not being used when writing non-root level datasets. @rly (#384)
- Fix handling of ASCII numpy array. @rly (#387)
- Fix error when optional attribute reference is missing. @rly (#392)
- Improve testing for `get_data_shape` and fix issue with sets. @rly (#394)
- Fix inability to write references to HDF5 when the root builder is not named "root". @rly (#395)

## HDMF 1.6.3 (June 9, 2020)

### Internal improvements
- Improve documentation of `DynamicTable`. @rly (#371)
- Add user guide / tutorial for `DynamicTable`. @rly (#372)
- Improve logging of build and write processes. @rly (#373)

### Bug fixes:
- Fix adding of optional predefined columns to `DynamicTable`. @rly (#371)
- Use dtype from dataset data_type definition when extended spec lacks dtype. @rly (#364)

## HDMF 1.6.2 (May 26, 2020)

### Internal improvements:
- Update MacOS in CI. @rly (#310)
- Raise more informative error when adding column to `DynamicTable` w/ used name. @rly (#307)
- Refactor `_init_class_columns` for use by DynamicTable subclasses. @rly (#323)
- Add/fix docstrings for DynamicTable. @oruebel, @rly (#304, #353)
- Make docval-decorated functions more debuggable in pdb. @rly (#308)
- Change dtype conversion warning to include path to type. @rly (#311)
- Refactor `DynamicTable.add_column` to raise error when name is an optional column. @rly (#305)
- Improve unsupported filter error message. @bendichter (#329)
- Add functionality to validate a yaml file against a json schema file. @bendichter (#332)
- Update requirements-min.txt for yaml validator. @bendichter (#333)
- Add allowed value / enum validation in docval. @rly (#335)
- Add logging of build and hdf5 write process. @rly (#336, #349)
- Allow loading namespaces from h5py.File object not backed by file. @rly (#348)
- Add CHANGELOG.md. @rly (#352)
- Fix codecov reports. @rly (#362)
- Make `getargs` raise an error if the argument name is not found. @rly (#365)
- Improve `get_class` and `docval` support for uint. @rly (#361)

### Bug fixes:
- Register new child types before new parent type for dynamic class generation. @rly (#322)
- Raise warning not error when adding column with existing attr name. @rly (#324)
- Add `__version__`. @rly (#345)
- Only write a specific namespace version if it does not exist. @ajtritt (#346)
- Fix documentation formatting for DynamicTable. @rly (#353)


## HDMF 1.6.1 (Mar. 2, 2020)

### Internal improvements:
- Allow docval to warn about use of positional arguments. @rly (#293)
- Improve efficiency of writing chunks with `DataChunkIterator` and HDF5. @d-sot, @oruebel (#295)

### Bug fixes:
- Flake8 style fixes. @oruebel (#291)
- Handle missing namespace version. @rly (#292)
- Do not raise error when a numeric type with a higher precision is provided for a spec with a lower precision and different base type. Raise a warning when the base type of a given value is converted to the specified base type, regardless of precision level. Add missing support for boolean conversions. @rly (#298, #299)
- Add forgotten validation of links. @t-b, @ajtritt (#286)
- Improve message for "can't change container_source" error. @rly (#302)
- Fix setup.py development status. @rly (#303)
- Refactor missing namespace version handling. @rly, @ajtritt (#297)
- Add print function for `DynamicTableRegion`. @oruebel, @rly (#290)
- Fix writing of refined RefSpec attribute. @oruebel, @rly (#301)

## HDMF 1.6.0 (Jan. 31, 2020)

### Internal improvements:
- Allow extending/overwriting attributes on dataset builders. @rly, @ajtritt (#279)
- Allow ASCII data where UTF8 is specified. @rly (#282)
- Add function to convert `DynamicTableRegion` to a pandas dataframe. @oruebel (#239)
- Add "mode" property to HDF5IO. @t-b (#280)

### Bug fixes:
- Fix readthedocs config to include all submodules. @rly (#277)
- Fix test runner double printing in non-verbose mode. @rly (#278)

## HDMF 1.5.4 (Jan. 21, 2020)

### Bug fixes:
- Upgrade hdmf-common-schema 1.1.2 -> 1.1.3, which includes a bug fix for missing data and shape keys on `VectorData`, `VectorIndex`, and `DynamicTableRegion` data types. @rly (#272)
- Clean up documentation scripts. @rly (#268)
- Fix broken support for pytest testing framework. @rly (#274)
- Fix missing CI testing of minimum requirements on Windows and Mac. @rly (#270)
- Read 1-element datasets as scalar datasets when a scalar dataset is expected by the spec. @rly (#269)
- Fix bug where 'version' was not required for `SpecNamespace`. @bendichter (#276)

## HDMF 1.5.3 (Jan. 14, 2020)

### Minor improvements:
- Update and fix documentation. @rly (#267)

### Bug fixes:
- Fix ReadTheDocs integration. @rly (#263)
- Fix conda build. @rly (#266)

## HDMF 1.5.2 (Jan. 13, 2020)

### Minor improvements:
- Add support and testing for Python 3.8. @rly (#247)
- Remove code duplication and make Type/Value Error exceptions more informative. @yarikoptic (#243)
- Streamline CI and add testing of min requirements. @rly (#258)

### Bug fixes:
- Update hdmf-common-schema submodule to 1.1.2. @rly (#249, #252)
- Add support for `np.array(DataIO)` in py38. @rly (#248)
- Fix bug with latest version of coverage. @rly (#251)
- Stop running CI on latest and latest-tmp tags. @rly (#254)
- Remove lingering mentions of PyNWB. @rly (#257, #261)
- Fix and clean up documentation. @rly (#260)

## HDMF 1.5.1 (Jan. 8, 2020)

### Minor improvements:
- Allow passing HDF5 integer filter ID for dynamically loaded filters. @d-sot (#215)

### Bug fixes:
- Fix reference to hdmf-common-schema 1.1.0. @rly (#231)

## HDMF 1.5.0 (Jan. 6, 2020)

### Minor improvements:
- Improve CI for HDMF to test whether changes in HDMF break PyNWB. #207 (@rly)
- Improve and clean up unit tests. #211, #214, #217 (@rly)
- Refactor code to remove six dependency and separate ObjectMapper into its own file. #213, #221 (@rly)
- Output exception message in ObjectMapper.construct. #220 (@t-b)
- Improve docstrings for VectorData, VectorIndex, and DynamicTableRegion. #226, #227 (@bendichter)
- Remove unused "datetime64" from supported dtype strings. #230 (@bendichter)
- Cache builders by h5py object id not name. #235 (@oruebel)
- Update copyright date and add legal to source distribution. #232 (@rly)
- Allow access to export_spec function from hdmf.spec package. #233 (@bendichter)
- Make calls to docval functions more efficient, resulting in a ~20% overall speedup. #238 (@rly)

### Bug fixes:
- Fix wrong reference in ObjectMapper.get_carg_spec. #208 (@rly)
- Fix container source not being set for some references. #219 (@rly)

Python 2.7 is no longer supported.

## HDMF 1.4.0 and earlier

Please see the release notes on the [HDMF GitHub repo Releases page](https://github.com/hdmf-dev/hdmf/releases).<|MERGE_RESOLUTION|>--- conflicted
+++ resolved
@@ -45,11 +45,7 @@
 - Fix bug in slicing tables with DynamicTableRegions. @ajtritt (#449)
 - Add testing for Python 3.9 and using pre-release packages. @ajtritt, @rly (#459, #472)
 - Improve contributing guide. @rly (#474)
-<<<<<<< HEAD
-- Update CI. @rly, @dsleiter (#481, #484)
-=======
-- Update CI to be more contributor friendly. @rly (#481, #493, #497)
->>>>>>> 4676ea6e
+- Update CI. @rly, @dsleiter (#481, #493, #497)
 - Add citation information to documentation and support for duecredit tool. @rly (#477, #488)
 - Add type checking and conversion in `CSRMatrix`. @rly (#485)
 - Clean up unreachable validator code. @rly (#483)
@@ -67,13 +63,10 @@
 - Update documentation on validation to indicate that the example command is not implemented @dsleiter (#482)
 - Fix generated docval for classes with a LinkSpec. @rly (#487)
 - Fix access of `DynamicTableRegion` of a `DynamicTable` with column of references. @rly (#491)
-<<<<<<< HEAD
 - Fix handling of `__fields__` for `Data` subclasses. @rly (#441)
 - Fix `DynamicTableRegion` having duplicate fields conf 'table'. @rly (#441)
 - Fix inefficient and sometimes inaccurate build process. @rly (#451)
-=======
 - Fix garbage collection issue in Python 3.9. @rly (#496)
->>>>>>> 4676ea6e
 
 ## HDMF 2.2.0 (August 14, 2020)
 
