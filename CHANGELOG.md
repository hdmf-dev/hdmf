# HDMF Changelog

## HDMF 2.5.0 (Upcoming)

### New features
- Add `HDF5IO.get_namespaces(path=path, file=file)` method which returns a dict of namespace name mapped to the
  namespace version (the largest one if there are multiple) for each namespace cached in the given HDF5 file.
  @rly (#527)
<<<<<<< HEAD
- Add `ExtraFieldWarning` validator warning, which is created when fields that are not part of the spec are
  encountered @dsleiter (#542)
=======
- Add experimental namespace to HDMF common schema. New data types should go in the experimental namespace 
  (hdmf-experimental) prior to being added to the core (hdmf-common) namespace. The purpose of this is to provide
  a place to test new data types that may break backward compatibility as they are refined. @ajtritt (#545)

- Add `EnumData` type for storing data that comes from a fixed set of values. This replaces `VocabData` i.e.
  `VocabData` has been removed. `VocabData` stored vocabulary elements in an attribute, which has a size limit.
  `EnumData` now stores elements in a separate dataset, referenced by an attribute stored on the `EnumData` dataset.
  @ajtritt (#537)
>>>>>>> ecb260eb

### Internal improvements
- Update CI and copyright year. @rly (#523, #524)

### Bug fixes
- Fix CI testing on Python 3.9. @rly (#523)
- Fix certain edge cases where `GroupValidator` would not validate all of the child groups or datasets
  attached to a `GroupBuilder`. @dsleiter (#526)

## HDMF 2.4.0 (February 23, 2021)

### New features
- `GroupValidator` now checks if child groups, datasets, and links have the correct quantity of elements and returns
  an `IncorrectQuantityError` for each mismatch. @dsleiter (#500)

### Internal improvements
- Update CI. @rly (#432)
- Added  driver option for ros3. @bendichter (#506)

### Bug fixes
- Allow `np.bool_` as a valid `bool` dtype when validating. @dsleiter (#505)
- Fix building of Data objects where the spec has no dtype and the Data object value is a DataIO wrapping an
  AbstractDataChunkIterator. @rly (#512)
- Fix TypeError when validating a group with an illegally-linked child.
  @dsleiter (#515)
- Fix `DynamicTable.get` for compound type columns. @rly (#518)
- Fix and removed error "Field 'x' cannot be defined in y." when opening files with some extensions. @rly
  (#519)

## HDMF 2.3.0 (December 8, 2020)

### New features
- Add methods for automatic creation of `MultiContainerInterface` classes. @bendichter (#420, #425)
- Add ability to specify a custom class for new columns to a `DynamicTable` that are not `VectorData`,
  `DynamicTableRegion`, or `VocabData` using `DynamicTable.__columns__` or `DynamicTable.add_column(...)`. @rly (#436)  
- Add support for creating and specifying multi-index columns in a `DynamicTable` using `add_column(...)`.
  @bendichter, @rly (#430)
- Add capability to add a row to a column after IO. @bendichter (#426)
- Add method `AbstractContainer.get_fields_conf`. @rly (#441)
- Add functionality for storing external resource references. @ajtritt (#442)
- Add method `hdmf.utils.get_docval_macro` to get a tuple of the current values for a docval_macro, e.g., 'array_data'  
  and 'scalar_data'. @rly (#446)
- Add `SimpleMultiContainer`, a data_type for storing a `Container` and `Data` objects together. @ajtritt (#449)
- Support `pathlib.Path` paths in `HDMFIO.__init__`, `HDF5IO.__init__`, and `HDF5IO.load_namespaces`. @dsleiter (#450)
- Use hdmf-common-schema 1.2.1. See https://hdmf-common-schema.readthedocs.io/en/latest/format_release_notes.html for details.
- Block usage of h5py 3+. h5py>=2.9, <3 is supported. @rly (#461)
- Block usage of numpy>=1.19.4 due to a known issue with numpy on some Windows 10 systems. numpy>1.16, <1.19.4 is supported.
  @rly (#461)
- Add check for correct quantity during the build process in `ObjectMapper`. @rly (#463, #492)
- Allow passing `GroupSpec` and `DatasetSpec` objects for the 'target_type' argument of `LinkSpec.__init__(...)`.
  @rly (#468)
- Use hdmf-common-schema 1.3.0. @rly, @ajtritt (#486)
  - Changes from hdmf-common-schema 1.2.0:
    - Add data type ExternalResources for storing ontology information / external resource references. NOTE:
      this data type is in beta testing and is subject to change in a later version.
    - Fix missing data_type_inc and use dtype uint for CSRMatrix. It now has data_type_inc: Container.
    - Add hdmf-schema-language comment at the top of each yaml file.
    - Add SimpleMultiContainer, a Container for storing other Container and Data objects together.

### Internal improvements
- Drop support for Python 3.5. @ajtritt (#459)
- Improve warning about cached namespace when loading namespaces from file. @rly (#422)
- Refactor `HDF5IO.write_dataset` to be more readable. @rly (#428)
- Fix bug in slicing tables with DynamicTableRegions. @ajtritt (#449)
- Add testing for Python 3.9 and using pre-release packages. @ajtritt, @rly (#459, #472)
- Improve contributing guide. @rly (#474)
- Update CI. @rly, @dsleiter (#481, #493, #497)
- Add citation information to documentation and support for duecredit tool. @rly (#477, #488)
- Add type checking and conversion in `CSRMatrix`. @rly (#485)
- Clean up unreachable validator code. @rly (#483)
- Reformat imports. @bendichter (#469)
- Remove unused or refactored internal builder functions `GroupBuilder.add_group`, `GroupBuilder.add_dataset`,
  `GroupBuilder.add_link`, `GroupBuilder.set_builder`, `BaseBuilder.deep_update`, `GroupBuilder.deep_update`,
  `DatasetBuilder.deep_update`. Make `BaseBuilder` not instantiable and refactor builder code. @rly (#452)

### Bug fixes
- Fix development package dependency issues. @rly (#431)
- Fix handling of empty lists against a spec with text/bytes dtype. @rly (#434)
- Fix handling of 1-element datasets with compound dtype against a scalar spec with text/bytes dtype. @rly (#438)
- Fix convert dtype when writing numpy array from `h5py.Dataset`. @rly (#427)
- Fix inheritance when non-`AbstractContainer` is base class. @rly (#444)
- Fix use of `hdmf.testing.assertContainerEqual(...)` for `Data` objects. @rly (#445)
- Add missing support for data conversion against spec dtypes "bytes" and "short". @rly (#456)
- Clarify the validator error message when a named data type is missing. @dsleiter (#478)
- Update documentation on validation to indicate that the example command is not implemented @dsleiter (#482)
- Fix generated docval for classes with a LinkSpec. @rly (#487)
- Fix access of `DynamicTableRegion` of a `DynamicTable` with column of references. @rly (#491)
- Fix handling of `__fields__` for `Data` subclasses. @rly (#441)
- Fix `DynamicTableRegion` having duplicate fields conf 'table'. @rly (#441)
- Fix inefficient and sometimes inaccurate build process. @rly (#451)
- Fix garbage collection issue in Python 3.9. @rly (#496)

## HDMF 2.2.0 (August 14, 2020)

### New features
- Add ability to get list of tuples when indexing a `DynamicTable`. i.e. disable conversion to `pandas.DataFrame`.
  @ajtritt (#418)

### Internal improvements
- Improve documentation and index out of bounds error message for `DynamicTable`. @rly (#419)

### Bug fixes:
- Fix error when constructing `DynamicTable` with `DataChunkIterators` as columns. @ajtritt (#418)

## HDMF 2.1.0 (August 10, 2020)

### New features
- Users can now use the `MultiContainerInterface` class to generate custom API classes that contain collections of
  containers of a specified type. @bendichter @rly (#399)
  - See the user guide
    https://hdmf.readthedocs.io/en/stable/tutorials/multicontainerinterface.html for more information.

### Internal improvements
- Add ability to pass callable functions to run when adding or removing items from a ``LabelledDict``.
  An error is now raised when using unsupported functionality in ``LabelledDict``. @rly (#405)
- Raise a warning when building a container that is missing a required dataset. @rly (#413)

## HDMF 2.0.1 (July 22, 2020)

### Internal improvements
- Add tests for writing table columns with DataIO data, e.g., chunked, compressed data. @rly (#402)
- Add CI to check for breakpoints and print statements. @rly (#403)

### Bug fixes:
- Remove breakpoint. @rly (#403)
- Allow passing None for docval enum arguments with default value None. @rly (#409)
- If a file is written with an orphan container, e.g., a link to a container that is not written, then an
  `OrphanContainerBuildError` will be raised. This replaces the `OrphanContainerWarning` that was previously raised.
  @rly (#407)  

## HDMF 2.0.0 (July 17, 2020)

### New features
- Users can now call `HDF5IO.export` and `HDF5IO.export_io` to write data that was read from one source to a new HDF5
  file. Developers can implement the `export` method in classes that extend `HDMFIO` to customize the export
  functionality. See https://hdmf.readthedocs.io/en/latest/export.html for more details. @rly (#388)
- Users can use the new export functionality to read data from one source, modify the data in-memory, and then write the
  modified data to a new file. Modifications can include additions and removals. To facilitate removals,
  `AbstractContainer` contains a new `_remove_child` method and `BuildManager` contains a new `purge_outdated` method.
  @rly (#388)
- Users can now call `Container.generate_new_id` to generate new object IDs for the container and all of its children.
  @rly (#401)
- Use hdmf-common-schema 1.2.0. @ajtritt @rly (#397)
  - `VectorIndex` now extends `VectorData` instead of `Index`. This change allows `VectorIndex` to index other `VectorIndex` types.
  - The `Index` data type is now unused and has been removed.
  - Fix missing dtype for `VectorIndex`.
  - Add new `VocabData` data type.

### Breaking changes
- `Builder` objects no longer have the `written` field which was used by `HDF5IO` to mark the object as written. This
  is replaced by `HDF5IO.get_written`. @rly (#381)
- `HDMFIO.write` and `HDMFIO.write_builder` no longer have the keyword argument `exhaust_dcis`. This remains present in
  `HDF5IO.write` and `HDF5IO.write_builder`. @rly (#388)
- The class method `HDF5IO.copy_file` is no longer supported and may be removed in a future version. Please use the
  `HDF5IO.export` method or `h5py.File.copy` method instead. @rly (#388)

## HDMF 1.6.4 (June 26, 2020)

### Internal improvements
- Add ability to close open links. @rly (#383)

### Bug fixes:
- Fix validation of empty arrays and scalar attributes. @rly (#377)
- Fix issue with constructing `DynamicTable` with empty array colnames. @rly (#379)
- Fix `TestCase.assertContainerEqual` passing wrong arguments. @rly (#385)
- Fix 'link_data' argument not being used when writing non-root level datasets. @rly (#384)
- Fix handling of ASCII numpy array. @rly (#387)
- Fix error when optional attribute reference is missing. @rly (#392)
- Improve testing for `get_data_shape` and fix issue with sets. @rly (#394)
- Fix inability to write references to HDF5 when the root builder is not named "root". @rly (#395)

## HDMF 1.6.3 (June 9, 2020)

### Internal improvements
- Improve documentation of `DynamicTable`. @rly (#371)
- Add user guide / tutorial for `DynamicTable`. @rly (#372)
- Improve logging of build and write processes. @rly (#373)

### Bug fixes:
- Fix adding of optional predefined columns to `DynamicTable`. @rly (#371)
- Use dtype from dataset data_type definition when extended spec lacks dtype. @rly (#364)

## HDMF 1.6.2 (May 26, 2020)

### Internal improvements:
- Update MacOS in CI. @rly (#310)
- Raise more informative error when adding column to `DynamicTable` w/ used name. @rly (#307)
- Refactor `_init_class_columns` for use by DynamicTable subclasses. @rly (#323)
- Add/fix docstrings for DynamicTable. @oruebel, @rly (#304, #353)
- Make docval-decorated functions more debuggable in pdb. @rly (#308)
- Change dtype conversion warning to include path to type. @rly (#311)
- Refactor `DynamicTable.add_column` to raise error when name is an optional column. @rly (#305)
- Improve unsupported filter error message. @bendichter (#329)
- Add functionality to validate a yaml file against a json schema file. @bendichter (#332)
- Update requirements-min.txt for yaml validator. @bendichter (#333)
- Add allowed value / enum validation in docval. @rly (#335)
- Add logging of build and hdf5 write process. @rly (#336, #349)
- Allow loading namespaces from h5py.File object not backed by file. @rly (#348)
- Add CHANGELOG.md. @rly (#352)
- Fix codecov reports. @rly (#362)
- Make `getargs` raise an error if the argument name is not found. @rly (#365)
- Improve `get_class` and `docval` support for uint. @rly (#361)

### Bug fixes:
- Register new child types before new parent type for dynamic class generation. @rly (#322)
- Raise warning not error when adding column with existing attr name. @rly (#324)
- Add `__version__`. @rly (#345)
- Only write a specific namespace version if it does not exist. @ajtritt (#346)
- Fix documentation formatting for DynamicTable. @rly (#353)


## HDMF 1.6.1 (Mar. 2, 2020)

### Internal improvements:
- Allow docval to warn about use of positional arguments. @rly (#293)
- Improve efficiency of writing chunks with `DataChunkIterator` and HDF5. @d-sot, @oruebel (#295)

### Bug fixes:
- Flake8 style fixes. @oruebel (#291)
- Handle missing namespace version. @rly (#292)
- Do not raise error when a numeric type with a higher precision is provided for a spec with a lower precision and different base type. Raise a warning when the base type of a given value is converted to the specified base type, regardless of precision level. Add missing support for boolean conversions. @rly (#298, #299)
- Add forgotten validation of links. @t-b, @ajtritt (#286)
- Improve message for "can't change container_source" error. @rly (#302)
- Fix setup.py development status. @rly (#303)
- Refactor missing namespace version handling. @rly, @ajtritt (#297)
- Add print function for `DynamicTableRegion`. @oruebel, @rly (#290)
- Fix writing of refined RefSpec attribute. @oruebel, @rly (#301)

## HDMF 1.6.0 (Jan. 31, 2020)

### Internal improvements:
- Allow extending/overwriting attributes on dataset builders. @rly, @ajtritt (#279)
- Allow ASCII data where UTF8 is specified. @rly (#282)
- Add function to convert `DynamicTableRegion` to a pandas dataframe. @oruebel (#239)
- Add "mode" property to HDF5IO. @t-b (#280)

### Bug fixes:
- Fix readthedocs config to include all submodules. @rly (#277)
- Fix test runner double printing in non-verbose mode. @rly (#278)

## HDMF 1.5.4 (Jan. 21, 2020)

### Bug fixes:
- Upgrade hdmf-common-schema 1.1.2 -> 1.1.3, which includes a bug fix for missing data and shape keys on `VectorData`, `VectorIndex`, and `DynamicTableRegion` data types. @rly (#272)
- Clean up documentation scripts. @rly (#268)
- Fix broken support for pytest testing framework. @rly (#274)
- Fix missing CI testing of minimum requirements on Windows and Mac. @rly (#270)
- Read 1-element datasets as scalar datasets when a scalar dataset is expected by the spec. @rly (#269)
- Fix bug where 'version' was not required for `SpecNamespace`. @bendichter (#276)

## HDMF 1.5.3 (Jan. 14, 2020)

### Minor improvements:
- Update and fix documentation. @rly (#267)

### Bug fixes:
- Fix ReadTheDocs integration. @rly (#263)
- Fix conda build. @rly (#266)

## HDMF 1.5.2 (Jan. 13, 2020)

### Minor improvements:
- Add support and testing for Python 3.8. @rly (#247)
- Remove code duplication and make Type/Value Error exceptions more informative. @yarikoptic (#243)
- Streamline CI and add testing of min requirements. @rly (#258)

### Bug fixes:
- Update hdmf-common-schema submodule to 1.1.2. @rly (#249, #252)
- Add support for `np.array(DataIO)` in py38. @rly (#248)
- Fix bug with latest version of coverage. @rly (#251)
- Stop running CI on latest and latest-tmp tags. @rly (#254)
- Remove lingering mentions of PyNWB. @rly (#257, #261)
- Fix and clean up documentation. @rly (#260)

## HDMF 1.5.1 (Jan. 8, 2020)

### Minor improvements:
- Allow passing HDF5 integer filter ID for dynamically loaded filters. @d-sot (#215)

### Bug fixes:
- Fix reference to hdmf-common-schema 1.1.0. @rly (#231)

## HDMF 1.5.0 (Jan. 6, 2020)

### Minor improvements:
- Improve CI for HDMF to test whether changes in HDMF break PyNWB. #207 (@rly)
- Improve and clean up unit tests. #211, #214, #217 (@rly)
- Refactor code to remove six dependency and separate ObjectMapper into its own file. #213, #221 (@rly)
- Output exception message in ObjectMapper.construct. #220 (@t-b)
- Improve docstrings for VectorData, VectorIndex, and DynamicTableRegion. #226, #227 (@bendichter)
- Remove unused "datetime64" from supported dtype strings. #230 (@bendichter)
- Cache builders by h5py object id not name. #235 (@oruebel)
- Update copyright date and add legal to source distribution. #232 (@rly)
- Allow access to export_spec function from hdmf.spec package. #233 (@bendichter)
- Make calls to docval functions more efficient, resulting in a ~20% overall speedup. #238 (@rly)

### Bug fixes:
- Fix wrong reference in ObjectMapper.get_carg_spec. #208 (@rly)
- Fix container source not being set for some references. #219 (@rly)

Python 2.7 is no longer supported.

## HDMF 1.4.0 and earlier

Please see the release notes on the [HDMF GitHub repo Releases page](https://github.com/hdmf-dev/hdmf/releases).<|MERGE_RESOLUTION|>--- conflicted
+++ resolved
@@ -6,19 +6,15 @@
 - Add `HDF5IO.get_namespaces(path=path, file=file)` method which returns a dict of namespace name mapped to the
   namespace version (the largest one if there are multiple) for each namespace cached in the given HDF5 file.
   @rly (#527)
-<<<<<<< HEAD
-- Add `ExtraFieldWarning` validator warning, which is created when fields that are not part of the spec are
-  encountered @dsleiter (#542)
-=======
 - Add experimental namespace to HDMF common schema. New data types should go in the experimental namespace 
   (hdmf-experimental) prior to being added to the core (hdmf-common) namespace. The purpose of this is to provide
   a place to test new data types that may break backward compatibility as they are refined. @ajtritt (#545)
-
 - Add `EnumData` type for storing data that comes from a fixed set of values. This replaces `VocabData` i.e.
   `VocabData` has been removed. `VocabData` stored vocabulary elements in an attribute, which has a size limit.
   `EnumData` now stores elements in a separate dataset, referenced by an attribute stored on the `EnumData` dataset.
   @ajtritt (#537)
->>>>>>> ecb260eb
+- Add `ExtraFieldWarning` validator warning, which is created when fields that are not part of the spec are
+  encountered @dsleiter (#542)
 
 ### Internal improvements
 - Update CI and copyright year. @rly (#523, #524)
