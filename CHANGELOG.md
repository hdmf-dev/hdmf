# HDMF Changelog

## Upcoming

### Bug fixes
<<<<<<< HEAD
- Fixed search bar and missing jquery in ReadTheDocs documentation. @rly
  [#840](https://github.com/hdmf-dev/hdmf/pull/840)
=======
- Fixed issue with dynamic class generation for a multi-container interface where one or more are required. @rly
  [#839](https://github.com/hdmf-dev/hdmf/pull/839)
>>>>>>> c9573c50

## HDMF 3.5.2 (March 13, 2023)

### Bug fixes
- Fixed issue with conda CI. @rly [#823](https://github.com/hdmf-dev/hdmf/pull/823)
- Fixed issue with deprecated `pkg_resources`. @mavaylon [#822](https://github.com/hdmf-dev/hdmf/pull/822)
- Fixed `hdmf.common` deprecation warning. @mavaylon [#826]((https://github.com/hdmf-dev/hdmf/pull/826)

### Internal improvements
- A number of typos fixed and Github action running codespell to ensure that no typo sneaks in [#825](https://github.com/hdmf-dev/hdmf/pull/825) was added.
- Added additional documentation for `__fields__` in `AbstactContainer`. @mavaylon [#827](https://github.com/hdmf-dev/hdmf/pull/827)
- Updated warning message for broken links. @mavaylon [#829](https://github.com/hdmf-dev/hdmf/pull/829)

## HDMF 3.5.1 (January 26, 2023)

### Bug fixes
- Fixed bug when closing a ``HDF5IO`` on delete via the new ``HDMFIO.__del__`` before ``HDF5IO.__init__`` has been completed. @oruebel [#817](https://github.com/hdmf-dev/hdmf/pull/817)

### Documentation and tutorial enhancements:
- Updated `DynamicTable` how to tutorial to clarify the status of `EnumData`. @oruebel [#819](https://github.com/hdmf-dev/hdmf/pull/819)

## HDMF 3.5.0 (January 17, 2023)

### Bug fixes
- Fixed an issue with `ExternalResources` where retrieving an object resources wasn't in the proper format for a Pandas DataFrame. Additionally, a boolean parameter for creating an object when checking the existence of an object was added. @mavaylon1 [#790](https://github.com/hdmf-dev/hdmf/pull/790)
- Fixed an issue with the `tox` tool when upgrading to tox 4. @rly [#802](https://github.com/hdmf-dev/hdmf/pull/802)
- Fixed export of newly added links to existing elements of the exported file. @rly [#808](https://github.com/hdmf-dev/hdmf/pull/808)
- Added ``HDMFIO.__del__`` to ensure that I/O objects are being closed on delete. @oruebel[#811](https://github.com/hdmf-dev/hdmf/pull/811)

### Minor improvements
- Added support for reading and writing `ExternalResources` to and from denormalized TSV files. @mavaylon [#799](https://github.com/hdmf-dev/hdmf/pull/799)
- Changed the name of `ExternalResources.export_to_sqlite` to `ExternalResources.to_sqlite`. @mavaylon [#799](https://github.com/hdmf-dev/hdmf/pull/799)
- Updated the tutorial for `ExternalResources`. @mavaylon [#799](https://github.com/hdmf-dev/hdmf/pull/799)
- Added `message` argument for assert methods defined by `hdmf.testing.TestCase` to allow developers to include custom error messages with asserts. @oruebel [#812](https://github.com/hdmf-dev/hdmf/pull/812)
- Clarify the expected chunk shape behavior for `DataChunkIterator`. @oruebel [#813](https://github.com/hdmf-dev/hdmf/pull/813)

## HDMF 3.4.7 (November 9, 2022)

### Minor improvements
- Update CI, versioneer, and some requirements. @rly ([#786](https://github.com/hdmf-dev/hdmf/pull/786))

### Bug fixes
- Fix an issue where not providing an optional argument to `__init__` of an auto-generated `MultiContainerInterface`
  class raised an error. @rly ([#779](https://github.com/hdmf-dev/hdmf/pull/779))
- Fixed an issue with the `data_utils.GenericDataChunkIterator` where if the underlying dataset was such that the `numpy.product` of the `maxshape` exceeded the range of the default `int32`, buffer overflow would occur and cause the true buffer shape to exceed available memory. This has been resolved by dropping all `numpy` operations (which forced casting within the passed data type) in favor of the unlimited precision of Python builtin integer types @codycbakerphd ([#780](https://github.com/hdmf-dev/hdmf/pull/780)) ([#781](https://github.com/hdmf-dev/hdmf/pull/781))

## HDMF 3.4.6 (October 4, 2022)

### Minor improvements
- When data is not specified in DataIO, 1) require dtype and shape both be specified and 2) determine length from shape. @ajtritt ([#771](https://github.com/hdmf-dev/hdmf/pull/771))

### Bug fixes
- Fix an issue when autogenerating a class that extends a class where the constructor docval does not include all of
the fields (i.e., when the constructor sets some fields to fixed values). @rly
([#773](https://github.com/hdmf-dev/hdmf/pull/773))

## HDMF 3.4.5 (September 22, 2022)

### Minor improvements
- Allow passing arguments through to column class constructor (argument `col_cls`) when calling `DynamicTable.add_column`. @ajtritt ([#769](https://github.com/hdmf-dev/hdmf/pull/769))

## HDMF 3.4.4 (September 20, 2022)

### Bug fixes
- Fixed missing dependency "packaging" introduced in 3.4.3. The code has been updated to avoid the dependency. @rly @oruebel ([#770](https://github.com/hdmf-dev/hdmf/pull/770))

## HDMF 3.4.3 (September 14, 2022)

### Minor improvements
- Began to deprecate the use of the testing script `test.py` in favor of `pytest` and `test_gallery.py`.
  @rly ([#760](https://github.com/hdmf-dev/hdmf/pull/760))
- Updated installation and maintainer documentation. @rly ([#760](https://github.com/hdmf-dev/hdmf/pull/760))

### Bug fixes
- Fixed CI and flake8 issues. @rly ([#760](https://github.com/hdmf-dev/hdmf/pull/760))
- Updated uses of pandas.DataFrame.set_index to avoid FutureWarnings for pandas >=1.5.x @oruebel ([#762](https://github.com/hdmf-dev/hdmf/pull/762))
- Fixed broken `hdmf.common.get_hdf5io` function. @rly ([#765](https://github.com/hdmf-dev/hdmf/pull/765))

## HDMF 3.4.2 (August 26, 2022)

### Minor improvements
- Updated ``MultiContainerInterface.__make_add`` to clarify the docstring for ``add_*`` methods generated by the function. @oruebel ([#758](https://github.com/hdmf-dev/hdmf/pull/758))
- Support "allow_none=True" in docval for args with non-None default. @rly ([#757](https://github.com/hdmf-dev/hdmf/pull/757))

### Bug fixes
- Fixed deploy release CI. @rly ([#759](https://github.com/hdmf-dev/hdmf/pull/759))

## HDMF 3.4.1 (August 8, 2022)

### Bug fixes
- Fixed deploy release CI. @rly ([#754](https://github.com/hdmf-dev/hdmf/pull/754))

## HDMF 3.4.0 (August 5, 2022)

### Minor improvements
- Allow manual triggering of some GitHub Actions. @rly ([#744](https://github.com/hdmf-dev/hdmf/pull/744))
- Relaxed input validation of `HDF5IO` to allow for s3fs support. Existing arguments of `HDF5IO` are modified as follows: i) `mode` was given a default value of "r", ii) `path` was given a default value of `None`, and iii) `file` can now accept an `S3File` type argument. @bendichter ([#746](https://github.com/hdmf-dev/hdmf/pull/746))
- Added ability to create and get back handle to empty HDF5 dataset. @ajtritt ([#747](https://github.com/hdmf-dev/hdmf/pull/747))
- Added `AbstractContainer._in_construct_mode` that is set and modified only by the ObjectMapper when constructing an
  object from a builder read from a file. Subclasses of `AbstractContainer` can check `_in_construct_mode`
  during the initialization phase as part of ``__init__`` to distinguish between actions during construction
  (i.e., read from disk) vs. creation by the user, e.g., to determine whether to raise a warning or error when
  encountering invalid data to support reading and correcting data that is invalid while preventing creation
  of new data that is invalid. @rly ([#751](https://github.com/hdmf-dev/hdmf/pull/751))

### Bug fixes
- Fixed PyNWB dev CI. @rly ([#749](https://github.com/hdmf-dev/hdmf/pull/749))

## HDMF 3.3.2 (June 27, 2022)

### Bug fixes
- Fix error message when using ``GenericDataChunkIterator`` and chunk shape is larger than dataset size. @rly (#743)
- Fix automatic class generation of extension data types that inherit from both another data type and
  ``MultiContainerInteface``. @rly (#741)

## HDMF 3.3.1 (May 20, 2022)

### Bug fixes
- Fixed release deployment CI. @rly (#734, #735, #736)

## HDMF 3.3.0 (May 18, 2022)

### New features
- Added utility functions and classes useful for implementation of I/O backend to ease maintainability and reuse of functionality across I/O backends. @oruebel (#697)
  - Added `HDF5IODataChunkIteratorQueue` class in `hdmf.backends.hdf5.h5_utils` as a new helper class for managing the write of `DataChunkIterator`s to HDF5. @oruebel (#697)
  - Added new `hdmf/io/utils.py` module with new I/O utility classes: 1) `WriteStatusTracker` as a simple data structure for tracking the write status of `Builders`, and 2) `NamespaceToBuilderHelper` to help with converting of a namespace to a `Builder` for I/O. @oruebel (#697)
- Added `get_min_bounds` function to `hdmf.data_utils.DataChunk`. This functionality was originally part of `HDF5IO.__write_chunk__()` and has been moved here to enable reuse of the code across data backends. @oruebel (#697)
- Added `ignore_string_to_byte` option for `TestCase.assertContainerEqual` to allow us to ignore conversion from string to bytes and just compare unicode values, as different backends may store strings differently. @oruebel (#697)
- Allow `zarr.Array` as array datatype in docval to support conversion data stored in Zarr to HDMF HDF5 data. @oruebel (#721)
- Allow `hdmf.common.table.DynamicTable.add_column` to accept nested lists as column data and automatically create the `VectorIndex` and `VectorData` objects required to represent the ragged array. @oruebel (#728)
- Added a warning when the ``__init__`` of a class mapped to an HDMF-common data type or an autogenerated data type class
  is passed positional arguments instead of all keyword arguments. @rly (#730)
- Added helper function `hdmf.utils.popargs_to_dict` for popping docval args into a dict. @rly (#732)

### Bug fixes
- Fixed error with modifying files that contain external links to other files (e.g., shallow copies). @rly (#709)
- Fixed opening of files in append mode on Windows when the files contain links to other open files. @rly (#710)
- Updated `HDF5IO` to always set the `location` attribute of `GroupBuilders`, `DatasetBuilders`, and `LinkBuilders` on read. @oruebel (#697)
- Updated `HDF5IO.get_types` to correctly determine the data type for `bytes` data. @oruebel (#697)

### Minor improvements
- Updated `HDF5IO` to use the new `WriteStatusTracker`, `NamespaceToBuilderHelper`, and `HDF5IODataChunkIteratorQueue` helper classes. @oruebel (#697)
- Updated `hdmf.common.sparse.CSRMatrix` to avoid direct dependency on h5py as a particular storage backend. @oruebel (#697)
- Improved readability of ``Container`` code. @rly (#707)
- Use GitHub Actions for all CI. @rly (#718)
- Allow `write_args=None` to be passed to `HDF5IO.export`. @rly (#733)
- Updated requirements and fixed minor documentation issues and warnings. @rly (#731)

### Test enhancements
- Moved test functions to ease reuse and updated tests accordingly. @oruebel (#697)
- Moved `Baz`, `BazData`, `BazCpdData`, `BazBucket`, `get_baz_buildmanager` test data classes from `tests.unit.test_io_hdf5_h5tools` to `tests.unit.utils` to ease reuse and updated tests accordingly. Also `_get_baz_manager` was renamed to `get_baz_buildmanager` as part of this move. @oruebel (#697)
- Added numerous tests to `tests/unit/common/test_sparse.py` to enhance testing of the `CSRMatrix` type. @oruebel (#697)

### Documentation and tutorial enhancements:
- Add copy button to code blocks. @weiglszonja @oruebel (#726)

## HDMF 3.2.1 (February 22, 2022)

### Bug fixes
- Fixed release CI that prevented distribution from being uploaded to PyPI. @rly (#699)

## HDMF 3.2.0 (February 22, 2022)

### New features
- Added ``hdmf.container.Row.__str__`` to improve print of rows. @oruebel (#667)
- Added ``to_dataframe`` method for ``hdmf.common.resources.ExternalResource`` to improve visualization. @oruebel (#667)
- Added ``export_to_sqlite`` method for ``hdmf.common.resources.ExternalResource``. @oruebel (#667)
- Added ``reset_parent`` method for ``hdmf.container.Container``. @rly (#692)

### Minor improvements
- Plotted results in external resources tutorial. @oruebel (#667)
- Added support for Python 3.10. @rly (#679)
- Updated requirements. @rly @TheChymera (#681)
- Improved testing for `ExternalResources`. @mavaylon (#673)
- Improved docs for export. @rly (#674)
- Enhanced data chunk iteration speeds through new ``GenericDataChunkIterator`` class.  @CodyCBakerPhD (#672)
- Enhanced issue template forms on GitHub. @CodyCBakerPHD (#700)

### Bug fixes
- Fixed `setup.py` not being able to import `versioneer` when installing in an embedded Python environment. @rly (#662)
- Fixed broken tests in Python 3.10. @rly (#664)
- Fixed broken LaTeX PDF build of the docs. @oruebel (#669)
- Fixed adding containers as a child to a parent container sometimes not marking the parent container as modified. @rly
  (#683)
- Fixed `to_hierarchcial_dataframe` failing when a table contains a `VectorIndex` column as a regular data column.
  @oruebel (#666)
- Stop testing against base Python error messages because they may change in the future. @rly (#689)

## HDMF 3.1.1 (July 29, 2021)

### Bug fixes
- Updated the new ``DynamicTableRegion.get_linked_tables`` function (added in 3.1.0) to return lists of ``typing.NamedTuple``
  objects rather than lists of dicts. @oruebel (#660)

## HDMF 3.1.0 (July 29, 2021)

### New features
- Added several features to simplify interaction with ``DynamicTable`` objects that link to other tables via
  ``DynamicTableRegion`` columns. @oruebel (#645)
    - Added ``DynamicTable.get_foreign_columns`` to find all columns in a table that are a ``DynamicTableRegion``
    - Added ``DynamicTable.has_foreign_columns`` to identify if a ``DynamicTable`` contains ``DynamicTableRegion`` columns
    - Added ``DynamicTable.get_linked_tables`` to retrieve all tables linked to either directly or indirectly from
      the current table via ``DynamicTableRegion``
    - Implemented the new ``get_foreign_columns``, ``has_foreign_columns``, and ``get_linked_tables`` also for
      ``AlignedDynamicTable``
    - Added new module ``hdmf.common.hierarchicaltable`` with helper functions to facilitate conversion of
      hierarchically nested ``DynamicTable`` objects via the following new functions:
      - ``to_hierarchical_dataframe`` to merge linked tables into a single consolidated pandas DataFrame.
      - ``drop_id_columns`` to remove "id" columns from a DataFrame.
      - ``flatten_column_index`` to replace a ``pandas.MultiIndex`` with a regular ``pandas.Index``

### Bug fixes
- Do not build wheels compatible with Python 2 because HDMF requires Python 3.7. @rly (#642)
- ``AlignedDynamicTable`` did not overwrite its ``get`` function. When using ``DynamicTableRegion`` to reference ``AlignedDynamicTable`` this led to cases where the columns of the category subtables where omitted during data access (e.g., conversion to pandas.DataFrame). This fix adds the ``AlignedDynamicTable.get`` based on the existing ``AlignedDynamicTable.__getitem__``. @oruebel (#645)
- Fixed #651 to support selection of cells in an ``AlignedDynamicTable`` via slicing with  ``[int, (str, str)]``(and ``[int, str, str]``) to select a single cell, and ``[int, str]`` to select a single row of a category table. @oruebel (#645)

### Minor improvements
- Updated ``DynamicTable.to_dataframe()`` and ``DynamicTable.get`` functions to set the ``.name`` attribute
  on generated pandas DataFrame objects. @oruebel (#645)
- Added ``AlignedDynamicTable.get_colnames(...)`` to support look-up of the full list of columns as the
  ``AlignedDynamicTable.colnames`` property only includes the columns of the main table for compliance with
  ``DynamicTable`` @oruebel (#645)
- Fix documentation for `DynamicTable.get` and `DynamicTableRegion.get`. @rly (#650)
- Allow passing string column name to `DynamicTableRegion`, i.e., `dtr['col_name']` is a shortcut to
  `dtr.table['col_name']`. @rly (#657)

## HDMF 3.0.1 (July 7, 2021)

### Bug fixes
- Fixed release CI that prevented distribution from being uploaded to PyPI. @rly (#641)

## HDMF 3.0.0 (July 6, 2021)

### New features
- Add support for Python 3.9, drop support for Python 3.6. @rly (#620)
- Add support for h5py 3. @ajtritt (#480)
  - h5py 3 introduced [breaking changes regarding how strings are handled]
  (https://docs.h5py.org/en/latest/whatsnew/3.0.html#breaking-changes-deprecations), specifically that
  variable-length UTF-8 strings in datasets are now read as `bytes` objects instead of `str` by default.
  To reduce the impact of this change on HDMF users, when HDMF reads a variable-length UTF-8 string
  dataset, instead of returning an `h5py.Dataset` that is read as `bytes` objects, HDMF will return a
  `hdmf.utils.StrDataset` object that extends `h5py.Dataset` and is read as `str` objects, which preserves
  previous behavior. For example, under HDMF 2.x, an HDF5 dataset `d` with data ['a', 'b'] is read as a
  `h5py.Dataset` object, and `d[:]` returns `str` objects. Under HDMF 3.x, the same dataset `d` is read
  as a `hdmf.utils.StrDataset` object and `d[:]` still returns `str` objects.
- Add RRID to docs. @oruebel (#633)
- Allow passing ``index=True`` to ``DynamicTable.to_dataframe()`` to support returning `DynamicTableRegion` columns
  as indices or Pandas DataFrame. @rly (#579)
- Improve ``DynamicTable`` documentation. @rly (#639)
- Updated external resources tutorial. @mavaylon (#611)

### Breaking changes and deprecations
- Previously, when using ``DynamicTable.__getitem__`` or ``DynamicTable.get`` to access a selection of a
  ``DynamicTable`` containing a ``DynamicTableRegion``, new columns with mangled names for the table data referred to
  by the ``DynamicTableRegion`` were added to the returned DataFrame. This did not work properly for ragged
  ``DynamicTableRegion``, multiple levels of nesting, or multiple rows returned.
  Now, these methods will by default return columns of indices of the ``DynamicTableRegion``. If ``index=False`` is
  passed to ``DynamicTable.get``, then nested DataFrames will be returned, one DataFrame per row of the original
  resulting DataFrame. @rly (#579)

### Minor improvements
- Updated requirements and tests. @rly (#640)

### Bug fixes
- Update the validator to allow extensions to data types which only define data_type_inc. @dsleiter (#609)
- Fix error when validating lazy-loaded datasets containing references. @dsleiter (#609)
- Fix error when using ``DynamicTable.__getitem__`` or ``DynamicTable.get`` when table has a ragged
  ``DynamicTableRegion``. @rly (#579)

## HDMF 2.5.8 (June 16, 2021)
- Fix incorrect dtype precision upgrade for VectorIndex (#631)

### Minor improvements
- Improve Sphinx documentation. @rly (#627)

### Bug fix
- Fix error with representing an indexed table column when the `VectorIndex` dtype precision is upgraded more
  than one step, e.g., uint8 to uint32. This can happen when, for example, a single `add_row` call is used to
  add more than 65535 elements to an empty indexed column. @rly (#631)

## HDMF 2.5.7 (June 4, 2021)

### Bug fix
- Fix generation of extension classes that extend `MultiContainerInterface` and use a custom _fieldsname. @rly (#626)

## HDMF 2.5.6 (May 19, 2021)

### Bug fix
- Raise minimum version of pandas from 0.23 to 1.0.5 to be compatible with numpy 1.20. @rly (#618)
- Update documentation and update structure of requirements files. @rly (#619)

## HDMF 2.5.5 (May 17, 2021)

### Bug fix
- Fix incompatibility issue with downstream github-release tool used to deploy releases to GitHub. @rly (#614)

## HDMF 2.5.4 (May 17, 2021)

### Bug fix
- Fix incompatibility issue with downstream github-release tool used to deploy releases to GitHub. @rly (#607)
- Fix issue where dependencies of included types were not being loaded in namespaces / extensions. @rly (#613)

## HDMF 2.5.3 (May 12, 2021)

### Bug fix
- Fix issue where tables with multi-indexed columns defined using `__columns__` did not have attributes properly set.
  @rly (#605)

## HDMF 2.5.2 (May 11, 2021)

### Bug fix
- Add explicit `setuptools` requirement. @hrnciar (#596)
- Fix issue with generated custom classes that use a custom fields name (e.g., PyNWB uses `__nwbfields__` instead
  of `__fields__`). @rly (#598)
- Fix issue with Sphinx Gallery. @rly (#601)

## HDMF 2.5.1 (April 23, 2021)

### Bug fix
- Revert breaking change in `TypeMap.get_container_cls`. While this function is returned to its original behavior,
  it will be modified at the next major release. Please use the new `TypeMap.get_dt_container_cls` instead. @rly (#590)

## HDMF 2.5.0 (April 22, 2021)

### New features
- `DynamicTable` can be automatically generated using `get_class`. Now the HDMF API can read files with extensions
  that contain a `DynamicTable` without needing to import the extension first. @rly and @bendichter (#536)
- Add `HDF5IO.get_namespaces(path=path, file=file)` method which returns a dict of namespace name mapped to the
  namespace version (the largest one if there are multiple) for each namespace cached in the given HDF5 file.
  @rly (#527)
- Use HDMF common schema 1.5.0.
  - Add experimental namespace to HDMF common schema. New data types should go in the experimental namespace
    (hdmf-experimental) prior to being added to the core (hdmf-common) namespace. The purpose of this is to provide
    a place to test new data types that may break backward compatibility as they are refined. @ajtritt (#545)
  - `ExternalResources` was changed to support storing both names and URIs for resources. @mavaylon (#517, #548)
  - The `VocabData` data type was replaced by `EnumData` to provide more flexible support for data from a set of
    fixed values.
  - Added `AlignedDynamicTable`, which defines a `DynamicTable` that supports storing a collection of sub-tables.
    Each sub-table is itself a `DynamicTable` that is aligned with the main table by row index. Each sub-table
    defines a sub-category in the main table effectively creating a table with sub-headings to organize columns.
  - See https://hdmf-common-schema.readthedocs.io/en/latest/format_release_notes.html#april-19-2021 for more
    details.
- Add `EnumData` type for storing data that comes from a fixed set of values. This replaces `VocabData` i.e.
  `VocabData` has been removed. `VocabData` stored vocabulary elements in an attribute, which has a size limit.
  `EnumData` now stores elements in a separate dataset, referenced by an attribute stored on the `EnumData` dataset.
  @ajtritt (#537)
- Add `AlignedDynamicTable` type which defines a DynamicTable that supports storing a collection of subtables.
  Each sub-table is itself a DynamicTable that is aligned with the main table by row index. Each subtable
  defines a sub-category in the main table effectively creating a table with sub-headings to organize columns.
  @oruebel (#551)
- Add tutoral for new `AlignedDynamicTable` type. @oruebel (#571)
- Equality check for `DynamicTable` now also checks that the name and description of the table are the same. @rly (#566)

### Internal improvements
- Update CI and copyright year. @rly (#523, #524)
- Refactor class generation code. @rly (#533, #535)
- Equality check for `DynamicTable` returns False if the other object is a `DynamicTable` instead of raising an error.
  @rly (#566)
- Update ruamel.yaml usage to new API. @rly (#587)
- Remove use of ColoredTestRunner for more readable verbose test output. @rly (#588)

### Bug fixes
- Fix CI testing on Python 3.9. @rly (#523)
- Fix certain edge cases where `GroupValidator` would not validate all of the child groups or datasets
  attached to a `GroupBuilder`. @dsleiter (#526)
- Fix bug for generating classes from link specs and ignored 'help' fields. @rly (#535)
- Various fixes for dynamic class generation. @rly (#561)
- Fix generation of classes that extends both `MultiContainerInterface` and another class that extends
  `MultiContainerInterface`. @rly (#567)
- Fix `make clean` command for docs to clean up sphinx-gallery tutorial files. @oruebel (#571)
- Make sure we cannot set ``AlignedDynamicTable`` as a category on an ``AlignedDynamicTable``. @oruebel (#571)
- Fix included data type resolution between HDMF and custom classes that customize the data_type_inc key. @rly (#503)
- Fix classification of attributes as new/overridden. @rly (#503)

## HDMF 2.4.0 (February 23, 2021)

### New features
- `GroupValidator` now checks if child groups, datasets, and links have the correct quantity of elements and returns
  an `IncorrectQuantityError` for each mismatch. @dsleiter (#500)

### Internal improvements
- Update CI. @rly (#432)
- Added  driver option for ros3. @bendichter (#506)

### Bug fixes
- Allow `np.bool_` as a valid `bool` dtype when validating. @dsleiter (#505)
- Fix building of Data objects where the spec has no dtype and the Data object value is a DataIO wrapping an
  AbstractDataChunkIterator. @rly (#512)
- Fix TypeError when validating a group with an illegally-linked child.
  @dsleiter (#515)
- Fix `DynamicTable.get` for compound type columns. @rly (#518)
- Fix and removed error "Field 'x' cannot be defined in y." when opening files with some extensions. @rly
  (#519)

## HDMF 2.3.0 (December 8, 2020)

### New features
- Add methods for automatic creation of `MultiContainerInterface` classes. @bendichter (#420, #425)
- Add ability to specify a custom class for new columns to a `DynamicTable` that are not `VectorData`,
  `DynamicTableRegion`, or `VocabData` using `DynamicTable.__columns__` or `DynamicTable.add_column(...)`. @rly (#436)
- Add support for creating and specifying multi-index columns in a `DynamicTable` using `add_column(...)`.
  @bendichter, @rly (#430)
- Add capability to add a row to a column after IO. @bendichter (#426)
- Add method `AbstractContainer.get_fields_conf`. @rly (#441)
- Add functionality for storing external resource references. @ajtritt (#442)
- Add method `hdmf.utils.get_docval_macro` to get a tuple of the current values for a docval_macro, e.g., 'array_data'
  and 'scalar_data'. @rly (#446)
- Add `SimpleMultiContainer`, a data_type for storing a `Container` and `Data` objects together. @ajtritt (#449)
- Support `pathlib.Path` paths in `HDMFIO.__init__`, `HDF5IO.__init__`, and `HDF5IO.load_namespaces`. @dsleiter (#450)
- Use hdmf-common-schema 1.2.1. See https://hdmf-common-schema.readthedocs.io/en/latest/format_release_notes.html for details.
- Block usage of h5py 3+. h5py>=2.9, <3 is supported. @rly (#461)
- Block usage of numpy>=1.19.4 due to a known issue with numpy on some Windows 10 systems. numpy>1.16, <1.19.4 is supported.
  @rly (#461)
- Add check for correct quantity during the build process in `ObjectMapper`. @rly (#463, #492)
- Allow passing `GroupSpec` and `DatasetSpec` objects for the 'target_type' argument of `LinkSpec.__init__(...)`.
  @rly (#468)
- Use hdmf-common-schema 1.3.0. @rly, @ajtritt (#486)
  - Changes from hdmf-common-schema 1.2.0:
    - Add data type ExternalResources for storing ontology information / external resource references. NOTE:
      this data type is in beta testing and is subject to change in a later version.
    - Fix missing data_type_inc and use dtype uint for CSRMatrix. It now has data_type_inc: Container.
    - Add hdmf-schema-language comment at the top of each yaml file.
    - Add SimpleMultiContainer, a Container for storing other Container and Data objects together.

### Internal improvements
- Drop support for Python 3.5. @ajtritt (#459)
- Improve warning about cached namespace when loading namespaces from file. @rly (#422)
- Refactor `HDF5IO.write_dataset` to be more readable. @rly (#428)
- Fix bug in slicing tables with DynamicTableRegions. @ajtritt (#449)
- Add testing for Python 3.9 and using pre-release packages. @ajtritt, @rly (#459, #472)
- Improve contributing guide. @rly (#474)
- Update CI. @rly, @dsleiter (#481, #493, #497)
- Add citation information to documentation and support for duecredit tool. @rly (#477, #488)
- Add type checking and conversion in `CSRMatrix`. @rly (#485)
- Clean up unreachable validator code. @rly (#483)
- Reformat imports. @bendichter (#469)
- Remove unused or refactored internal builder functions `GroupBuilder.add_group`, `GroupBuilder.add_dataset`,
  `GroupBuilder.add_link`, `GroupBuilder.set_builder`, `BaseBuilder.deep_update`, `GroupBuilder.deep_update`,
  `DatasetBuilder.deep_update`. Make `BaseBuilder` not instantiable and refactor builder code. @rly (#452)

### Bug fixes
- Fix development package dependency issues. @rly (#431)
- Fix handling of empty lists against a spec with text/bytes dtype. @rly (#434)
- Fix handling of 1-element datasets with compound dtype against a scalar spec with text/bytes dtype. @rly (#438)
- Fix convert dtype when writing numpy array from `h5py.Dataset`. @rly (#427)
- Fix inheritance when non-`AbstractContainer` is base class. @rly (#444)
- Fix use of `hdmf.testing.assertContainerEqual(...)` for `Data` objects. @rly (#445)
- Add missing support for data conversion against spec dtypes "bytes" and "short". @rly (#456)
- Clarify the validator error message when a named data type is missing. @dsleiter (#478)
- Update documentation on validation to indicate that the example command is not implemented @dsleiter (#482)
- Fix generated docval for classes with a LinkSpec. @rly (#487)
- Fix access of `DynamicTableRegion` of a `DynamicTable` with column of references. @rly (#491)
- Fix handling of `__fields__` for `Data` subclasses. @rly (#441)
- Fix `DynamicTableRegion` having duplicate fields conf 'table'. @rly (#441)
- Fix inefficient and sometimes inaccurate build process. @rly (#451)
- Fix garbage collection issue in Python 3.9. @rly (#496)

## HDMF 2.2.0 (August 14, 2020)

### New features
- Add ability to get list of tuples when indexing a `DynamicTable`. i.e. disable conversion to `pandas.DataFrame`.
  @ajtritt (#418)

### Internal improvements
- Improve documentation and index out of bounds error message for `DynamicTable`. @rly (#419)

### Bug fixes:
- Fix error when constructing `DynamicTable` with `DataChunkIterators` as columns. @ajtritt (#418)

## HDMF 2.1.0 (August 10, 2020)

### New features
- Users can now use the `MultiContainerInterface` class to generate custom API classes that contain collections of
  containers of a specified type. @bendichter @rly (#399)
  - See the user guide
    https://hdmf.readthedocs.io/en/stable/tutorials/multicontainerinterface.html for more information.

### Internal improvements
- Add ability to pass callable functions to run when adding or removing items from a ``LabelledDict``.
  An error is now raised when using unsupported functionality in ``LabelledDict``. @rly (#405)
- Raise a warning when building a container that is missing a required dataset. @rly (#413)

## HDMF 2.0.1 (July 22, 2020)

### Internal improvements
- Add tests for writing table columns with DataIO data, e.g., chunked, compressed data. @rly (#402)
- Add CI to check for breakpoints and print statements. @rly (#403)

### Bug fixes:
- Remove breakpoint. @rly (#403)
- Allow passing None for docval enum arguments with default value None. @rly (#409)
- If a file is written with an orphan container, e.g., a link to a container that is not written, then an
  `OrphanContainerBuildError` will be raised. This replaces the `OrphanContainerWarning` that was previously raised.
  @rly (#407)

## HDMF 2.0.0 (July 17, 2020)

### New features
- Users can now call `HDF5IO.export` and `HDF5IO.export_io` to write data that was read from one source to a new HDF5
  file. Developers can implement the `export` method in classes that extend `HDMFIO` to customize the export
  functionality. See https://hdmf.readthedocs.io/en/latest/export.html for more details. @rly (#388)
- Users can use the new export functionality to read data from one source, modify the data in-memory, and then write the
  modified data to a new file. Modifications can include additions and removals. To facilitate removals,
  `AbstractContainer` contains a new `_remove_child` method and `BuildManager` contains a new `purge_outdated` method.
  @rly (#388)
- Users can now call `Container.generate_new_id` to generate new object IDs for the container and all of its children.
  @rly (#401)
- Use hdmf-common-schema 1.2.0. @ajtritt @rly (#397)
  - `VectorIndex` now extends `VectorData` instead of `Index`. This change allows `VectorIndex` to index other `VectorIndex` types.
  - The `Index` data type is now unused and has been removed.
  - Fix missing dtype for `VectorIndex`.
  - Add new `VocabData` data type.

### Breaking changes
- `Builder` objects no longer have the `written` field which was used by `HDF5IO` to mark the object as written. This
  is replaced by `HDF5IO.get_written`. @rly (#381)
- `HDMFIO.write` and `HDMFIO.write_builder` no longer have the keyword argument `exhaust_dcis`. This remains present in
  `HDF5IO.write` and `HDF5IO.write_builder`. @rly (#388)
- The class method `HDF5IO.copy_file` is no longer supported and may be removed in a future version. Please use the
  `HDF5IO.export` method or `h5py.File.copy` method instead. @rly (#388)

## HDMF 1.6.4 (June 26, 2020)

### Internal improvements
- Add ability to close open links. @rly (#383)

### Bug fixes:
- Fix validation of empty arrays and scalar attributes. @rly (#377)
- Fix issue with constructing `DynamicTable` with empty array colnames. @rly (#379)
- Fix `TestCase.assertContainerEqual` passing wrong arguments. @rly (#385)
- Fix 'link_data' argument not being used when writing non-root level datasets. @rly (#384)
- Fix handling of ASCII numpy array. @rly (#387)
- Fix error when optional attribute reference is missing. @rly (#392)
- Improve testing for `get_data_shape` and fix issue with sets. @rly (#394)
- Fix inability to write references to HDF5 when the root builder is not named "root". @rly (#395)

## HDMF 1.6.3 (June 9, 2020)

### Internal improvements
- Improve documentation of `DynamicTable`. @rly (#371)
- Add user guide / tutorial for `DynamicTable`. @rly (#372)
- Improve logging of build and write processes. @rly (#373)

### Bug fixes:
- Fix adding of optional predefined columns to `DynamicTable`. @rly (#371)
- Use dtype from dataset data_type definition when extended spec lacks dtype. @rly (#364)

## HDMF 1.6.2 (May 26, 2020)

### Internal improvements:
- Update MacOS in CI. @rly (#310)
- Raise more informative error when adding column to `DynamicTable` w/ used name. @rly (#307)
- Refactor `_init_class_columns` for use by DynamicTable subclasses. @rly (#323)
- Add/fix docstrings for DynamicTable. @oruebel, @rly (#304, #353)
- Make docval-decorated functions more debuggable in pdb. @rly (#308)
- Change dtype conversion warning to include path to type. @rly (#311)
- Refactor `DynamicTable.add_column` to raise error when name is an optional column. @rly (#305)
- Improve unsupported filter error message. @bendichter (#329)
- Add functionality to validate a yaml file against a json schema file. @bendichter (#332)
- Update requirements-min.txt for yaml validator. @bendichter (#333)
- Add allowed value / enum validation in docval. @rly (#335)
- Add logging of build and hdf5 write process. @rly (#336, #349)
- Allow loading namespaces from h5py.File object not backed by file. @rly (#348)
- Add CHANGELOG.md. @rly (#352)
- Fix codecov reports. @rly (#362)
- Make `getargs` raise an error if the argument name is not found. @rly (#365)
- Improve `get_class` and `docval` support for uint. @rly (#361)

### Bug fixes:
- Register new child types before new parent type for dynamic class generation. @rly (#322)
- Raise warning not error when adding column with existing attr name. @rly (#324)
- Add `__version__`. @rly (#345)
- Only write a specific namespace version if it does not exist. @ajtritt (#346)
- Fix documentation formatting for DynamicTable. @rly (#353)


## HDMF 1.6.1 (Mar. 2, 2020)

### Internal improvements:
- Allow docval to warn about use of positional arguments. @rly (#293)
- Improve efficiency of writing chunks with `DataChunkIterator` and HDF5. @d-sot, @oruebel (#295)

### Bug fixes:
- Flake8 style fixes. @oruebel (#291)
- Handle missing namespace version. @rly (#292)
- Do not raise error when a numeric type with a higher precision is provided for a spec with a lower precision and different base type. Raise a warning when the base type of a given value is converted to the specified base type, regardless of precision level. Add missing support for boolean conversions. @rly (#298, #299)
- Add forgotten validation of links. @t-b, @ajtritt (#286)
- Improve message for "can't change container_source" error. @rly (#302)
- Fix setup.py development status. @rly (#303)
- Refactor missing namespace version handling. @rly, @ajtritt (#297)
- Add print function for `DynamicTableRegion`. @oruebel, @rly (#290)
- Fix writing of refined RefSpec attribute. @oruebel, @rly (#301)

## HDMF 1.6.0 (Jan. 31, 2020)

### Internal improvements:
- Allow extending/overwriting attributes on dataset builders. @rly, @ajtritt (#279)
- Allow ASCII data where UTF8 is specified. @rly (#282)
- Add function to convert `DynamicTableRegion` to a pandas dataframe. @oruebel (#239)
- Add "mode" property to HDF5IO. @t-b (#280)

### Bug fixes:
- Fix readthedocs config to include all submodules. @rly (#277)
- Fix test runner double printing in non-verbose mode. @rly (#278)

## HDMF 1.5.4 (Jan. 21, 2020)

### Bug fixes:
- Upgrade hdmf-common-schema 1.1.2 -> 1.1.3, which includes a bug fix for missing data and shape keys on `VectorData`, `VectorIndex`, and `DynamicTableRegion` data types. @rly (#272)
- Clean up documentation scripts. @rly (#268)
- Fix broken support for pytest testing framework. @rly (#274)
- Fix missing CI testing of minimum requirements on Windows and Mac. @rly (#270)
- Read 1-element datasets as scalar datasets when a scalar dataset is expected by the spec. @rly (#269)
- Fix bug where 'version' was not required for `SpecNamespace`. @bendichter (#276)

## HDMF 1.5.3 (Jan. 14, 2020)

### Minor improvements:
- Update and fix documentation. @rly (#267)

### Bug fixes:
- Fix ReadTheDocs integration. @rly (#263)
- Fix conda build. @rly (#266)

## HDMF 1.5.2 (Jan. 13, 2020)

### Minor improvements:
- Add support and testing for Python 3.8. @rly (#247)
- Remove code duplication and make Type/Value Error exceptions more informative. @yarikoptic (#243)
- Streamline CI and add testing of min requirements. @rly (#258)

### Bug fixes:
- Update hdmf-common-schema submodule to 1.1.2. @rly (#249, #252)
- Add support for `np.array(DataIO)` in py38. @rly (#248)
- Fix bug with latest version of coverage. @rly (#251)
- Stop running CI on latest and latest-tmp tags. @rly (#254)
- Remove lingering mentions of PyNWB. @rly (#257, #261)
- Fix and clean up documentation. @rly (#260)

## HDMF 1.5.1 (Jan. 8, 2020)

### Minor improvements:
- Allow passing HDF5 integer filter ID for dynamically loaded filters. @d-sot (#215)

### Bug fixes:
- Fix reference to hdmf-common-schema 1.1.0. @rly (#231)

## HDMF 1.5.0 (Jan. 6, 2020)

### Minor improvements:
- Improve CI for HDMF to test whether changes in HDMF break PyNWB. #207 (@rly)
- Improve and clean up unit tests. #211, #214, #217 (@rly)
- Refactor code to remove six dependency and separate ObjectMapper into its own file. #213, #221 (@rly)
- Output exception message in ObjectMapper.construct. #220 (@t-b)
- Improve docstrings for VectorData, VectorIndex, and DynamicTableRegion. #226, #227 (@bendichter)
- Remove unused "datetime64" from supported dtype strings. #230 (@bendichter)
- Cache builders by h5py object id not name. #235 (@oruebel)
- Update copyright date and add legal to source distribution. #232 (@rly)
- Allow access to export_spec function from hdmf.spec package. #233 (@bendichter)
- Make calls to docval functions more efficient, resulting in a ~20% overall speedup. #238 (@rly)

### Bug fixes:
- Fix wrong reference in ObjectMapper.get_carg_spec. #208 (@rly)
- Fix container source not being set for some references. #219 (@rly)

Python 2.7 is no longer supported.

## HDMF 1.4.0 and earlier

Please see the release notes on the [HDMF GitHub repo Releases page](https://github.com/hdmf-dev/hdmf/releases).<|MERGE_RESOLUTION|>--- conflicted
+++ resolved
@@ -3,13 +3,12 @@
 ## Upcoming
 
 ### Bug fixes
-<<<<<<< HEAD
+
 - Fixed search bar and missing jquery in ReadTheDocs documentation. @rly
   [#840](https://github.com/hdmf-dev/hdmf/pull/840)
-=======
+
 - Fixed issue with dynamic class generation for a multi-container interface where one or more are required. @rly
   [#839](https://github.com/hdmf-dev/hdmf/pull/839)
->>>>>>> c9573c50
 
 ## HDMF 3.5.2 (March 13, 2023)
 
