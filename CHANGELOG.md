# HDMF Changelog

## HDMF 3.14.0 (Upcoming)

### Enhancements
- Updated `_field_config` to take `type_map` as an argument for APIs. @mavaylon1 [#1094](https://github.com/hdmf-dev/hdmf/pull/1094)
- Added `TypeConfigurator` to automatically wrap fields with `TermSetWrapper` according to a configuration file. @mavaylon1 [#1016](https://github.com/hdmf-dev/hdmf/pull/1016)
- Updated `TermSetWrapper` to support validating a single field within a compound array. @mavaylon1 [#1061](https://github.com/hdmf-dev/hdmf/pull/1061)
- Updated testing to not install in editable mode and not run `coverage` by default. @rly [#1107](https://github.com/hdmf-dev/hdmf/pull/1107)
<<<<<<< HEAD
- Add `post_init_method` parameter when generating classes to perform post-init functionality, i.e., validation. @mavaylon1 [#1089](https://github.com/hdmf-dev/hdmf/pull/1089)
=======
- Updated the default behavior for writing HDF5 datasets to be expandandable datasets with chunking enabled by default. This does not override user set chunking parameters. @mavaylon1 [#1093](https://github.com/hdmf-dev/hdmf/pull/1093)
>>>>>>> 201b8c4f

## HDMF 3.13.0 (March 20, 2024)

### Enhancements
- Unwrap `TermSetWrapper` within the builder to support different backends more efficiently. @mavaylon1 [#1070](https://github.com/hdmf-dev/hdmf/pull/1070)
- Added docs page that lists limitations of support for the HDMF specification language. @rly [#1069](https://github.com/hdmf-dev/hdmf/pull/1069)
- Added warning when using `add_row` or `add_column` to add a ragged array to `DynamicTable` without an index parameter. @stephprince [#1066](https://github.com/hdmf-dev/hdmf/pull/1066)

## HDMF 3.12.2 (February 9, 2024)

### Bug fixes
- Fixed recursion error in html representation generation in jupyter notebooks. @stephprince [#1038](https://github.com/hdmf-dev/hdmf/pull/1038)

## HDMF 3.12.1 (February 5, 2024)

### Bug fixes
- Fixed retrieving the correct path for a `HERD` zip file on read. [#1046](https://github.com/hdmf-dev/hdmf/pull/1046)
- Fixed internal links in docstrings and tutorials. @stephprince [#1031](https://github.com/hdmf-dev/hdmf/pull/1031)
- Fixed issue with creating documentation links to classes in docval arguments. @rly [#1036](https://github.com/hdmf-dev/hdmf/pull/1036)
- Fixed issue with validator not validating against the spec that defines the data type of the builder. @rly [#1050](https://github.com/hdmf-dev/hdmf/pull/1050)

## HDMF 3.12.0 (January 16, 2024)

### Enhancements
- Add Data.set_data_io(), which allows for setting a `DataIO` to a data object after-the-fact. @bendichter and @CodyCBakerPhD [#1013](https://github.com/hdmf-dev/hdmf/pull/1013)
- Added `add_ref_termset`, updated helper methods for `HERD`, revised `add_ref` to support validations prior to populating the tables
  and added `add_ref_container`.  @mavaylon1 [#968](https://github.com/hdmf-dev/hdmf/pull/968)
- Use `stacklevel` in most warnings. @rly [#1027](https://github.com/hdmf-dev/hdmf/pull/1027)
- Fixed broken links in documentation and added internal link checking to workflows. @stephprince [#1031](https://github.com/hdmf-dev/hdmf/pull/1031)

### Minor Improvements
- Updated `__gather_columns` to ignore the order of bases when generating columns from the super class. @mavaylon1 [#991](https://github.com/hdmf-dev/hdmf/pull/991)
- Update `get_key` to return all the keys if there are multiple within a `HERD` instance. @mavaylon1 [#999](https://github.com/hdmf-dev/hdmf/pull/999)
- Improve HTML rendering of tables. @bendichter [#998](https://github.com/hdmf-dev/hdmf/pull/998)
- Improved issue and PR templates. @rly [#1004](https://github.com/hdmf-dev/hdmf/pull/1004)
- Added check during validation for if a variable length dataset is empty. @bendichter, @oruebel [#789](https://github.com/hdmf-dev/hdmf/pull/789)

### Bug fixes
- Fixed issue with custom class generation when a spec has a `name`. @rly [#1006](https://github.com/hdmf-dev/hdmf/pull/1006)
- Fixed issue with usage of deprecated `ruamel.yaml.safe_load` in `src/hdmf/testing/validate_spec.py`. @rly [#1008](https://github.com/hdmf-dev/hdmf/pull/1008)
- Fixed issue where `ElementIdentifiers` data could be set to non-integer values. @rly [#1009](https://github.com/hdmf-dev/hdmf/pull/1009)
- Fixed issue where string datasets/attributes with isodatetime-formatted values failed validation against a text spec. @rly [#1026](https://github.com/hdmf-dev/hdmf/pull/1026)

## HDMF 3.11.0 (October 30, 2023)

### Enhancements
- Added `target_tables` attribute to `DynamicTable` to allow users to specify the target table of any predefined
`DynamicTableRegion` columns of a `DynamicTable` subclass. @rly [#971](https://github.com/hdmf-dev/hdmf/pull/971)
- Updated `TermSet` to include `_repr_html_` for easy to read notebook representation. @mavaylon1 [#967](https://github.com/hdmf-dev/hdmf/pull/967)

### Minor improvements
- Set up GitHub dependabot to check for updates to GitHub Actions. @rly [#977](https://github.com/hdmf-dev/hdmf/pull/977)
- Simplify tox configuration. @rly [#988](https://github.com/hdmf-dev/hdmf/pull/988)
- Add testing for Python 3.12. @rly [#988](https://github.com/hdmf-dev/hdmf/pull/988)

### Bug fixes
- Updated custom class generation to handle specs with fixed values and required names. @rly [#800](https://github.com/hdmf-dev/hdmf/pull/800)
- Fixed custom class generation of `DynamicTable` subtypes to set attributes corresponding to column names for correct write. @rly [#800](https://github.com/hdmf-dev/hdmf/pull/800)
- Added a `.mailmap` file to correct mapping of names/emails in git logs. @oruebel [#976](https://github.com/hdmf-dev/hdmf/pull/976)

## HDMF 3.10.0 (October 3, 2023)

Since version 3.9.1 should have been released as 3.10.0 but failed to release on PyPI and conda-forge, this release
will increase the minor version number to 3.10.0. See the 3.9.1 release notes below for new features.

### Bug fixes
- Fixed issue with testing and deployment of releases. @rly [#957](https://github.com/hdmf-dev/hdmf/pull/957)

## HDMF 3.9.1 (September 29, 2023)

### Enhancements
- Updated `TermSet` to be used with `TermSetWrapper`, allowing for general use of validation for datasets and attributes. This also brings updates to `HERD` integration and updates on `write` to easily add references for wrapped datasets/attributes. @mavaylon1 [#950](https://github.com/hdmf-dev/hdmf/pull/950)

### Minor improvements
- Removed warning when namespaces are loaded and the attribute marking where the specs are cached is missing. @bendichter [#926](https://github.com/hdmf-dev/hdmf/pull/926)

### Bug fixes
- Fixed bug allowing `DynamicTable` to be constructed with empty `id` column when initializing all columns via `AbstractDataChunkIterator` objects. @oruebel [#953](https://github.com/hdmf-dev/hdmf/pull/953)

## HDMF 3.9.0 (August 25, 2023)

### New features and minor improvements
- Increased raw data chunk cache size for reading HDF5 files from 1 MiB to 32 MiB. @bendichter, @rly [#925](https://github.com/hdmf-dev/hdmf/pull/925)
- Increased default chunk size for `GenericDataChunkIterator` from 1 MB to 10 MB. @bendichter, @rly [#925](https://github.com/hdmf-dev/hdmf/pull/925)
- Added the magic `__reduce__` method as well as two private semi-abstract helper methods to enable pickling of the `GenericDataChunkIterator`. @codycbakerphd [#924](https://github.com/hdmf-dev/hdmf/pull/924)
- Updated `add_ref_termset` to add all instances of `TermSet` within a given root container. @mavaylon1 [#935](https://github.com/hdmf-dev/hdmf/pull/935)
- Added Dynamic Enumerations and Schemasheets support to `TermSet`. @mavaylon1 [#923](https://github.com/hdmf-dev/hdmf/pull/923)
- Updated `HERD` to support user defined file name for the `HERD` zip file. @mavaylon1 [#941](https://github.com/hdmf-dev/hdmf/pull/941)
- Added method `Container.set_data_io`, which wraps an existing data field in a `DataIO`. @bendichter [#938](https://github.com/hdmf-dev/hdmf/pull/938)

## HDMF 3.8.1 (July 25, 2023)

### Bug fixes
- Fixed error when calling `HDF5IO.read` twice. @rly [#915](https://github.com/hdmf-dev/hdmf/pull/915)

## HDMF 3.8.0 (July 21, 2023)

### New features and minor improvements
- Added the ability to write ExternalResources if the path is provided and the container has a linked instance of ExternalResources. @mavaylon1 [#910](https://github.com/hdmf-dev/hdmf/pull/910)

### Bug fixes
- Fixed bug on `add_ref_term_set` in which attributes that were not subscribtable returned an error. @mavaylon1 [#909](https://github.com/hdmf-dev/hdmf/pull/909)

## HDMF 3.7.0 (July 10, 2023)

### New features and minor improvements
- Updated `ExternalResources` to have EntityKeyTable with updated tests/documentation and minor bug fix to ObjectKeyTable. @mavaylon1 [#872](https://github.com/hdmf-dev/hdmf/pull/872)
- Added abstract static method `HDMFIO.can_read()` and concrete static method `HDF5IO.can_read()`. @bendichter [#875](https://github.com/hdmf-dev/hdmf/pull/875)
- Added warning for `DynamicTableRegion` links that are not added to the same parent as the original container object. @mavaylon1 [#891](https://github.com/hdmf-dev/hdmf/pull/891)
- Added the `TermSet` class along with integrated validation methods for any child of `AbstractContainer`, e.g., `VectorData`, `Data`, `DynamicTable`. @mavaylon1 [#880](https://github.com/hdmf-dev/hdmf/pull/880)
- Added `AbstractContainer.read_io` property to be able to retrieve the HDMFIO object used for reading from the container and to ensure the I/O object used for reading is not garbage collected before the container is being deleted. @bendichter @oruebel [#882](https://github.com/hdmf-dev/hdmf/pull/882)
- Allow for `datetime.date` to be used instead of `datetime.datetime`. @bendichter [#874](https://github.com/hdmf-dev/hdmf/pull/874)
- Updated `HDMFIO` and `HDF5IO` to support `ExternalResources`. @mavaylon1 [#895](https://github.com/hdmf-dev/hdmf/pull/895)
- Dropped Python 3.7 support. @rly [#897](https://github.com/hdmf-dev/hdmf/pull/897)
- Added HTML repr to `Container` objects which displays an interactive tree of a container's values and children in a Jupyter notebook and other HTML representations. @edeno [#883](https://github.com/hdmf-dev/hdmf/pull/883)
- Update software_process.rst with the correct external links. @mavaylon1 [#900](https://github.com/hdmf-dev/hdmf/pull/900)

### Documentation and tutorial enhancements:
- Added tutorial for the new `TermSet` class @mavaylon1 [#880](https://github.com/hdmf-dev/hdmf/pull/880)

### Bug fixes
- Fixed CI testing of minimum installation requirements, and removed some gallery tests run on each PR. @rly
  [#877](https://github.com/hdmf-dev/hdmf/pull/877)
- Fixed reporting of version when installed using conda. @rly [#890](https://github.com/hdmf-dev/hdmf/pull/890)


## HMDF 3.6.1 (May 18, 2023)

### Bug fixes
- Fixed compatibility with hdmf_zarr for converting string arrays from Zarr to HDF5 by adding logic to determine the dtype for object arrays. @oruebel [#866](https://github.com/hdmf-dev/hdmf/pull/866)

## HDMF 3.6.0 (May 12, 2023)

### New features and minor improvements
- Updated `ExternalResources` to have `FileTable` and new methods to query data. the `ResourceTable` has been removed along with methods relating to `Resource`. @mavaylon1 [#850](https://github.com/hdmf-dev/hdmf/pull/850)
- Updated hdmf-common-schema version to 1.6.0. @mavaylon1 [#850](https://github.com/hdmf-dev/hdmf/pull/850)
- Added testing of HDMF-Zarr on PR and nightly. @rly [#859](https://github.com/hdmf-dev/hdmf/pull/859)
- Replaced `setup.py` with `pyproject.toml`. @rly [#844](https://github.com/hdmf-dev/hdmf/pull/844)
- Use `ruff` instead of `flake8`. @rly [#844](https://github.com/hdmf-dev/hdmf/pull/844)
- Replaced `versioneer` with `setuptools_scm` for versioning. @rly [#844](https://github.com/hdmf-dev/hdmf/pull/844)
- Now recommending developers use `pre-commit`. @rly [#844](https://github.com/hdmf-dev/hdmf/pull/844)

### Bug fixes
- Export cached specs that are loaded in source IO manager but not in export IO manager. @rly
  [#855](https://github.com/hdmf-dev/hdmf/pull/855)
- Fixed issue with passing an S3 URL for source in the constructor of ``HDMFIO`` @rly
  [#853](https://github.com/hdmf-dev/hdmf/pull/853)

### Documentation and tutorial enhancements:
- Updated `ExternalResources` how to tutorial to include the new features. @mavaylon1 [#850](https://github.com/hdmf-dev/hdmf/pull/850)

## HDMF 3.5.6 (April 28, 2023)

### Bug fixes
- Removed references to discontinued `requires.io` service in documentation. @rly
  [#854](https://github.com/hdmf-dev/hdmf/pull/854)

## HDMF 3.5.5 (April 13, 2023)

### Bug fixes
- Fixed error during export where an external link to the same file was created in some situations.
  @rly [#847](https://github.com/hdmf-dev/hdmf/pull/847)
- Removed unused, deprecated `codecov` package from dev installation requirements. @rly
  [#849](https://github.com/hdmf-dev/hdmf/pull/849)
- Fixed export with `'link_data': False'` not copying datasets in some situations. @rly
  [#848](https://github.com/hdmf-dev/hdmf/pull/848)

## HDMF 3.5.4 (April 7, 2023)

### Bug fixes
- Fixed typo in deploy release workflow. @rly [#845](https://github.com/hdmf-dev/hdmf/pull/845)

## HDMF 3.5.3 (April 7, 2023)

### Bug fixes
- Fixed search bar and missing jquery in ReadTheDocs documentation. @rly
  [#840](https://github.com/hdmf-dev/hdmf/pull/840)
- Fixed issue with dynamic class generation for a multi-container interface where one or more are required. @rly
  [#839](https://github.com/hdmf-dev/hdmf/pull/839)

### Minor improvements
- Added support for Python 3.11. @rly [#803](https://github.com/hdmf-dev/hdmf/pull/803)
- No longer set upper bounds on dependencies. @rly [#803](https://github.com/hdmf-dev/hdmf/pull/803)
- `DynamicTable.to_dataframe()` now sets the index (id) column dtype to int64 rather than the OS default (int32 on Windows, int64 on Mac, Linux). @rly [#803](https://github.com/hdmf-dev/hdmf/pull/803)

## HDMF 3.5.2 (March 13, 2023)

### Bug fixes
- Fixed issue with conda CI. @rly [#823](https://github.com/hdmf-dev/hdmf/pull/823)
- Fixed issue with deprecated `pkg_resources`. @mavaylon1 [#822](https://github.com/hdmf-dev/hdmf/pull/822)
- Fixed `hdmf.common` deprecation warning. @mavaylon1 [#826]((https://github.com/hdmf-dev/hdmf/pull/826)

### Internal improvements
- A number of typos fixed and Github action running codespell to ensure that no typo sneaks in [#825](https://github.com/hdmf-dev/hdmf/pull/825) was added.
- Added additional documentation for `__fields__` in `AbstactContainer`. @mavaylon1 [#827](https://github.com/hdmf-dev/hdmf/pull/827)
- Updated warning message for broken links. @mavaylon1 [#829](https://github.com/hdmf-dev/hdmf/pull/829)

## HDMF 3.5.1 (January 26, 2023)

### Bug fixes
- Fixed bug when closing a ``HDF5IO`` on delete via the new ``HDMFIO.__del__`` before ``HDF5IO.__init__`` has been completed. @oruebel [#817](https://github.com/hdmf-dev/hdmf/pull/817)

### Documentation and tutorial enhancements:
- Updated `DynamicTable` how to tutorial to clarify the status of `EnumData`. @oruebel [#819](https://github.com/hdmf-dev/hdmf/pull/819)

## HDMF 3.5.0 (January 17, 2023)

### Bug fixes
- Fixed an issue with `ExternalResources` where retrieving an object resources wasn't in the proper format for a Pandas DataFrame. Additionally, a boolean parameter for creating an object when checking the existence of an object was added. @mavaylon1 [#790](https://github.com/hdmf-dev/hdmf/pull/790)
- Fixed an issue with the `tox` tool when upgrading to tox 4. @rly [#802](https://github.com/hdmf-dev/hdmf/pull/802)
- Fixed export of newly added links to existing elements of the exported file. @rly [#808](https://github.com/hdmf-dev/hdmf/pull/808)
- Added ``HDMFIO.__del__`` to ensure that I/O objects are being closed on delete. @oruebel[#811](https://github.com/hdmf-dev/hdmf/pull/811)

### Minor improvements
- Added support for reading and writing `ExternalResources` to and from denormalized TSV files. @mavaylon1 [#799](https://github.com/hdmf-dev/hdmf/pull/799)
- Changed the name of `ExternalResources.export_to_sqlite` to `ExternalResources.to_sqlite`. @mavaylon1 [#799](https://github.com/hdmf-dev/hdmf/pull/799)
- Updated the tutorial for `ExternalResources`. @mavaylon1 [#799](https://github.com/hdmf-dev/hdmf/pull/799)
- Added `message` argument for assert methods defined by `hdmf.testing.TestCase` to allow developers to include custom error messages with asserts. @oruebel [#812](https://github.com/hdmf-dev/hdmf/pull/812)
- Clarify the expected chunk shape behavior for `DataChunkIterator`. @oruebel [#813](https://github.com/hdmf-dev/hdmf/pull/813)

## HDMF 3.4.7 (November 9, 2022)

### Minor improvements
- Update CI, versioneer, and some requirements. @rly ([#786](https://github.com/hdmf-dev/hdmf/pull/786))

### Bug fixes
- Fix an issue where not providing an optional argument to `__init__` of an auto-generated `MultiContainerInterface`
  class raised an error. @rly ([#779](https://github.com/hdmf-dev/hdmf/pull/779))
- Fixed an issue with the `data_utils.GenericDataChunkIterator` where if the underlying dataset was such that the `numpy.product` of the `maxshape` exceeded the range of the default `int32`, buffer overflow would occur and cause the true buffer shape to exceed available memory. This has been resolved by dropping all `numpy` operations (which forced casting within the passed data type) in favor of the unlimited precision of Python builtin integer types @codycbakerphd ([#780](https://github.com/hdmf-dev/hdmf/pull/780)) ([#781](https://github.com/hdmf-dev/hdmf/pull/781))

## HDMF 3.4.6 (October 4, 2022)

### Minor improvements
- When data is not specified in DataIO, 1) require dtype and shape both be specified and 2) determine length from shape. @ajtritt ([#771](https://github.com/hdmf-dev/hdmf/pull/771))

### Bug fixes
- Fix an issue when autogenerating a class that extends a class where the constructor docval does not include all of
the fields (i.e., when the constructor sets some fields to fixed values). @rly
([#773](https://github.com/hdmf-dev/hdmf/pull/773))

## HDMF 3.4.5 (September 22, 2022)

### Minor improvements
- Allow passing arguments through to column class constructor (argument `col_cls`) when calling `DynamicTable.add_column`. @ajtritt ([#769](https://github.com/hdmf-dev/hdmf/pull/769))

## HDMF 3.4.4 (September 20, 2022)

### Bug fixes
- Fixed missing dependency "packaging" introduced in 3.4.3. The code has been updated to avoid the dependency. @rly @oruebel ([#770](https://github.com/hdmf-dev/hdmf/pull/770))

## HDMF 3.4.3 (September 14, 2022)

### Minor improvements
- Began to deprecate the use of the testing script `test.py` in favor of `pytest` and `test_gallery.py`.
  @rly ([#760](https://github.com/hdmf-dev/hdmf/pull/760))
- Updated installation and maintainer documentation. @rly ([#760](https://github.com/hdmf-dev/hdmf/pull/760))

### Bug fixes
- Fixed CI and flake8 issues. @rly ([#760](https://github.com/hdmf-dev/hdmf/pull/760))
- Updated uses of pandas.DataFrame.set_index to avoid FutureWarnings for pandas >=1.5.x @oruebel ([#762](https://github.com/hdmf-dev/hdmf/pull/762))
- Fixed broken `hdmf.common.get_hdf5io` function. @rly ([#765](https://github.com/hdmf-dev/hdmf/pull/765))

## HDMF 3.4.2 (August 26, 2022)

### Minor improvements
- Updated ``MultiContainerInterface.__make_add`` to clarify the docstring for ``add_*`` methods generated by the function. @oruebel ([#758](https://github.com/hdmf-dev/hdmf/pull/758))
- Support "allow_none=True" in docval for args with non-None default. @rly ([#757](https://github.com/hdmf-dev/hdmf/pull/757))

### Bug fixes
- Fixed deploy release CI. @rly ([#759](https://github.com/hdmf-dev/hdmf/pull/759))

## HDMF 3.4.1 (August 8, 2022)

### Bug fixes
- Fixed deploy release CI. @rly ([#754](https://github.com/hdmf-dev/hdmf/pull/754))

## HDMF 3.4.0 (August 5, 2022)

### Minor improvements
- Allow manual triggering of some GitHub Actions. @rly ([#744](https://github.com/hdmf-dev/hdmf/pull/744))
- Relaxed input validation of `HDF5IO` to allow for s3fs support. Existing arguments of `HDF5IO` are modified as follows: i) `mode` was given a default value of "r", ii) `path` was given a default value of `None`, and iii) `file` can now accept an `S3File` type argument. @bendichter ([#746](https://github.com/hdmf-dev/hdmf/pull/746))
- Added ability to create and get back handle to empty HDF5 dataset. @ajtritt ([#747](https://github.com/hdmf-dev/hdmf/pull/747))
- Added `AbstractContainer._in_construct_mode` that is set and modified only by the ObjectMapper when constructing an
  object from a builder read from a file. Subclasses of `AbstractContainer` can check `_in_construct_mode`
  during the initialization phase as part of ``__init__`` to distinguish between actions during construction
  (i.e., read from disk) vs. creation by the user, e.g., to determine whether to raise a warning or error when
  encountering invalid data to support reading and correcting data that is invalid while preventing creation
  of new data that is invalid. @rly ([#751](https://github.com/hdmf-dev/hdmf/pull/751))

### Bug fixes
- Fixed PyNWB dev CI. @rly ([#749](https://github.com/hdmf-dev/hdmf/pull/749))

## HDMF 3.3.2 (June 27, 2022)

### Bug fixes
- Fix error message when using ``GenericDataChunkIterator`` and chunk shape is larger than dataset size. @rly (#743)
- Fix automatic class generation of extension data types that inherit from both another data type and
  ``MultiContainerInteface``. @rly (#741)

## HDMF 3.3.1 (May 20, 2022)

### Bug fixes
- Fixed release deployment CI. @rly (#734, #735, #736)

## HDMF 3.3.0 (May 18, 2022)

### New features
- Added utility functions and classes useful for implementation of I/O backend to ease maintainability and reuse of functionality across I/O backends. @oruebel (#697)
  - Added `HDF5IODataChunkIteratorQueue` class in `hdmf.backends.hdf5.h5_utils` as a new helper class for managing the write of `DataChunkIterator`s to HDF5. @oruebel (#697)
  - Added new `hdmf/io/utils.py` module with new I/O utility classes: 1) `WriteStatusTracker` as a simple data structure for tracking the write status of `Builders`, and 2) `NamespaceToBuilderHelper` to help with converting of a namespace to a `Builder` for I/O. @oruebel (#697)
- Added `get_min_bounds` function to `hdmf.data_utils.DataChunk`. This functionality was originally part of `HDF5IO.__write_chunk__()` and has been moved here to enable reuse of the code across data backends. @oruebel (#697)
- Added `ignore_string_to_byte` option for `TestCase.assertContainerEqual` to allow us to ignore conversion from string to bytes and just compare unicode values, as different backends may store strings differently. @oruebel (#697)
- Allow `zarr.Array` as array datatype in docval to support conversion data stored in Zarr to HDMF HDF5 data. @oruebel (#721)
- Allow `hdmf.common.table.DynamicTable.add_column` to accept nested lists as column data and automatically create the `VectorIndex` and `VectorData` objects required to represent the ragged array. @oruebel (#728)
- Added a warning when the ``__init__`` of a class mapped to an HDMF-common data type or an autogenerated data type class
  is passed positional arguments instead of all keyword arguments. @rly (#730)
- Added helper function `hdmf.utils.popargs_to_dict` for popping docval args into a dict. @rly (#732)

### Bug fixes
- Fixed error with modifying files that contain external links to other files (e.g., shallow copies). @rly (#709)
- Fixed opening of files in append mode on Windows when the files contain links to other open files. @rly (#710)
- Updated `HDF5IO` to always set the `location` attribute of `GroupBuilders`, `DatasetBuilders`, and `LinkBuilders` on read. @oruebel (#697)
- Updated `HDF5IO.get_types` to correctly determine the data type for `bytes` data. @oruebel (#697)

### Minor improvements
- Updated `HDF5IO` to use the new `WriteStatusTracker`, `NamespaceToBuilderHelper`, and `HDF5IODataChunkIteratorQueue` helper classes. @oruebel (#697)
- Updated `hdmf.common.sparse.CSRMatrix` to avoid direct dependency on h5py as a particular storage backend. @oruebel (#697)
- Improved readability of ``Container`` code. @rly (#707)
- Use GitHub Actions for all CI. @rly (#718)
- Allow `write_args=None` to be passed to `HDF5IO.export`. @rly (#733)
- Updated requirements and fixed minor documentation issues and warnings. @rly (#731)

### Test enhancements
- Moved test functions to ease reuse and updated tests accordingly. @oruebel (#697)
- Moved `Baz`, `BazData`, `BazCpdData`, `BazBucket`, `get_baz_buildmanager` test data classes from `tests.unit.test_io_hdf5_h5tools` to `tests.unit.utils` to ease reuse and updated tests accordingly. Also `_get_baz_manager` was renamed to `get_baz_buildmanager` as part of this move. @oruebel (#697)
- Added numerous tests to `tests/unit/common/test_sparse.py` to enhance testing of the `CSRMatrix` type. @oruebel (#697)

### Documentation and tutorial enhancements:
- Add copy button to code blocks. @weiglszonja @oruebel (#726)

## HDMF 3.2.1 (February 22, 2022)

### Bug fixes
- Fixed release CI that prevented distribution from being uploaded to PyPI. @rly (#699)

## HDMF 3.2.0 (February 22, 2022)

### New features
- Added ``hdmf.container.Row.__str__`` to improve print of rows. @oruebel (#667)
- Added ``to_dataframe`` method for ``hdmf.common.resources.ExternalResource`` to improve visualization. @oruebel (#667)
- Added ``export_to_sqlite`` method for ``hdmf.common.resources.ExternalResource``. @oruebel (#667)
- Added ``reset_parent`` method for ``hdmf.container.Container``. @rly (#692)

### Minor improvements
- Plotted results in external resources tutorial. @oruebel (#667)
- Added support for Python 3.10. @rly (#679)
- Updated requirements. @rly @TheChymera (#681)
- Improved testing for `ExternalResources`. @mavaylon1 (#673)
- Improved docs for export. @rly (#674)
- Enhanced data chunk iteration speeds through new ``GenericDataChunkIterator`` class.  @CodyCBakerPhD (#672)
- Enhanced issue template forms on GitHub. @CodyCBakerPHD (#700)

### Bug fixes
- Fixed `setup.py` not being able to import `versioneer` when installing in an embedded Python environment. @rly (#662)
- Fixed broken tests in Python 3.10. @rly (#664)
- Fixed broken LaTeX PDF build of the docs. @oruebel (#669)
- Fixed adding containers as a child to a parent container sometimes not marking the parent container as modified. @rly
  (#683)
- Fixed `to_hierarchcial_dataframe` failing when a table contains a `VectorIndex` column as a regular data column.
  @oruebel (#666)
- Stop testing against base Python error messages because they may change in the future. @rly (#689)

## HDMF 3.1.1 (July 29, 2021)

### Bug fixes
- Updated the new ``DynamicTableRegion.get_linked_tables`` function (added in 3.1.0) to return lists of ``typing.NamedTuple``
  objects rather than lists of dicts. @oruebel (#660)

## HDMF 3.1.0 (July 29, 2021)

### New features
- Added several features to simplify interaction with ``DynamicTable`` objects that link to other tables via
  ``DynamicTableRegion`` columns. @oruebel (#645)
    - Added ``DynamicTable.get_foreign_columns`` to find all columns in a table that are a ``DynamicTableRegion``
    - Added ``DynamicTable.has_foreign_columns`` to identify if a ``DynamicTable`` contains ``DynamicTableRegion`` columns
    - Added ``DynamicTable.get_linked_tables`` to retrieve all tables linked to either directly or indirectly from
      the current table via ``DynamicTableRegion``
    - Implemented the new ``get_foreign_columns``, ``has_foreign_columns``, and ``get_linked_tables`` also for
      ``AlignedDynamicTable``
    - Added new module ``hdmf.common.hierarchicaltable`` with helper functions to facilitate conversion of
      hierarchically nested ``DynamicTable`` objects via the following new functions:
      - ``to_hierarchical_dataframe`` to merge linked tables into a single consolidated pandas DataFrame.
      - ``drop_id_columns`` to remove "id" columns from a DataFrame.
      - ``flatten_column_index`` to replace a ``pandas.MultiIndex`` with a regular ``pandas.Index``

### Bug fixes
- Do not build wheels compatible with Python 2 because HDMF requires Python 3.7. @rly (#642)
- ``AlignedDynamicTable`` did not overwrite its ``get`` function. When using ``DynamicTableRegion`` to reference ``AlignedDynamicTable`` this led to cases where the columns of the category subtables where omitted during data access (e.g., conversion to pandas.DataFrame). This fix adds the ``AlignedDynamicTable.get`` based on the existing ``AlignedDynamicTable.__getitem__``. @oruebel (#645)
- Fixed #651 to support selection of cells in an ``AlignedDynamicTable`` via slicing with  ``[int, (str, str)]``(and ``[int, str, str]``) to select a single cell, and ``[int, str]`` to select a single row of a category table. @oruebel (#645)

### Minor improvements
- Updated ``DynamicTable.to_dataframe()`` and ``DynamicTable.get`` functions to set the ``.name`` attribute
  on generated pandas DataFrame objects. @oruebel (#645)
- Added ``AlignedDynamicTable.get_colnames(...)`` to support look-up of the full list of columns as the
  ``AlignedDynamicTable.colnames`` property only includes the columns of the main table for compliance with
  ``DynamicTable`` @oruebel (#645)
- Fix documentation for `DynamicTable.get` and `DynamicTableRegion.get`. @rly (#650)
- Allow passing string column name to `DynamicTableRegion`, i.e., `dtr['col_name']` is a shortcut to
  `dtr.table['col_name']`. @rly (#657)

## HDMF 3.0.1 (July 7, 2021)

### Bug fixes
- Fixed release CI that prevented distribution from being uploaded to PyPI. @rly (#641)

## HDMF 3.0.0 (July 6, 2021)

### New features
- Add support for Python 3.9, drop support for Python 3.6. @rly (#620)
- Add support for h5py 3. @ajtritt (#480)
  - h5py 3 introduced [breaking changes regarding how strings are handled]
  (https://docs.h5py.org/en/latest/whatsnew/3.0.html#breaking-changes-deprecations), specifically that
  variable-length UTF-8 strings in datasets are now read as `bytes` objects instead of `str` by default.
  To reduce the impact of this change on HDMF users, when HDMF reads a variable-length UTF-8 string
  dataset, instead of returning an `h5py.Dataset` that is read as `bytes` objects, HDMF will return a
  `hdmf.utils.StrDataset` object that extends `h5py.Dataset` and is read as `str` objects, which preserves
  previous behavior. For example, under HDMF 2.x, an HDF5 dataset `d` with data ['a', 'b'] is read as a
  `h5py.Dataset` object, and `d[:]` returns `str` objects. Under HDMF 3.x, the same dataset `d` is read
  as a `hdmf.utils.StrDataset` object and `d[:]` still returns `str` objects.
- Add RRID to docs. @oruebel (#633)
- Allow passing ``index=True`` to ``DynamicTable.to_dataframe()`` to support returning `DynamicTableRegion` columns
  as indices or Pandas DataFrame. @rly (#579)
- Improve ``DynamicTable`` documentation. @rly (#639)
- Updated external resources tutorial. @mavaylon1 (#611)

### Breaking changes and deprecations
- Previously, when using ``DynamicTable.__getitem__`` or ``DynamicTable.get`` to access a selection of a
  ``DynamicTable`` containing a ``DynamicTableRegion``, new columns with mangled names for the table data referred to
  by the ``DynamicTableRegion`` were added to the returned DataFrame. This did not work properly for ragged
  ``DynamicTableRegion``, multiple levels of nesting, or multiple rows returned.
  Now, these methods will by default return columns of indices of the ``DynamicTableRegion``. If ``index=False`` is
  passed to ``DynamicTable.get``, then nested DataFrames will be returned, one DataFrame per row of the original
  resulting DataFrame. @rly (#579)

### Minor improvements
- Updated requirements and tests. @rly (#640)

### Bug fixes
- Update the validator to allow extensions to data types which only define data_type_inc. @dsleiter (#609)
- Fix error when validating lazy-loaded datasets containing references. @dsleiter (#609)
- Fix error when using ``DynamicTable.__getitem__`` or ``DynamicTable.get`` when table has a ragged
  ``DynamicTableRegion``. @rly (#579)

## HDMF 2.5.8 (June 16, 2021)
- Fix incorrect dtype precision upgrade for VectorIndex (#631)

### Minor improvements
- Improve Sphinx documentation. @rly (#627)

### Bug fix
- Fix error with representing an indexed table column when the `VectorIndex` dtype precision is upgraded more
  than one step, e.g., uint8 to uint32. This can happen when, for example, a single `add_row` call is used to
  add more than 65535 elements to an empty indexed column. @rly (#631)

## HDMF 2.5.7 (June 4, 2021)

### Bug fix
- Fix generation of extension classes that extend `MultiContainerInterface` and use a custom _fieldsname. @rly (#626)

## HDMF 2.5.6 (May 19, 2021)

### Bug fix
- Raise minimum version of pandas from 0.23 to 1.0.5 to be compatible with numpy 1.20. @rly (#618)
- Update documentation and update structure of requirements files. @rly (#619)

## HDMF 2.5.5 (May 17, 2021)

### Bug fix
- Fix incompatibility issue with downstream github-release tool used to deploy releases to GitHub. @rly (#614)

## HDMF 2.5.4 (May 17, 2021)

### Bug fix
- Fix incompatibility issue with downstream github-release tool used to deploy releases to GitHub. @rly (#607)
- Fix issue where dependencies of included types were not being loaded in namespaces / extensions. @rly (#613)

## HDMF 2.5.3 (May 12, 2021)

### Bug fix
- Fix issue where tables with multi-indexed columns defined using `__columns__` did not have attributes properly set.
  @rly (#605)

## HDMF 2.5.2 (May 11, 2021)

### Bug fix
- Add explicit `setuptools` requirement. @hrnciar (#596)
- Fix issue with generated custom classes that use a custom fields name (e.g., PyNWB uses `__nwbfields__` instead
  of `__fields__`). @rly (#598)
- Fix issue with Sphinx Gallery. @rly (#601)

## HDMF 2.5.1 (April 23, 2021)

### Bug fix
- Revert breaking change in `TypeMap.get_container_cls`. While this function is returned to its original behavior,
  it will be modified at the next major release. Please use the new `TypeMap.get_dt_container_cls` instead. @rly (#590)

## HDMF 2.5.0 (April 22, 2021)

### New features
- `DynamicTable` can be automatically generated using `get_class`. Now the HDMF API can read files with extensions
  that contain a `DynamicTable` without needing to import the extension first. @rly and @bendichter (#536)
- Add `HDF5IO.get_namespaces(path=path, file=file)` method which returns a dict of namespace name mapped to the
  namespace version (the largest one if there are multiple) for each namespace cached in the given HDF5 file.
  @rly (#527)
- Use HDMF common schema 1.5.0.
  - Add experimental namespace to HDMF common schema. New data types should go in the experimental namespace
    (hdmf-experimental) prior to being added to the core (hdmf-common) namespace. The purpose of this is to provide
    a place to test new data types that may break backward compatibility as they are refined. @ajtritt (#545)
  - `ExternalResources` was changed to support storing both names and URIs for resources. @mavaylon1 (#517, #548)
  - The `VocabData` data type was replaced by `EnumData` to provide more flexible support for data from a set of
    fixed values.
  - Added `AlignedDynamicTable`, which defines a `DynamicTable` that supports storing a collection of sub-tables.
    Each sub-table is itself a `DynamicTable` that is aligned with the main table by row index. Each sub-table
    defines a sub-category in the main table effectively creating a table with sub-headings to organize columns.
  - See https://hdmf-common-schema.readthedocs.io/en/latest/format_release_notes.html#april-19-2021 for more
    details.
- Add `EnumData` type for storing data that comes from a fixed set of values. This replaces `VocabData` i.e.
  `VocabData` has been removed. `VocabData` stored vocabulary elements in an attribute, which has a size limit.
  `EnumData` now stores elements in a separate dataset, referenced by an attribute stored on the `EnumData` dataset.
  @ajtritt (#537)
- Add `AlignedDynamicTable` type which defines a DynamicTable that supports storing a collection of subtables.
  Each sub-table is itself a DynamicTable that is aligned with the main table by row index. Each subtable
  defines a sub-category in the main table effectively creating a table with sub-headings to organize columns.
  @oruebel (#551)
- Add tutoral for new `AlignedDynamicTable` type. @oruebel (#571)
- Equality check for `DynamicTable` now also checks that the name and description of the table are the same. @rly (#566)

### Internal improvements
- Update CI and copyright year. @rly (#523, #524)
- Refactor class generation code. @rly (#533, #535)
- Equality check for `DynamicTable` returns False if the other object is a `DynamicTable` instead of raising an error.
  @rly (#566)
- Update ruamel.yaml usage to new API. @rly (#587)
- Remove use of ColoredTestRunner for more readable verbose test output. @rly (#588)

### Bug fixes
- Fix CI testing on Python 3.9. @rly (#523)
- Fix certain edge cases where `GroupValidator` would not validate all of the child groups or datasets
  attached to a `GroupBuilder`. @dsleiter (#526)
- Fix bug for generating classes from link specs and ignored 'help' fields. @rly (#535)
- Various fixes for dynamic class generation. @rly (#561)
- Fix generation of classes that extends both `MultiContainerInterface` and another class that extends
  `MultiContainerInterface`. @rly (#567)
- Fix `make clean` command for docs to clean up sphinx-gallery tutorial files. @oruebel (#571)
- Make sure we cannot set ``AlignedDynamicTable`` as a category on an ``AlignedDynamicTable``. @oruebel (#571)
- Fix included data type resolution between HDMF and custom classes that customize the data_type_inc key. @rly (#503)
- Fix classification of attributes as new/overridden. @rly (#503)

## HDMF 2.4.0 (February 23, 2021)

### New features
- `GroupValidator` now checks if child groups, datasets, and links have the correct quantity of elements and returns
  an `IncorrectQuantityError` for each mismatch. @dsleiter (#500)

### Internal improvements
- Update CI. @rly (#432)
- Added  driver option for ros3. @bendichter (#506)

### Bug fixes
- Allow `np.bool_` as a valid `bool` dtype when validating. @dsleiter (#505)
- Fix building of Data objects where the spec has no dtype and the Data object value is a DataIO wrapping an
  AbstractDataChunkIterator. @rly (#512)
- Fix TypeError when validating a group with an illegally-linked child.
  @dsleiter (#515)
- Fix `DynamicTable.get` for compound type columns. @rly (#518)
- Fix and removed error "Field 'x' cannot be defined in y." when opening files with some extensions. @rly
  (#519)

## HDMF 2.3.0 (December 8, 2020)

### New features
- Add methods for automatic creation of `MultiContainerInterface` classes. @bendichter (#420, #425)
- Add ability to specify a custom class for new columns to a `DynamicTable` that are not `VectorData`,
  `DynamicTableRegion`, or `VocabData` using `DynamicTable.__columns__` or `DynamicTable.add_column(...)`. @rly (#436)
- Add support for creating and specifying multi-index columns in a `DynamicTable` using `add_column(...)`.
  @bendichter, @rly (#430)
- Add capability to add a row to a column after IO. @bendichter (#426)
- Add method `AbstractContainer.get_fields_conf`. @rly (#441)
- Add functionality for storing external resource references. @ajtritt (#442)
- Add method `hdmf.utils.get_docval_macro` to get a tuple of the current values for a docval_macro, e.g., 'array_data'
  and 'scalar_data'. @rly (#446)
- Add `SimpleMultiContainer`, a data_type for storing a `Container` and `Data` objects together. @ajtritt (#449)
- Support `pathlib.Path` paths in `HDMFIO.__init__`, `HDF5IO.__init__`, and `HDF5IO.load_namespaces`. @dsleiter (#450)
- Use hdmf-common-schema 1.2.1. See https://hdmf-common-schema.readthedocs.io/en/latest/format_release_notes.html for details.
- Block usage of h5py 3+. h5py>=2.9, <3 is supported. @rly (#461)
- Block usage of numpy>=1.19.4 due to a known issue with numpy on some Windows 10 systems. numpy>1.16, <1.19.4 is supported.
  @rly (#461)
- Add check for correct quantity during the build process in `ObjectMapper`. @rly (#463, #492)
- Allow passing `GroupSpec` and `DatasetSpec` objects for the 'target_type' argument of `LinkSpec.__init__(...)`.
  @rly (#468)
- Use hdmf-common-schema 1.3.0. @rly, @ajtritt (#486)
  - Changes from hdmf-common-schema 1.2.0:
    - Add data type ExternalResources for storing ontology information / external resource references. NOTE:
      this data type is in beta testing and is subject to change in a later version.
    - Fix missing data_type_inc and use dtype uint for CSRMatrix. It now has data_type_inc: Container.
    - Add hdmf-schema-language comment at the top of each yaml file.
    - Add SimpleMultiContainer, a Container for storing other Container and Data objects together.

### Internal improvements
- Drop support for Python 3.5. @ajtritt (#459)
- Improve warning about cached namespace when loading namespaces from file. @rly (#422)
- Refactor `HDF5IO.write_dataset` to be more readable. @rly (#428)
- Fix bug in slicing tables with DynamicTableRegions. @ajtritt (#449)
- Add testing for Python 3.9 and using pre-release packages. @ajtritt, @rly (#459, #472)
- Improve contributing guide. @rly (#474)
- Update CI. @rly, @dsleiter (#481, #493, #497)
- Add citation information to documentation and support for duecredit tool. @rly (#477, #488)
- Add type checking and conversion in `CSRMatrix`. @rly (#485)
- Clean up unreachable validator code. @rly (#483)
- Reformat imports. @bendichter (#469)
- Remove unused or refactored internal builder functions `GroupBuilder.add_group`, `GroupBuilder.add_dataset`,
  `GroupBuilder.add_link`, `GroupBuilder.set_builder`, `BaseBuilder.deep_update`, `GroupBuilder.deep_update`,
  `DatasetBuilder.deep_update`. Make `BaseBuilder` not instantiable and refactor builder code. @rly (#452)

### Bug fixes
- Fix development package dependency issues. @rly (#431)
- Fix handling of empty lists against a spec with text/bytes dtype. @rly (#434)
- Fix handling of 1-element datasets with compound dtype against a scalar spec with text/bytes dtype. @rly (#438)
- Fix convert dtype when writing numpy array from `h5py.Dataset`. @rly (#427)
- Fix inheritance when non-`AbstractContainer` is base class. @rly (#444)
- Fix use of `hdmf.testing.assertContainerEqual(...)` for `Data` objects. @rly (#445)
- Add missing support for data conversion against spec dtypes "bytes" and "short". @rly (#456)
- Clarify the validator error message when a named data type is missing. @dsleiter (#478)
- Update documentation on validation to indicate that the example command is not implemented @dsleiter (#482)
- Fix generated docval for classes with a LinkSpec. @rly (#487)
- Fix access of `DynamicTableRegion` of a `DynamicTable` with column of references. @rly (#491)
- Fix handling of `__fields__` for `Data` subclasses. @rly (#441)
- Fix `DynamicTableRegion` having duplicate fields conf 'table'. @rly (#441)
- Fix inefficient and sometimes inaccurate build process. @rly (#451)
- Fix garbage collection issue in Python 3.9. @rly (#496)

## HDMF 2.2.0 (August 14, 2020)

### New features
- Add ability to get list of tuples when indexing a `DynamicTable`. i.e. disable conversion to `pandas.DataFrame`.
  @ajtritt (#418)

### Internal improvements
- Improve documentation and index out of bounds error message for `DynamicTable`. @rly (#419)

### Bug fixes:
- Fix error when constructing `DynamicTable` with `DataChunkIterators` as columns. @ajtritt (#418)

## HDMF 2.1.0 (August 10, 2020)

### New features
- Users can now use the `MultiContainerInterface` class to generate custom API classes that contain collections of
  containers of a specified type. @bendichter @rly (#399)
  - See the user guide
    https://hdmf.readthedocs.io/en/stable/tutorials/multicontainerinterface.html for more information.

### Internal improvements
- Add ability to pass callable functions to run when adding or removing items from a ``LabelledDict``.
  An error is now raised when using unsupported functionality in ``LabelledDict``. @rly (#405)
- Raise a warning when building a container that is missing a required dataset. @rly (#413)

## HDMF 2.0.1 (July 22, 2020)

### Internal improvements
- Add tests for writing table columns with DataIO data, e.g., chunked, compressed data. @rly (#402)
- Add CI to check for breakpoints and print statements. @rly (#403)

### Bug fixes:
- Remove breakpoint. @rly (#403)
- Allow passing None for docval enum arguments with default value None. @rly (#409)
- If a file is written with an orphan container, e.g., a link to a container that is not written, then an
  `OrphanContainerBuildError` will be raised. This replaces the `OrphanContainerWarning` that was previously raised.
  @rly (#407)

## HDMF 2.0.0 (July 17, 2020)

### New features
- Users can now call `HDF5IO.export` and `HDF5IO.export_io` to write data that was read from one source to a new HDF5
  file. Developers can implement the `export` method in classes that extend `HDMFIO` to customize the export
  functionality. See https://hdmf.readthedocs.io/en/latest/export.html for more details. @rly (#388)
- Users can use the new export functionality to read data from one source, modify the data in-memory, and then write the
  modified data to a new file. Modifications can include additions and removals. To facilitate removals,
  `AbstractContainer` contains a new `_remove_child` method and `BuildManager` contains a new `purge_outdated` method.
  @rly (#388)
- Users can now call `Container.generate_new_id` to generate new object IDs for the container and all of its children.
  @rly (#401)
- Use hdmf-common-schema 1.2.0. @ajtritt @rly (#397)
  - `VectorIndex` now extends `VectorData` instead of `Index`. This change allows `VectorIndex` to index other `VectorIndex` types.
  - The `Index` data type is now unused and has been removed.
  - Fix missing dtype for `VectorIndex`.
  - Add new `VocabData` data type.

### Breaking changes
- `Builder` objects no longer have the `written` field which was used by `HDF5IO` to mark the object as written. This
  is replaced by `HDF5IO.get_written`. @rly (#381)
- `HDMFIO.write` and `HDMFIO.write_builder` no longer have the keyword argument `exhaust_dcis`. This remains present in
  `HDF5IO.write` and `HDF5IO.write_builder`. @rly (#388)
- The class method `HDF5IO.copy_file` is no longer supported and may be removed in a future version. Please use the
  `HDF5IO.export` method or `h5py.File.copy` method instead. @rly (#388)

## HDMF 1.6.4 (June 26, 2020)

### Internal improvements
- Add ability to close open links. @rly (#383)

### Bug fixes:
- Fix validation of empty arrays and scalar attributes. @rly (#377)
- Fix issue with constructing `DynamicTable` with empty array colnames. @rly (#379)
- Fix `TestCase.assertContainerEqual` passing wrong arguments. @rly (#385)
- Fix 'link_data' argument not being used when writing non-root level datasets. @rly (#384)
- Fix handling of ASCII numpy array. @rly (#387)
- Fix error when optional attribute reference is missing. @rly (#392)
- Improve testing for `get_data_shape` and fix issue with sets. @rly (#394)
- Fix inability to write references to HDF5 when the root builder is not named "root". @rly (#395)

## HDMF 1.6.3 (June 9, 2020)

### Internal improvements
- Improve documentation of `DynamicTable`. @rly (#371)
- Add user guide / tutorial for `DynamicTable`. @rly (#372)
- Improve logging of build and write processes. @rly (#373)

### Bug fixes:
- Fix adding of optional predefined columns to `DynamicTable`. @rly (#371)
- Use dtype from dataset data_type definition when extended spec lacks dtype. @rly (#364)

## HDMF 1.6.2 (May 26, 2020)

### Internal improvements:
- Update MacOS in CI. @rly (#310)
- Raise more informative error when adding column to `DynamicTable` w/ used name. @rly (#307)
- Refactor `_init_class_columns` for use by DynamicTable subclasses. @rly (#323)
- Add/fix docstrings for DynamicTable. @oruebel, @rly (#304, #353)
- Make docval-decorated functions more debuggable in pdb. @rly (#308)
- Change dtype conversion warning to include path to type. @rly (#311)
- Refactor `DynamicTable.add_column` to raise error when name is an optional column. @rly (#305)
- Improve unsupported filter error message. @bendichter (#329)
- Add functionality to validate a yaml file against a json schema file. @bendichter (#332)
- Update requirements-min.txt for yaml validator. @bendichter (#333)
- Add allowed value / enum validation in docval. @rly (#335)
- Add logging of build and hdf5 write process. @rly (#336, #349)
- Allow loading namespaces from h5py.File object not backed by file. @rly (#348)
- Add CHANGELOG.md. @rly (#352)
- Fix codecov reports. @rly (#362)
- Make `getargs` raise an error if the argument name is not found. @rly (#365)
- Improve `get_class` and `docval` support for uint. @rly (#361)

### Bug fixes:
- Register new child types before new parent type for dynamic class generation. @rly (#322)
- Raise warning not error when adding column with existing attr name. @rly (#324)
- Add `__version__`. @rly (#345)
- Only write a specific namespace version if it does not exist. @ajtritt (#346)
- Fix documentation formatting for DynamicTable. @rly (#353)


## HDMF 1.6.1 (Mar. 2, 2020)

### Internal improvements:
- Allow docval to warn about use of positional arguments. @rly (#293)
- Improve efficiency of writing chunks with `DataChunkIterator` and HDF5. @d-sot, @oruebel (#295)

### Bug fixes:
- Flake8 style fixes. @oruebel (#291)
- Handle missing namespace version. @rly (#292)
- Do not raise error when a numeric type with a higher precision is provided for a spec with a lower precision and different base type. Raise a warning when the base type of a given value is converted to the specified base type, regardless of precision level. Add missing support for boolean conversions. @rly (#298, #299)
- Add forgotten validation of links. @t-b, @ajtritt (#286)
- Improve message for "can't change container_source" error. @rly (#302)
- Fix setup.py development status. @rly (#303)
- Refactor missing namespace version handling. @rly, @ajtritt (#297)
- Add print function for `DynamicTableRegion`. @oruebel, @rly (#290)
- Fix writing of refined RefSpec attribute. @oruebel, @rly (#301)

## HDMF 1.6.0 (Jan. 31, 2020)

### Internal improvements:
- Allow extending/overwriting attributes on dataset builders. @rly, @ajtritt (#279)
- Allow ASCII data where UTF8 is specified. @rly (#282)
- Add function to convert `DynamicTableRegion` to a pandas dataframe. @oruebel (#239)
- Add "mode" property to HDF5IO. @t-b (#280)

### Bug fixes:
- Fix readthedocs config to include all submodules. @rly (#277)
- Fix test runner double printing in non-verbose mode. @rly (#278)

## HDMF 1.5.4 (Jan. 21, 2020)

### Bug fixes:
- Upgrade hdmf-common-schema 1.1.2 -> 1.1.3, which includes a bug fix for missing data and shape keys on `VectorData`, `VectorIndex`, and `DynamicTableRegion` data types. @rly (#272)
- Clean up documentation scripts. @rly (#268)
- Fix broken support for pytest testing framework. @rly (#274)
- Fix missing CI testing of minimum requirements on Windows and Mac. @rly (#270)
- Read 1-element datasets as scalar datasets when a scalar dataset is expected by the spec. @rly (#269)
- Fix bug where 'version' was not required for `SpecNamespace`. @bendichter (#276)

## HDMF 1.5.3 (Jan. 14, 2020)

### Minor improvements:
- Update and fix documentation. @rly (#267)

### Bug fixes:
- Fix ReadTheDocs integration. @rly (#263)
- Fix conda build. @rly (#266)

## HDMF 1.5.2 (Jan. 13, 2020)

### Minor improvements:
- Add support and testing for Python 3.8. @rly (#247)
- Remove code duplication and make Type/Value Error exceptions more informative. @yarikoptic (#243)
- Streamline CI and add testing of min requirements. @rly (#258)

### Bug fixes:
- Update hdmf-common-schema submodule to 1.1.2. @rly (#249, #252)
- Add support for `np.array(DataIO)` in py38. @rly (#248)
- Fix bug with latest version of coverage. @rly (#251)
- Stop running CI on latest and latest-tmp tags. @rly (#254)
- Remove lingering mentions of PyNWB. @rly (#257, #261)
- Fix and clean up documentation. @rly (#260)

## HDMF 1.5.1 (Jan. 8, 2020)

### Minor improvements:
- Allow passing HDF5 integer filter ID for dynamically loaded filters. @d-sot (#215)

### Bug fixes:
- Fix reference to hdmf-common-schema 1.1.0. @rly (#231)

## HDMF 1.5.0 (Jan. 6, 2020)

### Minor improvements:
- Improve CI for HDMF to test whether changes in HDMF break PyNWB. #207 (@rly)
- Improve and clean up unit tests. #211, #214, #217 (@rly)
- Refactor code to remove six dependency and separate ObjectMapper into its own file. #213, #221 (@rly)
- Output exception message in ObjectMapper.construct. #220 (@t-b)
- Improve docstrings for VectorData, VectorIndex, and DynamicTableRegion. #226, #227 (@bendichter)
- Remove unused "datetime64" from supported dtype strings. #230 (@bendichter)
- Cache builders by h5py object id not name. #235 (@oruebel)
- Update copyright date and add legal to source distribution. #232 (@rly)
- Allow access to export_spec function from hdmf.spec package. #233 (@bendichter)
- Make calls to docval functions more efficient, resulting in a ~20% overall speedup. #238 (@rly)

### Bug fixes:
- Fix wrong reference in ObjectMapper.get_carg_spec. #208 (@rly)
- Fix container source not being set for some references. #219 (@rly)

Python 2.7 is no longer supported.

## HDMF 1.4.0 and earlier

Please see the release notes on the [HDMF GitHub repo Releases page](https://github.com/hdmf-dev/hdmf/releases).<|MERGE_RESOLUTION|>--- conflicted
+++ resolved
@@ -7,11 +7,8 @@
 - Added `TypeConfigurator` to automatically wrap fields with `TermSetWrapper` according to a configuration file. @mavaylon1 [#1016](https://github.com/hdmf-dev/hdmf/pull/1016)
 - Updated `TermSetWrapper` to support validating a single field within a compound array. @mavaylon1 [#1061](https://github.com/hdmf-dev/hdmf/pull/1061)
 - Updated testing to not install in editable mode and not run `coverage` by default. @rly [#1107](https://github.com/hdmf-dev/hdmf/pull/1107)
-<<<<<<< HEAD
 - Add `post_init_method` parameter when generating classes to perform post-init functionality, i.e., validation. @mavaylon1 [#1089](https://github.com/hdmf-dev/hdmf/pull/1089)
-=======
 - Updated the default behavior for writing HDF5 datasets to be expandandable datasets with chunking enabled by default. This does not override user set chunking parameters. @mavaylon1 [#1093](https://github.com/hdmf-dev/hdmf/pull/1093)
->>>>>>> 201b8c4f
 
 ## HDMF 3.13.0 (March 20, 2024)
 
