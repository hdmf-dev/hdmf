# HDMF Changelog

## HDMF 3.13.0 (Upcoming)

### Enhancements
<<<<<<< HEAD
- Added warning when using `add_row` or `add_column` to add a ragged array to `DynamicTable` without an index parameter. @stephprince [#1066](https://github.com/hdmf-dev/hdmf/pull/1066)
=======
- Added docs page that lists limitations of support for the HDMF specification language. @rly [#1069](https://github.com/hdmf-dev/hdmf/pull/1069)
>>>>>>> e9c27377

## HDMF 3.12.2 (February 9, 2024)

### Bug fixes
- Fixed recursion error in html representation generation in jupyter notebooks. @stephprince [#1038](https://github.com/hdmf-dev/hdmf/pull/1038)

## HDMF 3.12.1 (February 5, 2024)

### Bug fixes
- Fixed retrieving the correct path for a `HERD` zip file on read. [#1046](https://github.com/hdmf-dev/hdmf/pull/1046)
- Fixed internal links in docstrings and tutorials. @stephprince [#1031](https://github.com/hdmf-dev/hdmf/pull/1031)
- Fixed issue with creating documentation links to classes in docval arguments. @rly [#1036](https://github.com/hdmf-dev/hdmf/pull/1036)
- Fixed issue with validator not validating against the spec that defines the data type of the builder. @rly [#1050](https://github.com/hdmf-dev/hdmf/pull/1050)

## HDMF 3.12.0 (January 16, 2024)

### Enhancements
- Add Data.set_data_io(), which allows for setting a `DataIO` to a data object after-the-fact. @bendichter and @CodyCBakerPhD [#1013](https://github.com/hdmf-dev/hdmf/pull/1013)
- Added `add_ref_termset`, updated helper methods for `HERD`, revised `add_ref` to support validations prior to populating the tables
  and added `add_ref_container`.  @mavaylon1 [#968](https://github.com/hdmf-dev/hdmf/pull/968)
- Use `stacklevel` in most warnings. @rly [#1027](https://github.com/hdmf-dev/hdmf/pull/1027)
- Fixed broken links in documentation and added internal link checking to workflows. @stephprince [#1031](https://github.com/hdmf-dev/hdmf/pull/1031)

### Minor Improvements
- Updated `__gather_columns` to ignore the order of bases when generating columns from the super class. @mavaylon1 [#991](https://github.com/hdmf-dev/hdmf/pull/991)
- Update `get_key` to return all the keys if there are multiple within a `HERD` instance. @mavaylon1 [#999](https://github.com/hdmf-dev/hdmf/pull/999)
- Improve HTML rendering of tables. @bendichter [#998](https://github.com/hdmf-dev/hdmf/pull/998)
- Improved issue and PR templates. @rly [#1004](https://github.com/hdmf-dev/hdmf/pull/1004)
- Added check during validation for if a variable length dataset is empty. @bendichter, @oruebel [#789](https://github.com/hdmf-dev/hdmf/pull/789)

### Bug fixes
- Fixed issue with custom class generation when a spec has a `name`. @rly [#1006](https://github.com/hdmf-dev/hdmf/pull/1006)
- Fixed issue with usage of deprecated `ruamel.yaml.safe_load` in `src/hdmf/testing/validate_spec.py`. @rly [#1008](https://github.com/hdmf-dev/hdmf/pull/1008)
- Fixed issue where `ElementIdentifiers` data could be set to non-integer values. @rly [#1009](https://github.com/hdmf-dev/hdmf/pull/1009)
- Fixed issue where string datasets/attributes with isodatetime-formatted values failed validation against a text spec. @rly [#1026](https://github.com/hdmf-dev/hdmf/pull/1026)

## HDMF 3.11.0 (October 30, 2023)

### Enhancements
- Added `target_tables` attribute to `DynamicTable` to allow users to specify the target table of any predefined
`DynamicTableRegion` columns of a `DynamicTable` subclass. @rly [#971](https://github.com/hdmf-dev/hdmf/pull/971)
- Updated `TermSet` to include `_repr_html_` for easy to read notebook representation. @mavaylon1 [#967](https://github.com/hdmf-dev/hdmf/pull/967)

### Minor improvements
- Set up GitHub dependabot to check for updates to GitHub Actions. @rly [#977](https://github.com/hdmf-dev/hdmf/pull/977)
- Simplify tox configuration. @rly [#988](https://github.com/hdmf-dev/hdmf/pull/988)
- Add testing for Python 3.12. @rly [#988](https://github.com/hdmf-dev/hdmf/pull/988)

### Bug fixes
- Updated custom class generation to handle specs with fixed values and required names. @rly [#800](https://github.com/hdmf-dev/hdmf/pull/800)
- Fixed custom class generation of `DynamicTable` subtypes to set attributes corresponding to column names for correct write. @rly [#800](https://github.com/hdmf-dev/hdmf/pull/800)
- Added a `.mailmap` file to correct mapping of names/emails in git logs. @oruebel [#976](https://github.com/hdmf-dev/hdmf/pull/976)

## HDMF 3.10.0 (October 3, 2023)

Since version 3.9.1 should have been released as 3.10.0 but failed to release on PyPI and conda-forge, this release
will increase the minor version number to 3.10.0. See the 3.9.1 release notes below for new features.

### Bug fixes
- Fixed issue with testing and deployment of releases. @rly [#957](https://github.com/hdmf-dev/hdmf/pull/957)

## HDMF 3.9.1 (September 29, 2023)

### Enhancements
- Updated `TermSet` to be used with `TermSetWrapper`, allowing for general use of validation for datasets and attributes. This also brings updates to `HERD` integration and updates on `write` to easily add references for wrapped datasets/attributes. @mavaylon1 [#950](https://github.com/hdmf-dev/hdmf/pull/950)

### Minor improvements
- Removed warning when namespaces are loaded and the attribute marking where the specs are cached is missing. @bendichter [#926](https://github.com/hdmf-dev/hdmf/pull/926)

### Bug fixes
- Fixed bug allowing `DynamicTable` to be constructed with empty `id` column when initializing all columns via `AbstractDataChunkIterator` objects. @oruebel [#953](https://github.com/hdmf-dev/hdmf/pull/953)

## HDMF 3.9.0 (August 25, 2023)

### New features and minor improvements
- Increased raw data chunk cache size for reading HDF5 files from 1 MiB to 32 MiB. @bendichter, @rly [#925](https://github.com/hdmf-dev/hdmf/pull/925)
- Increased default chunk size for `GenericDataChunkIterator` from 1 MB to 10 MB. @bendichter, @rly [#925](https://github.com/hdmf-dev/hdmf/pull/925)
- Added the magic `__reduce__` method as well as two private semi-abstract helper methods to enable pickling of the `GenericDataChunkIterator`. @codycbakerphd [#924](https://github.com/hdmf-dev/hdmf/pull/924)
- Updated `add_ref_termset` to add all instances of `TermSet` within a given root container. @mavaylon1 [#935](https://github.com/hdmf-dev/hdmf/pull/935)
- Added Dynamic Enumerations and Schemasheets support to `TermSet`. @mavaylon1 [#923](https://github.com/hdmf-dev/hdmf/pull/923)
- Updated `HERD` to support user defined file name for the `HERD` zip file. @mavaylon1 [#941](https://github.com/hdmf-dev/hdmf/pull/941)
- Added method `Container.set_data_io`, which wraps an existing data field in a `DataIO`. @bendichter [#938](https://github.com/hdmf-dev/hdmf/pull/938)

## HDMF 3.8.1 (July 25, 2023)

### Bug fixes
- Fixed error when calling `HDF5IO.read` twice. @rly [#915](https://github.com/hdmf-dev/hdmf/pull/915)

## HDMF 3.8.0 (July 21, 2023)

### New features and minor improvements
- Added the ability to write ExternalResources if the path is provided and the container has a linked instance of ExternalResources. @mavaylon1 [#910](https://github.com/hdmf-dev/hdmf/pull/910)

### Bug fixes
- Fixed bug on `add_ref_term_set` in which attributes that were not subscribtable returned an error. @mavaylon1 [#909](https://github.com/hdmf-dev/hdmf/pull/909)

## HDMF 3.7.0 (July 10, 2023)

### New features and minor improvements
- Updated `ExternalResources` to have EntityKeyTable with updated tests/documentation and minor bug fix to ObjectKeyTable. @mavaylon1 [#872](https://github.com/hdmf-dev/hdmf/pull/872)
- Added abstract static method `HDMFIO.can_read()` and concrete static method `HDF5IO.can_read()`. @bendichter [#875](https://github.com/hdmf-dev/hdmf/pull/875)
- Added warning for `DynamicTableRegion` links that are not added to the same parent as the original container object. @mavaylon1 [#891](https://github.com/hdmf-dev/hdmf/pull/891)
- Added the `TermSet` class along with integrated validation methods for any child of `AbstractContainer`, e.g., `VectorData`, `Data`, `DynamicTable`. @mavaylon1 [#880](https://github.com/hdmf-dev/hdmf/pull/880)
- Added `AbstractContainer.read_io` property to be able to retrieve the HDMFIO object used for reading from the container and to ensure the I/O object used for reading is not garbage collected before the container is being deleted. @bendichter @oruebel [#882](https://github.com/hdmf-dev/hdmf/pull/882)
- Allow for `datetime.date` to be used instead of `datetime.datetime`. @bendichter [#874](https://github.com/hdmf-dev/hdmf/pull/874)
- Updated `HDMFIO` and `HDF5IO` to support `ExternalResources`. @mavaylon1 [#895](https://github.com/hdmf-dev/hdmf/pull/895)
- Dropped Python 3.7 support. @rly [#897](https://github.com/hdmf-dev/hdmf/pull/897)
- Added HTML repr to `Container` objects which displays an interactive tree of a container's values and children in a Jupyter notebook and other HTML representations. @edeno [#883](https://github.com/hdmf-dev/hdmf/pull/883)
- Update software_process.rst with the correct external links. @mavaylon1 [#900](https://github.com/hdmf-dev/hdmf/pull/900)

### Documentation and tutorial enhancements:
- Added tutorial for the new `TermSet` class @mavaylon1 [#880](https://github.com/hdmf-dev/hdmf/pull/880)

### Bug fixes
- Fixed CI testing of minimum installation requirements, and removed some gallery tests run on each PR. @rly
  [#877](https://github.com/hdmf-dev/hdmf/pull/877)
- Fixed reporting of version when installed using conda. @rly [#890](https://github.com/hdmf-dev/hdmf/pull/890)


## HMDF 3.6.1 (May 18, 2023)

### Bug fixes
- Fixed compatibility with hdmf_zarr for converting string arrays from Zarr to HDF5 by adding logic to determine the dtype for object arrays. @oruebel [#866](https://github.com/hdmf-dev/hdmf/pull/866)

## HDMF 3.6.0 (May 12, 2023)

### New features and minor improvements
- Updated `ExternalResources` to have `FileTable` and new methods to query data. the `ResourceTable` has been removed along with methods relating to `Resource`. @mavaylon [#850](https://github.com/hdmf-dev/hdmf/pull/850)
- Updated hdmf-common-schema version to 1.6.0. @mavaylon [#850](https://github.com/hdmf-dev/hdmf/pull/850)
- Added testing of HDMF-Zarr on PR and nightly. @rly [#859](https://github.com/hdmf-dev/hdmf/pull/859)
- Replaced `setup.py` with `pyproject.toml`. @rly [#844](https://github.com/hdmf-dev/hdmf/pull/844)
- Use `ruff` instead of `flake8`. @rly [#844](https://github.com/hdmf-dev/hdmf/pull/844)
- Replaced `versioneer` with `setuptools_scm` for versioning. @rly [#844](https://github.com/hdmf-dev/hdmf/pull/844)
- Now recommending developers use `pre-commit`. @rly [#844](https://github.com/hdmf-dev/hdmf/pull/844)

### Bug fixes
- Export cached specs that are loaded in source IO manager but not in export IO manager. @rly
  [#855](https://github.com/hdmf-dev/hdmf/pull/855)
- Fixed issue with passing an S3 URL for source in the constructor of ``HDMFIO`` @rly
  [#853](https://github.com/hdmf-dev/hdmf/pull/853)

### Documentation and tutorial enhancements:
- Updated `ExternalResources` how to tutorial to include the new features. @mavaylon [#850](https://github.com/hdmf-dev/hdmf/pull/850)

## HDMF 3.5.6 (April 28, 2023)

### Bug fixes
- Removed references to discontinued `requires.io` service in documentation. @rly
  [#854](https://github.com/hdmf-dev/hdmf/pull/854)

## HDMF 3.5.5 (April 13, 2023)

### Bug fixes
- Fixed error during export where an external link to the same file was created in some situations.
  @rly [#847](https://github.com/hdmf-dev/hdmf/pull/847)
- Removed unused, deprecated `codecov` package from dev installation requirements. @rly
  [#849](https://github.com/hdmf-dev/hdmf/pull/849)
- Fixed export with `'link_data': False'` not copying datasets in some situations. @rly
  [#848](https://github.com/hdmf-dev/hdmf/pull/848)

## HDMF 3.5.4 (April 7, 2023)

### Bug fixes
- Fixed typo in deploy release workflow. @rly [#845](https://github.com/hdmf-dev/hdmf/pull/845)

## HDMF 3.5.3 (April 7, 2023)

### Bug fixes
- Fixed search bar and missing jquery in ReadTheDocs documentation. @rly
  [#840](https://github.com/hdmf-dev/hdmf/pull/840)
- Fixed issue with dynamic class generation for a multi-container interface where one or more are required. @rly
  [#839](https://github.com/hdmf-dev/hdmf/pull/839)

### Minor improvements
- Added support for Python 3.11. @rly [#803](https://github.com/hdmf-dev/hdmf/pull/803)
- No longer set upper bounds on dependencies. @rly [#803](https://github.com/hdmf-dev/hdmf/pull/803)
- `DynamicTable.to_dataframe()` now sets the index (id) column dtype to int64 rather than the OS default (int32 on Windows, int64 on Mac, Linux). @rly [#803](https://github.com/hdmf-dev/hdmf/pull/803)

## HDMF 3.5.2 (March 13, 2023)

### Bug fixes
- Fixed issue with conda CI. @rly [#823](https://github.com/hdmf-dev/hdmf/pull/823)
- Fixed issue with deprecated `pkg_resources`. @mavaylon [#822](https://github.com/hdmf-dev/hdmf/pull/822)
- Fixed `hdmf.common` deprecation warning. @mavaylon [#826]((https://github.com/hdmf-dev/hdmf/pull/826)

### Internal improvements
- A number of typos fixed and Github action running codespell to ensure that no typo sneaks in [#825](https://github.com/hdmf-dev/hdmf/pull/825) was added.
- Added additional documentation for `__fields__` in `AbstactContainer`. @mavaylon [#827](https://github.com/hdmf-dev/hdmf/pull/827)
- Updated warning message for broken links. @mavaylon [#829](https://github.com/hdmf-dev/hdmf/pull/829)

## HDMF 3.5.1 (January 26, 2023)

### Bug fixes
- Fixed bug when closing a ``HDF5IO`` on delete via the new ``HDMFIO.__del__`` before ``HDF5IO.__init__`` has been completed. @oruebel [#817](https://github.com/hdmf-dev/hdmf/pull/817)

### Documentation and tutorial enhancements:
- Updated `DynamicTable` how to tutorial to clarify the status of `EnumData`. @oruebel [#819](https://github.com/hdmf-dev/hdmf/pull/819)

## HDMF 3.5.0 (January 17, 2023)

### Bug fixes
- Fixed an issue with `ExternalResources` where retrieving an object resources wasn't in the proper format for a Pandas DataFrame. Additionally, a boolean parameter for creating an object when checking the existence of an object was added. @mavaylon1 [#790](https://github.com/hdmf-dev/hdmf/pull/790)
- Fixed an issue with the `tox` tool when upgrading to tox 4. @rly [#802](https://github.com/hdmf-dev/hdmf/pull/802)
- Fixed export of newly added links to existing elements of the exported file. @rly [#808](https://github.com/hdmf-dev/hdmf/pull/808)
- Added ``HDMFIO.__del__`` to ensure that I/O objects are being closed on delete. @oruebel[#811](https://github.com/hdmf-dev/hdmf/pull/811)

### Minor improvements
- Added support for reading and writing `ExternalResources` to and from denormalized TSV files. @mavaylon [#799](https://github.com/hdmf-dev/hdmf/pull/799)
- Changed the name of `ExternalResources.export_to_sqlite` to `ExternalResources.to_sqlite`. @mavaylon [#799](https://github.com/hdmf-dev/hdmf/pull/799)
- Updated the tutorial for `ExternalResources`. @mavaylon [#799](https://github.com/hdmf-dev/hdmf/pull/799)
- Added `message` argument for assert methods defined by `hdmf.testing.TestCase` to allow developers to include custom error messages with asserts. @oruebel [#812](https://github.com/hdmf-dev/hdmf/pull/812)
- Clarify the expected chunk shape behavior for `DataChunkIterator`. @oruebel [#813](https://github.com/hdmf-dev/hdmf/pull/813)

## HDMF 3.4.7 (November 9, 2022)

### Minor improvements
- Update CI, versioneer, and some requirements. @rly ([#786](https://github.com/hdmf-dev/hdmf/pull/786))

### Bug fixes
- Fix an issue where not providing an optional argument to `__init__` of an auto-generated `MultiContainerInterface`
  class raised an error. @rly ([#779](https://github.com/hdmf-dev/hdmf/pull/779))
- Fixed an issue with the `data_utils.GenericDataChunkIterator` where if the underlying dataset was such that the `numpy.product` of the `maxshape` exceeded the range of the default `int32`, buffer overflow would occur and cause the true buffer shape to exceed available memory. This has been resolved by dropping all `numpy` operations (which forced casting within the passed data type) in favor of the unlimited precision of Python builtin integer types @codycbakerphd ([#780](https://github.com/hdmf-dev/hdmf/pull/780)) ([#781](https://github.com/hdmf-dev/hdmf/pull/781))

## HDMF 3.4.6 (October 4, 2022)

### Minor improvements
- When data is not specified in DataIO, 1) require dtype and shape both be specified and 2) determine length from shape. @ajtritt ([#771](https://github.com/hdmf-dev/hdmf/pull/771))

### Bug fixes
- Fix an issue when autogenerating a class that extends a class where the constructor docval does not include all of
the fields (i.e., when the constructor sets some fields to fixed values). @rly
([#773](https://github.com/hdmf-dev/hdmf/pull/773))

## HDMF 3.4.5 (September 22, 2022)

### Minor improvements
- Allow passing arguments through to column class constructor (argument `col_cls`) when calling `DynamicTable.add_column`. @ajtritt ([#769](https://github.com/hdmf-dev/hdmf/pull/769))

## HDMF 3.4.4 (September 20, 2022)

### Bug fixes
- Fixed missing dependency "packaging" introduced in 3.4.3. The code has been updated to avoid the dependency. @rly @oruebel ([#770](https://github.com/hdmf-dev/hdmf/pull/770))

## HDMF 3.4.3 (September 14, 2022)

### Minor improvements
- Began to deprecate the use of the testing script `test.py` in favor of `pytest` and `test_gallery.py`.
  @rly ([#760](https://github.com/hdmf-dev/hdmf/pull/760))
- Updated installation and maintainer documentation. @rly ([#760](https://github.com/hdmf-dev/hdmf/pull/760))

### Bug fixes
- Fixed CI and flake8 issues. @rly ([#760](https://github.com/hdmf-dev/hdmf/pull/760))
- Updated uses of pandas.DataFrame.set_index to avoid FutureWarnings for pandas >=1.5.x @oruebel ([#762](https://github.com/hdmf-dev/hdmf/pull/762))
- Fixed broken `hdmf.common.get_hdf5io` function. @rly ([#765](https://github.com/hdmf-dev/hdmf/pull/765))

## HDMF 3.4.2 (August 26, 2022)

### Minor improvements
- Updated ``MultiContainerInterface.__make_add`` to clarify the docstring for ``add_*`` methods generated by the function. @oruebel ([#758](https://github.com/hdmf-dev/hdmf/pull/758))
- Support "allow_none=True" in docval for args with non-None default. @rly ([#757](https://github.com/hdmf-dev/hdmf/pull/757))

### Bug fixes
- Fixed deploy release CI. @rly ([#759](https://github.com/hdmf-dev/hdmf/pull/759))

## HDMF 3.4.1 (August 8, 2022)

### Bug fixes
- Fixed deploy release CI. @rly ([#754](https://github.com/hdmf-dev/hdmf/pull/754))

## HDMF 3.4.0 (August 5, 2022)

### Minor improvements
- Allow manual triggering of some GitHub Actions. @rly ([#744](https://github.com/hdmf-dev/hdmf/pull/744))
- Relaxed input validation of `HDF5IO` to allow for s3fs support. Existing arguments of `HDF5IO` are modified as follows: i) `mode` was given a default value of "r", ii) `path` was given a default value of `None`, and iii) `file` can now accept an `S3File` type argument. @bendichter ([#746](https://github.com/hdmf-dev/hdmf/pull/746))
- Added ability to create and get back handle to empty HDF5 dataset. @ajtritt ([#747](https://github.com/hdmf-dev/hdmf/pull/747))
- Added `AbstractContainer._in_construct_mode` that is set and modified only by the ObjectMapper when constructing an
  object from a builder read from a file. Subclasses of `AbstractContainer` can check `_in_construct_mode`
  during the initialization phase as part of ``__init__`` to distinguish between actions during construction
  (i.e., read from disk) vs. creation by the user, e.g., to determine whether to raise a warning or error when
  encountering invalid data to support reading and correcting data that is invalid while preventing creation
  of new data that is invalid. @rly ([#751](https://github.com/hdmf-dev/hdmf/pull/751))

### Bug fixes
- Fixed PyNWB dev CI. @rly ([#749](https://github.com/hdmf-dev/hdmf/pull/749))

## HDMF 3.3.2 (June 27, 2022)

### Bug fixes
- Fix error message when using ``GenericDataChunkIterator`` and chunk shape is larger than dataset size. @rly (#743)
- Fix automatic class generation of extension data types that inherit from both another data type and
  ``MultiContainerInteface``. @rly (#741)

## HDMF 3.3.1 (May 20, 2022)

### Bug fixes
- Fixed release deployment CI. @rly (#734, #735, #736)

## HDMF 3.3.0 (May 18, 2022)

### New features
- Added utility functions and classes useful for implementation of I/O backend to ease maintainability and reuse of functionality across I/O backends. @oruebel (#697)
  - Added `HDF5IODataChunkIteratorQueue` class in `hdmf.backends.hdf5.h5_utils` as a new helper class for managing the write of `DataChunkIterator`s to HDF5. @oruebel (#697)
  - Added new `hdmf/io/utils.py` module with new I/O utility classes: 1) `WriteStatusTracker` as a simple data structure for tracking the write status of `Builders`, and 2) `NamespaceToBuilderHelper` to help with converting of a namespace to a `Builder` for I/O. @oruebel (#697)
- Added `get_min_bounds` function to `hdmf.data_utils.DataChunk`. This functionality was originally part of `HDF5IO.__write_chunk__()` and has been moved here to enable reuse of the code across data backends. @oruebel (#697)
- Added `ignore_string_to_byte` option for `TestCase.assertContainerEqual` to allow us to ignore conversion from string to bytes and just compare unicode values, as different backends may store strings differently. @oruebel (#697)
- Allow `zarr.Array` as array datatype in docval to support conversion data stored in Zarr to HDMF HDF5 data. @oruebel (#721)
- Allow `hdmf.common.table.DynamicTable.add_column` to accept nested lists as column data and automatically create the `VectorIndex` and `VectorData` objects required to represent the ragged array. @oruebel (#728)
- Added a warning when the ``__init__`` of a class mapped to an HDMF-common data type or an autogenerated data type class
  is passed positional arguments instead of all keyword arguments. @rly (#730)
- Added helper function `hdmf.utils.popargs_to_dict` for popping docval args into a dict. @rly (#732)

### Bug fixes
- Fixed error with modifying files that contain external links to other files (e.g., shallow copies). @rly (#709)
- Fixed opening of files in append mode on Windows when the files contain links to other open files. @rly (#710)
- Updated `HDF5IO` to always set the `location` attribute of `GroupBuilders`, `DatasetBuilders`, and `LinkBuilders` on read. @oruebel (#697)
- Updated `HDF5IO.get_types` to correctly determine the data type for `bytes` data. @oruebel (#697)

### Minor improvements
- Updated `HDF5IO` to use the new `WriteStatusTracker`, `NamespaceToBuilderHelper`, and `HDF5IODataChunkIteratorQueue` helper classes. @oruebel (#697)
- Updated `hdmf.common.sparse.CSRMatrix` to avoid direct dependency on h5py as a particular storage backend. @oruebel (#697)
- Improved readability of ``Container`` code. @rly (#707)
- Use GitHub Actions for all CI. @rly (#718)
- Allow `write_args=None` to be passed to `HDF5IO.export`. @rly (#733)
- Updated requirements and fixed minor documentation issues and warnings. @rly (#731)

### Test enhancements
- Moved test functions to ease reuse and updated tests accordingly. @oruebel (#697)
- Moved `Baz`, `BazData`, `BazCpdData`, `BazBucket`, `get_baz_buildmanager` test data classes from `tests.unit.test_io_hdf5_h5tools` to `tests.unit.utils` to ease reuse and updated tests accordingly. Also `_get_baz_manager` was renamed to `get_baz_buildmanager` as part of this move. @oruebel (#697)
- Added numerous tests to `tests/unit/common/test_sparse.py` to enhance testing of the `CSRMatrix` type. @oruebel (#697)

### Documentation and tutorial enhancements:
- Add copy button to code blocks. @weiglszonja @oruebel (#726)

## HDMF 3.2.1 (February 22, 2022)

### Bug fixes
- Fixed release CI that prevented distribution from being uploaded to PyPI. @rly (#699)

## HDMF 3.2.0 (February 22, 2022)

### New features
- Added ``hdmf.container.Row.__str__`` to improve print of rows. @oruebel (#667)
- Added ``to_dataframe`` method for ``hdmf.common.resources.ExternalResource`` to improve visualization. @oruebel (#667)
- Added ``export_to_sqlite`` method for ``hdmf.common.resources.ExternalResource``. @oruebel (#667)
- Added ``reset_parent`` method for ``hdmf.container.Container``. @rly (#692)

### Minor improvements
- Plotted results in external resources tutorial. @oruebel (#667)
- Added support for Python 3.10. @rly (#679)
- Updated requirements. @rly @TheChymera (#681)
- Improved testing for `ExternalResources`. @mavaylon (#673)
- Improved docs for export. @rly (#674)
- Enhanced data chunk iteration speeds through new ``GenericDataChunkIterator`` class.  @CodyCBakerPhD (#672)
- Enhanced issue template forms on GitHub. @CodyCBakerPHD (#700)

### Bug fixes
- Fixed `setup.py` not being able to import `versioneer` when installing in an embedded Python environment. @rly (#662)
- Fixed broken tests in Python 3.10. @rly (#664)
- Fixed broken LaTeX PDF build of the docs. @oruebel (#669)
- Fixed adding containers as a child to a parent container sometimes not marking the parent container as modified. @rly
  (#683)
- Fixed `to_hierarchcial_dataframe` failing when a table contains a `VectorIndex` column as a regular data column.
  @oruebel (#666)
- Stop testing against base Python error messages because they may change in the future. @rly (#689)

## HDMF 3.1.1 (July 29, 2021)

### Bug fixes
- Updated the new ``DynamicTableRegion.get_linked_tables`` function (added in 3.1.0) to return lists of ``typing.NamedTuple``
  objects rather than lists of dicts. @oruebel (#660)

## HDMF 3.1.0 (July 29, 2021)

### New features
- Added several features to simplify interaction with ``DynamicTable`` objects that link to other tables via
  ``DynamicTableRegion`` columns. @oruebel (#645)
    - Added ``DynamicTable.get_foreign_columns`` to find all columns in a table that are a ``DynamicTableRegion``
    - Added ``DynamicTable.has_foreign_columns`` to identify if a ``DynamicTable`` contains ``DynamicTableRegion`` columns
    - Added ``DynamicTable.get_linked_tables`` to retrieve all tables linked to either directly or indirectly from
      the current table via ``DynamicTableRegion``
    - Implemented the new ``get_foreign_columns``, ``has_foreign_columns``, and ``get_linked_tables`` also for
      ``AlignedDynamicTable``
    - Added new module ``hdmf.common.hierarchicaltable`` with helper functions to facilitate conversion of
      hierarchically nested ``DynamicTable`` objects via the following new functions:
      - ``to_hierarchical_dataframe`` to merge linked tables into a single consolidated pandas DataFrame.
      - ``drop_id_columns`` to remove "id" columns from a DataFrame.
      - ``flatten_column_index`` to replace a ``pandas.MultiIndex`` with a regular ``pandas.Index``

### Bug fixes
- Do not build wheels compatible with Python 2 because HDMF requires Python 3.7. @rly (#642)
- ``AlignedDynamicTable`` did not overwrite its ``get`` function. When using ``DynamicTableRegion`` to reference ``AlignedDynamicTable`` this led to cases where the columns of the category subtables where omitted during data access (e.g., conversion to pandas.DataFrame). This fix adds the ``AlignedDynamicTable.get`` based on the existing ``AlignedDynamicTable.__getitem__``. @oruebel (#645)
- Fixed #651 to support selection of cells in an ``AlignedDynamicTable`` via slicing with  ``[int, (str, str)]``(and ``[int, str, str]``) to select a single cell, and ``[int, str]`` to select a single row of a category table. @oruebel (#645)

### Minor improvements
- Updated ``DynamicTable.to_dataframe()`` and ``DynamicTable.get`` functions to set the ``.name`` attribute
  on generated pandas DataFrame objects. @oruebel (#645)
- Added ``AlignedDynamicTable.get_colnames(...)`` to support look-up of the full list of columns as the
  ``AlignedDynamicTable.colnames`` property only includes the columns of the main table for compliance with
  ``DynamicTable`` @oruebel (#645)
- Fix documentation for `DynamicTable.get` and `DynamicTableRegion.get`. @rly (#650)
- Allow passing string column name to `DynamicTableRegion`, i.e., `dtr['col_name']` is a shortcut to
  `dtr.table['col_name']`. @rly (#657)

## HDMF 3.0.1 (July 7, 2021)

### Bug fixes
- Fixed release CI that prevented distribution from being uploaded to PyPI. @rly (#641)

## HDMF 3.0.0 (July 6, 2021)

### New features
- Add support for Python 3.9, drop support for Python 3.6. @rly (#620)
- Add support for h5py 3. @ajtritt (#480)
  - h5py 3 introduced [breaking changes regarding how strings are handled]
  (https://docs.h5py.org/en/latest/whatsnew/3.0.html#breaking-changes-deprecations), specifically that
  variable-length UTF-8 strings in datasets are now read as `bytes` objects instead of `str` by default.
  To reduce the impact of this change on HDMF users, when HDMF reads a variable-length UTF-8 string
  dataset, instead of returning an `h5py.Dataset` that is read as `bytes` objects, HDMF will return a
  `hdmf.utils.StrDataset` object that extends `h5py.Dataset` and is read as `str` objects, which preserves
  previous behavior. For example, under HDMF 2.x, an HDF5 dataset `d` with data ['a', 'b'] is read as a
  `h5py.Dataset` object, and `d[:]` returns `str` objects. Under HDMF 3.x, the same dataset `d` is read
  as a `hdmf.utils.StrDataset` object and `d[:]` still returns `str` objects.
- Add RRID to docs. @oruebel (#633)
- Allow passing ``index=True`` to ``DynamicTable.to_dataframe()`` to support returning `DynamicTableRegion` columns
  as indices or Pandas DataFrame. @rly (#579)
- Improve ``DynamicTable`` documentation. @rly (#639)
- Updated external resources tutorial. @mavaylon (#611)

### Breaking changes and deprecations
- Previously, when using ``DynamicTable.__getitem__`` or ``DynamicTable.get`` to access a selection of a
  ``DynamicTable`` containing a ``DynamicTableRegion``, new columns with mangled names for the table data referred to
  by the ``DynamicTableRegion`` were added to the returned DataFrame. This did not work properly for ragged
  ``DynamicTableRegion``, multiple levels of nesting, or multiple rows returned.
  Now, these methods will by default return columns of indices of the ``DynamicTableRegion``. If ``index=False`` is
  passed to ``DynamicTable.get``, then nested DataFrames will be returned, one DataFrame per row of the original
  resulting DataFrame. @rly (#579)

### Minor improvements
- Updated requirements and tests. @rly (#640)

### Bug fixes
- Update the validator to allow extensions to data types which only define data_type_inc. @dsleiter (#609)
- Fix error when validating lazy-loaded datasets containing references. @dsleiter (#609)
- Fix error when using ``DynamicTable.__getitem__`` or ``DynamicTable.get`` when table has a ragged
  ``DynamicTableRegion``. @rly (#579)

## HDMF 2.5.8 (June 16, 2021)
- Fix incorrect dtype precision upgrade for VectorIndex (#631)

### Minor improvements
- Improve Sphinx documentation. @rly (#627)

### Bug fix
- Fix error with representing an indexed table column when the `VectorIndex` dtype precision is upgraded more
  than one step, e.g., uint8 to uint32. This can happen when, for example, a single `add_row` call is used to
  add more than 65535 elements to an empty indexed column. @rly (#631)

## HDMF 2.5.7 (June 4, 2021)

### Bug fix
- Fix generation of extension classes that extend `MultiContainerInterface` and use a custom _fieldsname. @rly (#626)

## HDMF 2.5.6 (May 19, 2021)

### Bug fix
- Raise minimum version of pandas from 0.23 to 1.0.5 to be compatible with numpy 1.20. @rly (#618)
- Update documentation and update structure of requirements files. @rly (#619)

## HDMF 2.5.5 (May 17, 2021)

### Bug fix
- Fix incompatibility issue with downstream github-release tool used to deploy releases to GitHub. @rly (#614)

## HDMF 2.5.4 (May 17, 2021)

### Bug fix
- Fix incompatibility issue with downstream github-release tool used to deploy releases to GitHub. @rly (#607)
- Fix issue where dependencies of included types were not being loaded in namespaces / extensions. @rly (#613)

## HDMF 2.5.3 (May 12, 2021)

### Bug fix
- Fix issue where tables with multi-indexed columns defined using `__columns__` did not have attributes properly set.
  @rly (#605)

## HDMF 2.5.2 (May 11, 2021)

### Bug fix
- Add explicit `setuptools` requirement. @hrnciar (#596)
- Fix issue with generated custom classes that use a custom fields name (e.g., PyNWB uses `__nwbfields__` instead
  of `__fields__`). @rly (#598)
- Fix issue with Sphinx Gallery. @rly (#601)

## HDMF 2.5.1 (April 23, 2021)

### Bug fix
- Revert breaking change in `TypeMap.get_container_cls`. While this function is returned to its original behavior,
  it will be modified at the next major release. Please use the new `TypeMap.get_dt_container_cls` instead. @rly (#590)

## HDMF 2.5.0 (April 22, 2021)

### New features
- `DynamicTable` can be automatically generated using `get_class`. Now the HDMF API can read files with extensions
  that contain a `DynamicTable` without needing to import the extension first. @rly and @bendichter (#536)
- Add `HDF5IO.get_namespaces(path=path, file=file)` method which returns a dict of namespace name mapped to the
  namespace version (the largest one if there are multiple) for each namespace cached in the given HDF5 file.
  @rly (#527)
- Use HDMF common schema 1.5.0.
  - Add experimental namespace to HDMF common schema. New data types should go in the experimental namespace
    (hdmf-experimental) prior to being added to the core (hdmf-common) namespace. The purpose of this is to provide
    a place to test new data types that may break backward compatibility as they are refined. @ajtritt (#545)
  - `ExternalResources` was changed to support storing both names and URIs for resources. @mavaylon (#517, #548)
  - The `VocabData` data type was replaced by `EnumData` to provide more flexible support for data from a set of
    fixed values.
  - Added `AlignedDynamicTable`, which defines a `DynamicTable` that supports storing a collection of sub-tables.
    Each sub-table is itself a `DynamicTable` that is aligned with the main table by row index. Each sub-table
    defines a sub-category in the main table effectively creating a table with sub-headings to organize columns.
  - See https://hdmf-common-schema.readthedocs.io/en/latest/format_release_notes.html#april-19-2021 for more
    details.
- Add `EnumData` type for storing data that comes from a fixed set of values. This replaces `VocabData` i.e.
  `VocabData` has been removed. `VocabData` stored vocabulary elements in an attribute, which has a size limit.
  `EnumData` now stores elements in a separate dataset, referenced by an attribute stored on the `EnumData` dataset.
  @ajtritt (#537)
- Add `AlignedDynamicTable` type which defines a DynamicTable that supports storing a collection of subtables.
  Each sub-table is itself a DynamicTable that is aligned with the main table by row index. Each subtable
  defines a sub-category in the main table effectively creating a table with sub-headings to organize columns.
  @oruebel (#551)
- Add tutoral for new `AlignedDynamicTable` type. @oruebel (#571)
- Equality check for `DynamicTable` now also checks that the name and description of the table are the same. @rly (#566)

### Internal improvements
- Update CI and copyright year. @rly (#523, #524)
- Refactor class generation code. @rly (#533, #535)
- Equality check for `DynamicTable` returns False if the other object is a `DynamicTable` instead of raising an error.
  @rly (#566)
- Update ruamel.yaml usage to new API. @rly (#587)
- Remove use of ColoredTestRunner for more readable verbose test output. @rly (#588)

### Bug fixes
- Fix CI testing on Python 3.9. @rly (#523)
- Fix certain edge cases where `GroupValidator` would not validate all of the child groups or datasets
  attached to a `GroupBuilder`. @dsleiter (#526)
- Fix bug for generating classes from link specs and ignored 'help' fields. @rly (#535)
- Various fixes for dynamic class generation. @rly (#561)
- Fix generation of classes that extends both `MultiContainerInterface` and another class that extends
  `MultiContainerInterface`. @rly (#567)
- Fix `make clean` command for docs to clean up sphinx-gallery tutorial files. @oruebel (#571)
- Make sure we cannot set ``AlignedDynamicTable`` as a category on an ``AlignedDynamicTable``. @oruebel (#571)
- Fix included data type resolution between HDMF and custom classes that customize the data_type_inc key. @rly (#503)
- Fix classification of attributes as new/overridden. @rly (#503)

## HDMF 2.4.0 (February 23, 2021)

### New features
- `GroupValidator` now checks if child groups, datasets, and links have the correct quantity of elements and returns
  an `IncorrectQuantityError` for each mismatch. @dsleiter (#500)

### Internal improvements
- Update CI. @rly (#432)
- Added  driver option for ros3. @bendichter (#506)

### Bug fixes
- Allow `np.bool_` as a valid `bool` dtype when validating. @dsleiter (#505)
- Fix building of Data objects where the spec has no dtype and the Data object value is a DataIO wrapping an
  AbstractDataChunkIterator. @rly (#512)
- Fix TypeError when validating a group with an illegally-linked child.
  @dsleiter (#515)
- Fix `DynamicTable.get` for compound type columns. @rly (#518)
- Fix and removed error "Field 'x' cannot be defined in y." when opening files with some extensions. @rly
  (#519)

## HDMF 2.3.0 (December 8, 2020)

### New features
- Add methods for automatic creation of `MultiContainerInterface` classes. @bendichter (#420, #425)
- Add ability to specify a custom class for new columns to a `DynamicTable` that are not `VectorData`,
  `DynamicTableRegion`, or `VocabData` using `DynamicTable.__columns__` or `DynamicTable.add_column(...)`. @rly (#436)
- Add support for creating and specifying multi-index columns in a `DynamicTable` using `add_column(...)`.
  @bendichter, @rly (#430)
- Add capability to add a row to a column after IO. @bendichter (#426)
- Add method `AbstractContainer.get_fields_conf`. @rly (#441)
- Add functionality for storing external resource references. @ajtritt (#442)
- Add method `hdmf.utils.get_docval_macro` to get a tuple of the current values for a docval_macro, e.g., 'array_data'
  and 'scalar_data'. @rly (#446)
- Add `SimpleMultiContainer`, a data_type for storing a `Container` and `Data` objects together. @ajtritt (#449)
- Support `pathlib.Path` paths in `HDMFIO.__init__`, `HDF5IO.__init__`, and `HDF5IO.load_namespaces`. @dsleiter (#450)
- Use hdmf-common-schema 1.2.1. See https://hdmf-common-schema.readthedocs.io/en/latest/format_release_notes.html for details.
- Block usage of h5py 3+. h5py>=2.9, <3 is supported. @rly (#461)
- Block usage of numpy>=1.19.4 due to a known issue with numpy on some Windows 10 systems. numpy>1.16, <1.19.4 is supported.
  @rly (#461)
- Add check for correct quantity during the build process in `ObjectMapper`. @rly (#463, #492)
- Allow passing `GroupSpec` and `DatasetSpec` objects for the 'target_type' argument of `LinkSpec.__init__(...)`.
  @rly (#468)
- Use hdmf-common-schema 1.3.0. @rly, @ajtritt (#486)
  - Changes from hdmf-common-schema 1.2.0:
    - Add data type ExternalResources for storing ontology information / external resource references. NOTE:
      this data type is in beta testing and is subject to change in a later version.
    - Fix missing data_type_inc and use dtype uint for CSRMatrix. It now has data_type_inc: Container.
    - Add hdmf-schema-language comment at the top of each yaml file.
    - Add SimpleMultiContainer, a Container for storing other Container and Data objects together.

### Internal improvements
- Drop support for Python 3.5. @ajtritt (#459)
- Improve warning about cached namespace when loading namespaces from file. @rly (#422)
- Refactor `HDF5IO.write_dataset` to be more readable. @rly (#428)
- Fix bug in slicing tables with DynamicTableRegions. @ajtritt (#449)
- Add testing for Python 3.9 and using pre-release packages. @ajtritt, @rly (#459, #472)
- Improve contributing guide. @rly (#474)
- Update CI. @rly, @dsleiter (#481, #493, #497)
- Add citation information to documentation and support for duecredit tool. @rly (#477, #488)
- Add type checking and conversion in `CSRMatrix`. @rly (#485)
- Clean up unreachable validator code. @rly (#483)
- Reformat imports. @bendichter (#469)
- Remove unused or refactored internal builder functions `GroupBuilder.add_group`, `GroupBuilder.add_dataset`,
  `GroupBuilder.add_link`, `GroupBuilder.set_builder`, `BaseBuilder.deep_update`, `GroupBuilder.deep_update`,
  `DatasetBuilder.deep_update`. Make `BaseBuilder` not instantiable and refactor builder code. @rly (#452)

### Bug fixes
- Fix development package dependency issues. @rly (#431)
- Fix handling of empty lists against a spec with text/bytes dtype. @rly (#434)
- Fix handling of 1-element datasets with compound dtype against a scalar spec with text/bytes dtype. @rly (#438)
- Fix convert dtype when writing numpy array from `h5py.Dataset`. @rly (#427)
- Fix inheritance when non-`AbstractContainer` is base class. @rly (#444)
- Fix use of `hdmf.testing.assertContainerEqual(...)` for `Data` objects. @rly (#445)
- Add missing support for data conversion against spec dtypes "bytes" and "short". @rly (#456)
- Clarify the validator error message when a named data type is missing. @dsleiter (#478)
- Update documentation on validation to indicate that the example command is not implemented @dsleiter (#482)
- Fix generated docval for classes with a LinkSpec. @rly (#487)
- Fix access of `DynamicTableRegion` of a `DynamicTable` with column of references. @rly (#491)
- Fix handling of `__fields__` for `Data` subclasses. @rly (#441)
- Fix `DynamicTableRegion` having duplicate fields conf 'table'. @rly (#441)
- Fix inefficient and sometimes inaccurate build process. @rly (#451)
- Fix garbage collection issue in Python 3.9. @rly (#496)

## HDMF 2.2.0 (August 14, 2020)

### New features
- Add ability to get list of tuples when indexing a `DynamicTable`. i.e. disable conversion to `pandas.DataFrame`.
  @ajtritt (#418)

### Internal improvements
- Improve documentation and index out of bounds error message for `DynamicTable`. @rly (#419)

### Bug fixes:
- Fix error when constructing `DynamicTable` with `DataChunkIterators` as columns. @ajtritt (#418)

## HDMF 2.1.0 (August 10, 2020)

### New features
- Users can now use the `MultiContainerInterface` class to generate custom API classes that contain collections of
  containers of a specified type. @bendichter @rly (#399)
  - See the user guide
    https://hdmf.readthedocs.io/en/stable/tutorials/multicontainerinterface.html for more information.

### Internal improvements
- Add ability to pass callable functions to run when adding or removing items from a ``LabelledDict``.
  An error is now raised when using unsupported functionality in ``LabelledDict``. @rly (#405)
- Raise a warning when building a container that is missing a required dataset. @rly (#413)

## HDMF 2.0.1 (July 22, 2020)

### Internal improvements
- Add tests for writing table columns with DataIO data, e.g., chunked, compressed data. @rly (#402)
- Add CI to check for breakpoints and print statements. @rly (#403)

### Bug fixes:
- Remove breakpoint. @rly (#403)
- Allow passing None for docval enum arguments with default value None. @rly (#409)
- If a file is written with an orphan container, e.g., a link to a container that is not written, then an
  `OrphanContainerBuildError` will be raised. This replaces the `OrphanContainerWarning` that was previously raised.
  @rly (#407)

## HDMF 2.0.0 (July 17, 2020)

### New features
- Users can now call `HDF5IO.export` and `HDF5IO.export_io` to write data that was read from one source to a new HDF5
  file. Developers can implement the `export` method in classes that extend `HDMFIO` to customize the export
  functionality. See https://hdmf.readthedocs.io/en/latest/export.html for more details. @rly (#388)
- Users can use the new export functionality to read data from one source, modify the data in-memory, and then write the
  modified data to a new file. Modifications can include additions and removals. To facilitate removals,
  `AbstractContainer` contains a new `_remove_child` method and `BuildManager` contains a new `purge_outdated` method.
  @rly (#388)
- Users can now call `Container.generate_new_id` to generate new object IDs for the container and all of its children.
  @rly (#401)
- Use hdmf-common-schema 1.2.0. @ajtritt @rly (#397)
  - `VectorIndex` now extends `VectorData` instead of `Index`. This change allows `VectorIndex` to index other `VectorIndex` types.
  - The `Index` data type is now unused and has been removed.
  - Fix missing dtype for `VectorIndex`.
  - Add new `VocabData` data type.

### Breaking changes
- `Builder` objects no longer have the `written` field which was used by `HDF5IO` to mark the object as written. This
  is replaced by `HDF5IO.get_written`. @rly (#381)
- `HDMFIO.write` and `HDMFIO.write_builder` no longer have the keyword argument `exhaust_dcis`. This remains present in
  `HDF5IO.write` and `HDF5IO.write_builder`. @rly (#388)
- The class method `HDF5IO.copy_file` is no longer supported and may be removed in a future version. Please use the
  `HDF5IO.export` method or `h5py.File.copy` method instead. @rly (#388)

## HDMF 1.6.4 (June 26, 2020)

### Internal improvements
- Add ability to close open links. @rly (#383)

### Bug fixes:
- Fix validation of empty arrays and scalar attributes. @rly (#377)
- Fix issue with constructing `DynamicTable` with empty array colnames. @rly (#379)
- Fix `TestCase.assertContainerEqual` passing wrong arguments. @rly (#385)
- Fix 'link_data' argument not being used when writing non-root level datasets. @rly (#384)
- Fix handling of ASCII numpy array. @rly (#387)
- Fix error when optional attribute reference is missing. @rly (#392)
- Improve testing for `get_data_shape` and fix issue with sets. @rly (#394)
- Fix inability to write references to HDF5 when the root builder is not named "root". @rly (#395)

## HDMF 1.6.3 (June 9, 2020)

### Internal improvements
- Improve documentation of `DynamicTable`. @rly (#371)
- Add user guide / tutorial for `DynamicTable`. @rly (#372)
- Improve logging of build and write processes. @rly (#373)

### Bug fixes:
- Fix adding of optional predefined columns to `DynamicTable`. @rly (#371)
- Use dtype from dataset data_type definition when extended spec lacks dtype. @rly (#364)

## HDMF 1.6.2 (May 26, 2020)

### Internal improvements:
- Update MacOS in CI. @rly (#310)
- Raise more informative error when adding column to `DynamicTable` w/ used name. @rly (#307)
- Refactor `_init_class_columns` for use by DynamicTable subclasses. @rly (#323)
- Add/fix docstrings for DynamicTable. @oruebel, @rly (#304, #353)
- Make docval-decorated functions more debuggable in pdb. @rly (#308)
- Change dtype conversion warning to include path to type. @rly (#311)
- Refactor `DynamicTable.add_column` to raise error when name is an optional column. @rly (#305)
- Improve unsupported filter error message. @bendichter (#329)
- Add functionality to validate a yaml file against a json schema file. @bendichter (#332)
- Update requirements-min.txt for yaml validator. @bendichter (#333)
- Add allowed value / enum validation in docval. @rly (#335)
- Add logging of build and hdf5 write process. @rly (#336, #349)
- Allow loading namespaces from h5py.File object not backed by file. @rly (#348)
- Add CHANGELOG.md. @rly (#352)
- Fix codecov reports. @rly (#362)
- Make `getargs` raise an error if the argument name is not found. @rly (#365)
- Improve `get_class` and `docval` support for uint. @rly (#361)

### Bug fixes:
- Register new child types before new parent type for dynamic class generation. @rly (#322)
- Raise warning not error when adding column with existing attr name. @rly (#324)
- Add `__version__`. @rly (#345)
- Only write a specific namespace version if it does not exist. @ajtritt (#346)
- Fix documentation formatting for DynamicTable. @rly (#353)


## HDMF 1.6.1 (Mar. 2, 2020)

### Internal improvements:
- Allow docval to warn about use of positional arguments. @rly (#293)
- Improve efficiency of writing chunks with `DataChunkIterator` and HDF5. @d-sot, @oruebel (#295)

### Bug fixes:
- Flake8 style fixes. @oruebel (#291)
- Handle missing namespace version. @rly (#292)
- Do not raise error when a numeric type with a higher precision is provided for a spec with a lower precision and different base type. Raise a warning when the base type of a given value is converted to the specified base type, regardless of precision level. Add missing support for boolean conversions. @rly (#298, #299)
- Add forgotten validation of links. @t-b, @ajtritt (#286)
- Improve message for "can't change container_source" error. @rly (#302)
- Fix setup.py development status. @rly (#303)
- Refactor missing namespace version handling. @rly, @ajtritt (#297)
- Add print function for `DynamicTableRegion`. @oruebel, @rly (#290)
- Fix writing of refined RefSpec attribute. @oruebel, @rly (#301)

## HDMF 1.6.0 (Jan. 31, 2020)

### Internal improvements:
- Allow extending/overwriting attributes on dataset builders. @rly, @ajtritt (#279)
- Allow ASCII data where UTF8 is specified. @rly (#282)
- Add function to convert `DynamicTableRegion` to a pandas dataframe. @oruebel (#239)
- Add "mode" property to HDF5IO. @t-b (#280)

### Bug fixes:
- Fix readthedocs config to include all submodules. @rly (#277)
- Fix test runner double printing in non-verbose mode. @rly (#278)

## HDMF 1.5.4 (Jan. 21, 2020)

### Bug fixes:
- Upgrade hdmf-common-schema 1.1.2 -> 1.1.3, which includes a bug fix for missing data and shape keys on `VectorData`, `VectorIndex`, and `DynamicTableRegion` data types. @rly (#272)
- Clean up documentation scripts. @rly (#268)
- Fix broken support for pytest testing framework. @rly (#274)
- Fix missing CI testing of minimum requirements on Windows and Mac. @rly (#270)
- Read 1-element datasets as scalar datasets when a scalar dataset is expected by the spec. @rly (#269)
- Fix bug where 'version' was not required for `SpecNamespace`. @bendichter (#276)

## HDMF 1.5.3 (Jan. 14, 2020)

### Minor improvements:
- Update and fix documentation. @rly (#267)

### Bug fixes:
- Fix ReadTheDocs integration. @rly (#263)
- Fix conda build. @rly (#266)

## HDMF 1.5.2 (Jan. 13, 2020)

### Minor improvements:
- Add support and testing for Python 3.8. @rly (#247)
- Remove code duplication and make Type/Value Error exceptions more informative. @yarikoptic (#243)
- Streamline CI and add testing of min requirements. @rly (#258)

### Bug fixes:
- Update hdmf-common-schema submodule to 1.1.2. @rly (#249, #252)
- Add support for `np.array(DataIO)` in py38. @rly (#248)
- Fix bug with latest version of coverage. @rly (#251)
- Stop running CI on latest and latest-tmp tags. @rly (#254)
- Remove lingering mentions of PyNWB. @rly (#257, #261)
- Fix and clean up documentation. @rly (#260)

## HDMF 1.5.1 (Jan. 8, 2020)

### Minor improvements:
- Allow passing HDF5 integer filter ID for dynamically loaded filters. @d-sot (#215)

### Bug fixes:
- Fix reference to hdmf-common-schema 1.1.0. @rly (#231)

## HDMF 1.5.0 (Jan. 6, 2020)

### Minor improvements:
- Improve CI for HDMF to test whether changes in HDMF break PyNWB. #207 (@rly)
- Improve and clean up unit tests. #211, #214, #217 (@rly)
- Refactor code to remove six dependency and separate ObjectMapper into its own file. #213, #221 (@rly)
- Output exception message in ObjectMapper.construct. #220 (@t-b)
- Improve docstrings for VectorData, VectorIndex, and DynamicTableRegion. #226, #227 (@bendichter)
- Remove unused "datetime64" from supported dtype strings. #230 (@bendichter)
- Cache builders by h5py object id not name. #235 (@oruebel)
- Update copyright date and add legal to source distribution. #232 (@rly)
- Allow access to export_spec function from hdmf.spec package. #233 (@bendichter)
- Make calls to docval functions more efficient, resulting in a ~20% overall speedup. #238 (@rly)

### Bug fixes:
- Fix wrong reference in ObjectMapper.get_carg_spec. #208 (@rly)
- Fix container source not being set for some references. #219 (@rly)

Python 2.7 is no longer supported.

## HDMF 1.4.0 and earlier

Please see the release notes on the [HDMF GitHub repo Releases page](https://github.com/hdmf-dev/hdmf/releases).<|MERGE_RESOLUTION|>--- conflicted
+++ resolved
@@ -3,11 +3,8 @@
 ## HDMF 3.13.0 (Upcoming)
 
 ### Enhancements
-<<<<<<< HEAD
+- Added docs page that lists limitations of support for the HDMF specification language. @rly [#1069](https://github.com/hdmf-dev/hdmf/pull/1069)
 - Added warning when using `add_row` or `add_column` to add a ragged array to `DynamicTable` without an index parameter. @stephprince [#1066](https://github.com/hdmf-dev/hdmf/pull/1066)
-=======
-- Added docs page that lists limitations of support for the HDMF specification language. @rly [#1069](https://github.com/hdmf-dev/hdmf/pull/1069)
->>>>>>> e9c27377
 
 ## HDMF 3.12.2 (February 9, 2024)
 
