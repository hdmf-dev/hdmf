# HDMF Changelog

<<<<<<< HEAD
## HDMF 3.0.0 (Upcoming)

### New features
- Add support for Python 3.9, drop support for Python 3.6. @rly (#620)
- Add support for h5py 3. @ajtritt (#480)
  - h5py 3 introduced [breaking changes regarding how strings are handled]
  (https://docs.h5py.org/en/latest/whatsnew/3.0.html#breaking-changes-deprecations), specifically that
  variable-length UTF-8 strings in datasets are now read as `bytes` objects instead of `str` by default.
  To reduce the impact of this change on HDMF users, when HDMF reads a variable-length UTF-8 string
  dataset, instead of returning an `h5py.Dataset` that is read as `bytes` objects, HDMF will return a
  `hdmf.utils.StrDataset` object that extends `h5py.Dataset` and is read as `str` objects, which preserves
  previous behavior. For example, under HDMF 2.x, an HDF5 dataset `d` with data ['a', 'b'] is read as a
  `h5py.Dataset` object, and `d[:]` returns `str` objects. Under HDMF 3.x, the same dataset `d` is read
  as a `hdmf.utils.StrDataset` object and `d[:]` still returns `str` objects.
-
-

### Breaking changes and deprecations
-
-
-
-

### Internal improvements
-
-
-
-

### Bug fixes
-
-
-
-
=======
## HDMF 2.5.8 (June 16, 2021)

### Minor improvements
- Improve Sphinx documentation. @rly (#627)

### Bug fix
- Fix error with representing an indexed table column when the `VectorIndex` dtype precision is upgraded more
  than one step, e.g., uint8 to uint32. This can happen when, for example, a single `add_row` call is used to
  add more than 65535 elements to an empty indexed column. @rly (#631)

## HDMF 2.5.7 (June 4, 2021)

### Bug fix
- Fix generation of extension classes that extend `MultiContainerInterface` and use a custom _fieldsname. @rly (#626)
>>>>>>> 929ec932

## HDMF 2.5.6 (May 19, 2021)

### Bug fix
- Raise minimum version of pandas from 0.23 to 1.0.5 to be compatible with numpy 1.20. @rly (#618)
- Update documentation and update structure of requirements files. @rly (#619)

## HDMF 2.5.5 (May 17, 2021)

### Bug fix
- Fix incompatibility issue with downstream github-release tool used to deploy releases to GitHub. @rly (#614)

## HDMF 2.5.4 (May 17, 2021)

### Bug fix
- Fix incompatibility issue with downstream github-release tool used to deploy releases to GitHub. @rly (#607)
- Fix issue where dependencies of included types were not being loaded in namespaces / extensions. @rly (#613)

## HDMF 2.5.3 (May 12, 2021)

### Bug fix
- Fix issue where tables with multi-indexed columns defined using `__columns__` did not have attributes properly set.
  @rly (#605)

## HDMF 2.5.2 (May 11, 2021)

### Bug fix
- Add explicit `setuptools` requirement. @hrnciar (#596)
- Fix issue with generated custom classes that use a custom fields name (e.g., PyNWB uses `__nwbfields__` instead
  of `__fields__`). @rly (#598)
- Fix issue with Sphinx Gallery. @rly (#601)

## HDMF 2.5.1 (April 23, 2021)

### Bug fix
- Revert breaking change in `TypeMap.get_container_cls`. While this function is returned to its original behavior,
  it will be modified at the next major release. Please use the new `TypeMap.get_dt_container_cls` instead. @rly (#590)

## HDMF 2.5.0 (April 22, 2021)

### New features
- `DynamicTable` can be automatically generated using `get_class`. Now the HDMF API can read files with extensions
  that contain a `DynamicTable` without needing to import the extension first. @rly and @bendichter (#536)
- Add `HDF5IO.get_namespaces(path=path, file=file)` method which returns a dict of namespace name mapped to the
  namespace version (the largest one if there are multiple) for each namespace cached in the given HDF5 file.
  @rly (#527)
- Use HDMF common schema 1.5.0.
  - Add experimental namespace to HDMF common schema. New data types should go in the experimental namespace
    (hdmf-experimental) prior to being added to the core (hdmf-common) namespace. The purpose of this is to provide
    a place to test new data types that may break backward compatibility as they are refined. @ajtritt (#545)
  - `ExternalResources` was changed to support storing both names and URIs for resources. @mavaylon (#517, #548)
  - The `VocabData` data type was replaced by `EnumData` to provide more flexible support for data from a set of
    fixed values.
  - Added `AlignedDynamicTable`, which defines a `DynamicTable` that supports storing a collection of sub-tables.
    Each sub-table is itself a `DynamicTable` that is aligned with the main table by row index. Each sub-table
    defines a sub-category in the main table effectively creating a table with sub-headings to organize columns.
  - See https://hdmf-common-schema.readthedocs.io/en/latest/format_release_notes.html#april-19-2021 for more
    details.
- Add `EnumData` type for storing data that comes from a fixed set of values. This replaces `VocabData` i.e.
  `VocabData` has been removed. `VocabData` stored vocabulary elements in an attribute, which has a size limit.
  `EnumData` now stores elements in a separate dataset, referenced by an attribute stored on the `EnumData` dataset.
  @ajtritt (#537)
- Add `AlignedDynamicTable` type which defines a DynamicTable that supports storing a collection of subtables.
  Each sub-table is itself a DynamicTable that is aligned with the main table by row index. Each subtable
  defines a sub-category in the main table effectively creating a table with sub-headings to organize columns.
  @oruebel (#551)
- Add tutoral for new `AlignedDynamicTable` type. @oruebel (#571)
- Equality check for `DynamicTable` now also checks that the name and description of the table are the same. @rly (#566)

### Internal improvements
- Update CI and copyright year. @rly (#523, #524)
- Refactor class generation code. @rly (#533, #535)
- Equality check for `DynamicTable` returns False if the other object is a `DynamicTable` instead of raising an error.
  @rly (#566)
- Update ruamel.yaml usage to new API. @rly (#587)
- Remove use of ColoredTestRunner for more readable verbose test output. @rly (#588)

### Bug fixes
- Fix CI testing on Python 3.9. @rly (#523)
- Fix certain edge cases where `GroupValidator` would not validate all of the child groups or datasets
  attached to a `GroupBuilder`. @dsleiter (#526)
- Fix bug for generating classes from link specs and ignored 'help' fields. @rly (#535)
- Various fixes for dynamic class generation. @rly (#561)
- Fix generation of classes that extends both `MultiContainerInterface` and another class that extends
  `MultiContainerInterface`. @rly (#567)
- Fix `make clean` command for docs to clean up sphinx-gallery tutorial files. @oruebel (#571)
- Make sure we cannot set ``AlignedDynamicTable`` as a category on an ``AlignedDynamicTable``. @oruebel (#571)
- Fix included data type resolution between HDMF and custom classes that customize the data_type_inc key. @rly (#503)
- Fix classification of attributes as new/overridden. @rly (#503)

## HDMF 2.4.0 (February 23, 2021)

### New features
- `GroupValidator` now checks if child groups, datasets, and links have the correct quantity of elements and returns
  an `IncorrectQuantityError` for each mismatch. @dsleiter (#500)

### Internal improvements
- Update CI. @rly (#432)
- Added  driver option for ros3. @bendichter (#506)

### Bug fixes
- Allow `np.bool_` as a valid `bool` dtype when validating. @dsleiter (#505)
- Fix building of Data objects where the spec has no dtype and the Data object value is a DataIO wrapping an
  AbstractDataChunkIterator. @rly (#512)
- Fix TypeError when validating a group with an illegally-linked child.
  @dsleiter (#515)
- Fix `DynamicTable.get` for compound type columns. @rly (#518)
- Fix and removed error "Field 'x' cannot be defined in y." when opening files with some extensions. @rly
  (#519)

## HDMF 2.3.0 (December 8, 2020)

### New features
- Add methods for automatic creation of `MultiContainerInterface` classes. @bendichter (#420, #425)
- Add ability to specify a custom class for new columns to a `DynamicTable` that are not `VectorData`,
  `DynamicTableRegion`, or `VocabData` using `DynamicTable.__columns__` or `DynamicTable.add_column(...)`. @rly (#436)
- Add support for creating and specifying multi-index columns in a `DynamicTable` using `add_column(...)`.
  @bendichter, @rly (#430)
- Add capability to add a row to a column after IO. @bendichter (#426)
- Add method `AbstractContainer.get_fields_conf`. @rly (#441)
- Add functionality for storing external resource references. @ajtritt (#442)
- Add method `hdmf.utils.get_docval_macro` to get a tuple of the current values for a docval_macro, e.g., 'array_data'
  and 'scalar_data'. @rly (#446)
- Add `SimpleMultiContainer`, a data_type for storing a `Container` and `Data` objects together. @ajtritt (#449)
- Support `pathlib.Path` paths in `HDMFIO.__init__`, `HDF5IO.__init__`, and `HDF5IO.load_namespaces`. @dsleiter (#450)
- Use hdmf-common-schema 1.2.1. See https://hdmf-common-schema.readthedocs.io/en/latest/format_release_notes.html for details.
- Block usage of h5py 3+. h5py>=2.9, <3 is supported. @rly (#461)
- Block usage of numpy>=1.19.4 due to a known issue with numpy on some Windows 10 systems. numpy>1.16, <1.19.4 is supported.
  @rly (#461)
- Add check for correct quantity during the build process in `ObjectMapper`. @rly (#463, #492)
- Allow passing `GroupSpec` and `DatasetSpec` objects for the 'target_type' argument of `LinkSpec.__init__(...)`.
  @rly (#468)
- Use hdmf-common-schema 1.3.0. @rly, @ajtritt (#486)
  - Changes from hdmf-common-schema 1.2.0:
    - Add data type ExternalResources for storing ontology information / external resource references. NOTE:
      this data type is in beta testing and is subject to change in a later version.
    - Fix missing data_type_inc and use dtype uint for CSRMatrix. It now has data_type_inc: Container.
    - Add hdmf-schema-language comment at the top of each yaml file.
    - Add SimpleMultiContainer, a Container for storing other Container and Data objects together.

### Internal improvements
- Drop support for Python 3.5. @ajtritt (#459)
- Improve warning about cached namespace when loading namespaces from file. @rly (#422)
- Refactor `HDF5IO.write_dataset` to be more readable. @rly (#428)
- Fix bug in slicing tables with DynamicTableRegions. @ajtritt (#449)
- Add testing for Python 3.9 and using pre-release packages. @ajtritt, @rly (#459, #472)
- Improve contributing guide. @rly (#474)
- Update CI. @rly, @dsleiter (#481, #493, #497)
- Add citation information to documentation and support for duecredit tool. @rly (#477, #488)
- Add type checking and conversion in `CSRMatrix`. @rly (#485)
- Clean up unreachable validator code. @rly (#483)
- Reformat imports. @bendichter (#469)
- Remove unused or refactored internal builder functions `GroupBuilder.add_group`, `GroupBuilder.add_dataset`,
  `GroupBuilder.add_link`, `GroupBuilder.set_builder`, `BaseBuilder.deep_update`, `GroupBuilder.deep_update`,
  `DatasetBuilder.deep_update`. Make `BaseBuilder` not instantiable and refactor builder code. @rly (#452)

### Bug fixes
- Fix development package dependency issues. @rly (#431)
- Fix handling of empty lists against a spec with text/bytes dtype. @rly (#434)
- Fix handling of 1-element datasets with compound dtype against a scalar spec with text/bytes dtype. @rly (#438)
- Fix convert dtype when writing numpy array from `h5py.Dataset`. @rly (#427)
- Fix inheritance when non-`AbstractContainer` is base class. @rly (#444)
- Fix use of `hdmf.testing.assertContainerEqual(...)` for `Data` objects. @rly (#445)
- Add missing support for data conversion against spec dtypes "bytes" and "short". @rly (#456)
- Clarify the validator error message when a named data type is missing. @dsleiter (#478)
- Update documentation on validation to indicate that the example command is not implemented @dsleiter (#482)
- Fix generated docval for classes with a LinkSpec. @rly (#487)
- Fix access of `DynamicTableRegion` of a `DynamicTable` with column of references. @rly (#491)
- Fix handling of `__fields__` for `Data` subclasses. @rly (#441)
- Fix `DynamicTableRegion` having duplicate fields conf 'table'. @rly (#441)
- Fix inefficient and sometimes inaccurate build process. @rly (#451)
- Fix garbage collection issue in Python 3.9. @rly (#496)

## HDMF 2.2.0 (August 14, 2020)

### New features
- Add ability to get list of tuples when indexing a `DynamicTable`. i.e. disable conversion to `pandas.DataFrame`.
  @ajtritt (#418)

### Internal improvements
- Improve documentation and index out of bounds error message for `DynamicTable`. @rly (#419)

### Bug fixes:
- Fix error when constructing `DynamicTable` with `DataChunkIterators` as columns. @ajtritt (#418)

## HDMF 2.1.0 (August 10, 2020)

### New features
- Users can now use the `MultiContainerInterface` class to generate custom API classes that contain collections of
  containers of a specified type. @bendichter @rly (#399)
  - See the user guide
    https://hdmf.readthedocs.io/en/stable/tutorials/multicontainerinterface.html for more information.

### Internal improvements
- Add ability to pass callable functions to run when adding or removing items from a ``LabelledDict``.
  An error is now raised when using unsupported functionality in ``LabelledDict``. @rly (#405)
- Raise a warning when building a container that is missing a required dataset. @rly (#413)

## HDMF 2.0.1 (July 22, 2020)

### Internal improvements
- Add tests for writing table columns with DataIO data, e.g., chunked, compressed data. @rly (#402)
- Add CI to check for breakpoints and print statements. @rly (#403)

### Bug fixes:
- Remove breakpoint. @rly (#403)
- Allow passing None for docval enum arguments with default value None. @rly (#409)
- If a file is written with an orphan container, e.g., a link to a container that is not written, then an
  `OrphanContainerBuildError` will be raised. This replaces the `OrphanContainerWarning` that was previously raised.
  @rly (#407)

## HDMF 2.0.0 (July 17, 2020)

### New features
- Users can now call `HDF5IO.export` and `HDF5IO.export_io` to write data that was read from one source to a new HDF5
  file. Developers can implement the `export` method in classes that extend `HDMFIO` to customize the export
  functionality. See https://hdmf.readthedocs.io/en/latest/export.html for more details. @rly (#388)
- Users can use the new export functionality to read data from one source, modify the data in-memory, and then write the
  modified data to a new file. Modifications can include additions and removals. To facilitate removals,
  `AbstractContainer` contains a new `_remove_child` method and `BuildManager` contains a new `purge_outdated` method.
  @rly (#388)
- Users can now call `Container.generate_new_id` to generate new object IDs for the container and all of its children.
  @rly (#401)
- Use hdmf-common-schema 1.2.0. @ajtritt @rly (#397)
  - `VectorIndex` now extends `VectorData` instead of `Index`. This change allows `VectorIndex` to index other `VectorIndex` types.
  - The `Index` data type is now unused and has been removed.
  - Fix missing dtype for `VectorIndex`.
  - Add new `VocabData` data type.

### Breaking changes
- `Builder` objects no longer have the `written` field which was used by `HDF5IO` to mark the object as written. This
  is replaced by `HDF5IO.get_written`. @rly (#381)
- `HDMFIO.write` and `HDMFIO.write_builder` no longer have the keyword argument `exhaust_dcis`. This remains present in
  `HDF5IO.write` and `HDF5IO.write_builder`. @rly (#388)
- The class method `HDF5IO.copy_file` is no longer supported and may be removed in a future version. Please use the
  `HDF5IO.export` method or `h5py.File.copy` method instead. @rly (#388)

## HDMF 1.6.4 (June 26, 2020)

### Internal improvements
- Add ability to close open links. @rly (#383)

### Bug fixes:
- Fix validation of empty arrays and scalar attributes. @rly (#377)
- Fix issue with constructing `DynamicTable` with empty array colnames. @rly (#379)
- Fix `TestCase.assertContainerEqual` passing wrong arguments. @rly (#385)
- Fix 'link_data' argument not being used when writing non-root level datasets. @rly (#384)
- Fix handling of ASCII numpy array. @rly (#387)
- Fix error when optional attribute reference is missing. @rly (#392)
- Improve testing for `get_data_shape` and fix issue with sets. @rly (#394)
- Fix inability to write references to HDF5 when the root builder is not named "root". @rly (#395)

## HDMF 1.6.3 (June 9, 2020)

### Internal improvements
- Improve documentation of `DynamicTable`. @rly (#371)
- Add user guide / tutorial for `DynamicTable`. @rly (#372)
- Improve logging of build and write processes. @rly (#373)

### Bug fixes:
- Fix adding of optional predefined columns to `DynamicTable`. @rly (#371)
- Use dtype from dataset data_type definition when extended spec lacks dtype. @rly (#364)

## HDMF 1.6.2 (May 26, 2020)

### Internal improvements:
- Update MacOS in CI. @rly (#310)
- Raise more informative error when adding column to `DynamicTable` w/ used name. @rly (#307)
- Refactor `_init_class_columns` for use by DynamicTable subclasses. @rly (#323)
- Add/fix docstrings for DynamicTable. @oruebel, @rly (#304, #353)
- Make docval-decorated functions more debuggable in pdb. @rly (#308)
- Change dtype conversion warning to include path to type. @rly (#311)
- Refactor `DynamicTable.add_column` to raise error when name is an optional column. @rly (#305)
- Improve unsupported filter error message. @bendichter (#329)
- Add functionality to validate a yaml file against a json schema file. @bendichter (#332)
- Update requirements-min.txt for yaml validator. @bendichter (#333)
- Add allowed value / enum validation in docval. @rly (#335)
- Add logging of build and hdf5 write process. @rly (#336, #349)
- Allow loading namespaces from h5py.File object not backed by file. @rly (#348)
- Add CHANGELOG.md. @rly (#352)
- Fix codecov reports. @rly (#362)
- Make `getargs` raise an error if the argument name is not found. @rly (#365)
- Improve `get_class` and `docval` support for uint. @rly (#361)

### Bug fixes:
- Register new child types before new parent type for dynamic class generation. @rly (#322)
- Raise warning not error when adding column with existing attr name. @rly (#324)
- Add `__version__`. @rly (#345)
- Only write a specific namespace version if it does not exist. @ajtritt (#346)
- Fix documentation formatting for DynamicTable. @rly (#353)


## HDMF 1.6.1 (Mar. 2, 2020)

### Internal improvements:
- Allow docval to warn about use of positional arguments. @rly (#293)
- Improve efficiency of writing chunks with `DataChunkIterator` and HDF5. @d-sot, @oruebel (#295)

### Bug fixes:
- Flake8 style fixes. @oruebel (#291)
- Handle missing namespace version. @rly (#292)
- Do not raise error when a numeric type with a higher precision is provided for a spec with a lower precision and different base type. Raise a warning when the base type of a given value is converted to the specified base type, regardless of precision level. Add missing support for boolean conversions. @rly (#298, #299)
- Add forgotten validation of links. @t-b, @ajtritt (#286)
- Improve message for "can't change container_source" error. @rly (#302)
- Fix setup.py development status. @rly (#303)
- Refactor missing namespace version handling. @rly, @ajtritt (#297)
- Add print function for `DynamicTableRegion`. @oruebel, @rly (#290)
- Fix writing of refined RefSpec attribute. @oruebel, @rly (#301)

## HDMF 1.6.0 (Jan. 31, 2020)

### Internal improvements:
- Allow extending/overwriting attributes on dataset builders. @rly, @ajtritt (#279)
- Allow ASCII data where UTF8 is specified. @rly (#282)
- Add function to convert `DynamicTableRegion` to a pandas dataframe. @oruebel (#239)
- Add "mode" property to HDF5IO. @t-b (#280)

### Bug fixes:
- Fix readthedocs config to include all submodules. @rly (#277)
- Fix test runner double printing in non-verbose mode. @rly (#278)

## HDMF 1.5.4 (Jan. 21, 2020)

### Bug fixes:
- Upgrade hdmf-common-schema 1.1.2 -> 1.1.3, which includes a bug fix for missing data and shape keys on `VectorData`, `VectorIndex`, and `DynamicTableRegion` data types. @rly (#272)
- Clean up documentation scripts. @rly (#268)
- Fix broken support for pytest testing framework. @rly (#274)
- Fix missing CI testing of minimum requirements on Windows and Mac. @rly (#270)
- Read 1-element datasets as scalar datasets when a scalar dataset is expected by the spec. @rly (#269)
- Fix bug where 'version' was not required for `SpecNamespace`. @bendichter (#276)

## HDMF 1.5.3 (Jan. 14, 2020)

### Minor improvements:
- Update and fix documentation. @rly (#267)

### Bug fixes:
- Fix ReadTheDocs integration. @rly (#263)
- Fix conda build. @rly (#266)

## HDMF 1.5.2 (Jan. 13, 2020)

### Minor improvements:
- Add support and testing for Python 3.8. @rly (#247)
- Remove code duplication and make Type/Value Error exceptions more informative. @yarikoptic (#243)
- Streamline CI and add testing of min requirements. @rly (#258)

### Bug fixes:
- Update hdmf-common-schema submodule to 1.1.2. @rly (#249, #252)
- Add support for `np.array(DataIO)` in py38. @rly (#248)
- Fix bug with latest version of coverage. @rly (#251)
- Stop running CI on latest and latest-tmp tags. @rly (#254)
- Remove lingering mentions of PyNWB. @rly (#257, #261)
- Fix and clean up documentation. @rly (#260)

## HDMF 1.5.1 (Jan. 8, 2020)

### Minor improvements:
- Allow passing HDF5 integer filter ID for dynamically loaded filters. @d-sot (#215)

### Bug fixes:
- Fix reference to hdmf-common-schema 1.1.0. @rly (#231)

## HDMF 1.5.0 (Jan. 6, 2020)

### Minor improvements:
- Improve CI for HDMF to test whether changes in HDMF break PyNWB. #207 (@rly)
- Improve and clean up unit tests. #211, #214, #217 (@rly)
- Refactor code to remove six dependency and separate ObjectMapper into its own file. #213, #221 (@rly)
- Output exception message in ObjectMapper.construct. #220 (@t-b)
- Improve docstrings for VectorData, VectorIndex, and DynamicTableRegion. #226, #227 (@bendichter)
- Remove unused "datetime64" from supported dtype strings. #230 (@bendichter)
- Cache builders by h5py object id not name. #235 (@oruebel)
- Update copyright date and add legal to source distribution. #232 (@rly)
- Allow access to export_spec function from hdmf.spec package. #233 (@bendichter)
- Make calls to docval functions more efficient, resulting in a ~20% overall speedup. #238 (@rly)

### Bug fixes:
- Fix wrong reference in ObjectMapper.get_carg_spec. #208 (@rly)
- Fix container source not being set for some references. #219 (@rly)

Python 2.7 is no longer supported.

## HDMF 1.4.0 and earlier

Please see the release notes on the [HDMF GitHub repo Releases page](https://github.com/hdmf-dev/hdmf/releases).<|MERGE_RESOLUTION|>--- conflicted
+++ resolved
@@ -1,6 +1,5 @@
 # HDMF Changelog
 
-<<<<<<< HEAD
 ## HDMF 3.0.0 (Upcoming)
 
 ### New features
@@ -35,7 +34,7 @@
 -
 -
 -
-=======
+
 ## HDMF 2.5.8 (June 16, 2021)
 
 ### Minor improvements
@@ -50,7 +49,6 @@
 
 ### Bug fix
 - Fix generation of extension classes that extend `MultiContainerInterface` and use a custom _fieldsname. @rly (#626)
->>>>>>> 929ec932
 
 ## HDMF 2.5.6 (May 19, 2021)
 
