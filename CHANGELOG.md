--- conflicted
+++ resolved
@@ -3,12 +3,9 @@
 ## HDMF 3.13.0 (Upcoming)
 
 ### Enhancements
-<<<<<<< HEAD
 - Updated `TermSetWrapper` to support validating a single field within a compound array. @mavaylon1 [#1061](https://github.com/hdmf-dev/hdmf/pull/1061)
-=======
 - Added docs page that lists limitations of support for the HDMF specification language. @rly [#1069](https://github.com/hdmf-dev/hdmf/pull/1069)
 - Added warning when using `add_row` or `add_column` to add a ragged array to `DynamicTable` without an index parameter. @stephprince [#1066](https://github.com/hdmf-dev/hdmf/pull/1066)
->>>>>>> f092cbbe
 
 ## HDMF 3.12.2 (February 9, 2024)
 
