# HDMF Changelog

<<<<<<< HEAD
## HDMF 2.5.4 (Upcoming)

### Bug fix
- Fix incompatibility issue with downstream github-release tool used to deploy releases to GitHub. @rly (#607)
=======
## HDMF 2.5.4 (May 17, 2021)

### Bug fix
- Fix issue where dependencies of included types were not being loaded in namespaces / extensions. @rly (#613)
>>>>>>> d9eaf0c2

## HDMF 2.5.3 (May 12, 2021)

### Bug fix
- Fix issue where tables with multi-indexed columns defined using `__columns__` did not have attributes properly set.
  @rly (#605)

## HDMF 2.5.2 (May 11, 2021)

### Bug fix
- Add explicit `setuptools` requirement. @hrnciar (#596)
- Fix issue with generated custom classes that use a custom fields name (e.g., PyNWB uses `__nwbfields__` instead
  of `__fields__`). @rly (#598)
- Fix issue with Sphinx Gallery. @rly (#601)

## HDMF 2.5.1 (April 23, 2021)

### Bug fix
- Revert breaking change in `TypeMap.get_container_cls`. While this function is returned to its original behavior,
  it will be modified at the next major release. Please use the new `TypeMap.get_dt_container_cls` instead. @rly (#590)

## HDMF 2.5.0 (April 22, 2021)

### New features
- `DynamicTable` can be automatically generated using `get_class`. Now the HDMF API can read files with extensions
  that contain a `DynamicTable` without needing to import the extension first. @rly and @bendichter (#536)
- Add `HDF5IO.get_namespaces(path=path, file=file)` method which returns a dict of namespace name mapped to the
  namespace version (the largest one if there are multiple) for each namespace cached in the given HDF5 file.
  @rly (#527)
- Use HDMF common schema 1.5.0.
  - Add experimental namespace to HDMF common schema. New data types should go in the experimental namespace
    (hdmf-experimental) prior to being added to the core (hdmf-common) namespace. The purpose of this is to provide
    a place to test new data types that may break backward compatibility as they are refined. @ajtritt (#545)
  - `ExternalResources` was changed to support storing both names and URIs for resources. @mavaylon (#517, #548)
  - The `VocabData` data type was replaced by `EnumData` to provide more flexible support for data from a set of
    fixed values.
  - Added `AlignedDynamicTable`, which defines a `DynamicTable` that supports storing a collection of sub-tables.
    Each sub-table is itself a `DynamicTable` that is aligned with the main table by row index. Each sub-table
    defines a sub-category in the main table effectively creating a table with sub-headings to organize columns.
  - See https://hdmf-common-schema.readthedocs.io/en/latest/format_release_notes.html#april-19-2021 for more
    details.
- Add `EnumData` type for storing data that comes from a fixed set of values. This replaces `VocabData` i.e.
  `VocabData` has been removed. `VocabData` stored vocabulary elements in an attribute, which has a size limit.
  `EnumData` now stores elements in a separate dataset, referenced by an attribute stored on the `EnumData` dataset.
  @ajtritt (#537)
- Add `AlignedDynamicTable` type which defines a DynamicTable that supports storing a collection of subtables.
  Each sub-table is itself a DynamicTable that is aligned with the main table by row index. Each subtable
  defines a sub-category in the main table effectively creating a table with sub-headings to organize columns.
  @oruebel (#551)
- Add tutoral for new `AlignedDynamicTable` type. @oruebel (#571)
- Equality check for `DynamicTable` now also checks that the name and description of the table are the same. @rly (#566)

### Internal improvements
- Update CI and copyright year. @rly (#523, #524)
- Refactor class generation code. @rly (#533, #535)
- Equality check for `DynamicTable` returns False if the other object is a `DynamicTable` instead of raising an error.
  @rly (#566)
- Update ruamel.yaml usage to new API. @rly (#587)
- Remove use of ColoredTestRunner for more readable verbose test output. @rly (#588)

### Bug fixes
- Fix CI testing on Python 3.9. @rly (#523)
- Fix certain edge cases where `GroupValidator` would not validate all of the child groups or datasets
  attached to a `GroupBuilder`. @dsleiter (#526)
- Fix bug for generating classes from link specs and ignored 'help' fields. @rly (#535)
- Various fixes for dynamic class generation. @rly (#561)
- Fix generation of classes that extends both `MultiContainerInterface` and another class that extends
  `MultiContainerInterface`. @rly (#567)
- Fix `make clean` command for docs to clean up sphinx-gallery tutorial files. @oruebel (#571)
- Make sure we cannot set ``AlignedDynamicTable`` as a category on an ``AlignedDynamicTable``. @oruebel (#571)
- Fix included data type resolution between HDMF and custom classes that customize the data_type_inc key. @rly (#503)
- Fix classification of attributes as new/overridden. @rly (#503)

## HDMF 2.4.0 (February 23, 2021)

### New features
- `GroupValidator` now checks if child groups, datasets, and links have the correct quantity of elements and returns
  an `IncorrectQuantityError` for each mismatch. @dsleiter (#500)

### Internal improvements
- Update CI. @rly (#432)
- Added  driver option for ros3. @bendichter (#506)

### Bug fixes
- Allow `np.bool_` as a valid `bool` dtype when validating. @dsleiter (#505)
- Fix building of Data objects where the spec has no dtype and the Data object value is a DataIO wrapping an
  AbstractDataChunkIterator. @rly (#512)
- Fix TypeError when validating a group with an illegally-linked child.
  @dsleiter (#515)
- Fix `DynamicTable.get` for compound type columns. @rly (#518)
- Fix and removed error "Field 'x' cannot be defined in y." when opening files with some extensions. @rly
  (#519)

## HDMF 2.3.0 (December 8, 2020)

### New features
- Add methods for automatic creation of `MultiContainerInterface` classes. @bendichter (#420, #425)
- Add ability to specify a custom class for new columns to a `DynamicTable` that are not `VectorData`,
  `DynamicTableRegion`, or `VocabData` using `DynamicTable.__columns__` or `DynamicTable.add_column(...)`. @rly (#436)
- Add support for creating and specifying multi-index columns in a `DynamicTable` using `add_column(...)`.
  @bendichter, @rly (#430)
- Add capability to add a row to a column after IO. @bendichter (#426)
- Add method `AbstractContainer.get_fields_conf`. @rly (#441)
- Add functionality for storing external resource references. @ajtritt (#442)
- Add method `hdmf.utils.get_docval_macro` to get a tuple of the current values for a docval_macro, e.g., 'array_data'
  and 'scalar_data'. @rly (#446)
- Add `SimpleMultiContainer`, a data_type for storing a `Container` and `Data` objects together. @ajtritt (#449)
- Support `pathlib.Path` paths in `HDMFIO.__init__`, `HDF5IO.__init__`, and `HDF5IO.load_namespaces`. @dsleiter (#450)
- Use hdmf-common-schema 1.2.1. See https://hdmf-common-schema.readthedocs.io/en/latest/format_release_notes.html for details.
- Block usage of h5py 3+. h5py>=2.9, <3 is supported. @rly (#461)
- Block usage of numpy>=1.19.4 due to a known issue with numpy on some Windows 10 systems. numpy>1.16, <1.19.4 is supported.
  @rly (#461)
- Add check for correct quantity during the build process in `ObjectMapper`. @rly (#463, #492)
- Allow passing `GroupSpec` and `DatasetSpec` objects for the 'target_type' argument of `LinkSpec.__init__(...)`.
  @rly (#468)
- Use hdmf-common-schema 1.3.0. @rly, @ajtritt (#486)
  - Changes from hdmf-common-schema 1.2.0:
    - Add data type ExternalResources for storing ontology information / external resource references. NOTE:
      this data type is in beta testing and is subject to change in a later version.
    - Fix missing data_type_inc and use dtype uint for CSRMatrix. It now has data_type_inc: Container.
    - Add hdmf-schema-language comment at the top of each yaml file.
    - Add SimpleMultiContainer, a Container for storing other Container and Data objects together.

### Internal improvements
- Drop support for Python 3.5. @ajtritt (#459)
- Improve warning about cached namespace when loading namespaces from file. @rly (#422)
- Refactor `HDF5IO.write_dataset` to be more readable. @rly (#428)
- Fix bug in slicing tables with DynamicTableRegions. @ajtritt (#449)
- Add testing for Python 3.9 and using pre-release packages. @ajtritt, @rly (#459, #472)
- Improve contributing guide. @rly (#474)
- Update CI. @rly, @dsleiter (#481, #493, #497)
- Add citation information to documentation and support for duecredit tool. @rly (#477, #488)
- Add type checking and conversion in `CSRMatrix`. @rly (#485)
- Clean up unreachable validator code. @rly (#483)
- Reformat imports. @bendichter (#469)
- Remove unused or refactored internal builder functions `GroupBuilder.add_group`, `GroupBuilder.add_dataset`,
  `GroupBuilder.add_link`, `GroupBuilder.set_builder`, `BaseBuilder.deep_update`, `GroupBuilder.deep_update`,
  `DatasetBuilder.deep_update`. Make `BaseBuilder` not instantiable and refactor builder code. @rly (#452)

### Bug fixes
- Fix development package dependency issues. @rly (#431)
- Fix handling of empty lists against a spec with text/bytes dtype. @rly (#434)
- Fix handling of 1-element datasets with compound dtype against a scalar spec with text/bytes dtype. @rly (#438)
- Fix convert dtype when writing numpy array from `h5py.Dataset`. @rly (#427)
- Fix inheritance when non-`AbstractContainer` is base class. @rly (#444)
- Fix use of `hdmf.testing.assertContainerEqual(...)` for `Data` objects. @rly (#445)
- Add missing support for data conversion against spec dtypes "bytes" and "short". @rly (#456)
- Clarify the validator error message when a named data type is missing. @dsleiter (#478)
- Update documentation on validation to indicate that the example command is not implemented @dsleiter (#482)
- Fix generated docval for classes with a LinkSpec. @rly (#487)
- Fix access of `DynamicTableRegion` of a `DynamicTable` with column of references. @rly (#491)
- Fix handling of `__fields__` for `Data` subclasses. @rly (#441)
- Fix `DynamicTableRegion` having duplicate fields conf 'table'. @rly (#441)
- Fix inefficient and sometimes inaccurate build process. @rly (#451)
- Fix garbage collection issue in Python 3.9. @rly (#496)

## HDMF 2.2.0 (August 14, 2020)

### New features
- Add ability to get list of tuples when indexing a `DynamicTable`. i.e. disable conversion to `pandas.DataFrame`.
  @ajtritt (#418)

### Internal improvements
- Improve documentation and index out of bounds error message for `DynamicTable`. @rly (#419)

### Bug fixes:
- Fix error when constructing `DynamicTable` with `DataChunkIterators` as columns. @ajtritt (#418)

## HDMF 2.1.0 (August 10, 2020)

### New features
- Users can now use the `MultiContainerInterface` class to generate custom API classes that contain collections of
  containers of a specified type. @bendichter @rly (#399)
  - See the user guide
    https://hdmf.readthedocs.io/en/stable/tutorials/multicontainerinterface.html for more information.

### Internal improvements
- Add ability to pass callable functions to run when adding or removing items from a ``LabelledDict``.
  An error is now raised when using unsupported functionality in ``LabelledDict``. @rly (#405)
- Raise a warning when building a container that is missing a required dataset. @rly (#413)

## HDMF 2.0.1 (July 22, 2020)

### Internal improvements
- Add tests for writing table columns with DataIO data, e.g., chunked, compressed data. @rly (#402)
- Add CI to check for breakpoints and print statements. @rly (#403)

### Bug fixes:
- Remove breakpoint. @rly (#403)
- Allow passing None for docval enum arguments with default value None. @rly (#409)
- If a file is written with an orphan container, e.g., a link to a container that is not written, then an
  `OrphanContainerBuildError` will be raised. This replaces the `OrphanContainerWarning` that was previously raised.
  @rly (#407)

## HDMF 2.0.0 (July 17, 2020)

### New features
- Users can now call `HDF5IO.export` and `HDF5IO.export_io` to write data that was read from one source to a new HDF5
  file. Developers can implement the `export` method in classes that extend `HDMFIO` to customize the export
  functionality. See https://hdmf.readthedocs.io/en/latest/export.html for more details. @rly (#388)
- Users can use the new export functionality to read data from one source, modify the data in-memory, and then write the
  modified data to a new file. Modifications can include additions and removals. To facilitate removals,
  `AbstractContainer` contains a new `_remove_child` method and `BuildManager` contains a new `purge_outdated` method.
  @rly (#388)
- Users can now call `Container.generate_new_id` to generate new object IDs for the container and all of its children.
  @rly (#401)
- Use hdmf-common-schema 1.2.0. @ajtritt @rly (#397)
  - `VectorIndex` now extends `VectorData` instead of `Index`. This change allows `VectorIndex` to index other `VectorIndex` types.
  - The `Index` data type is now unused and has been removed.
  - Fix missing dtype for `VectorIndex`.
  - Add new `VocabData` data type.

### Breaking changes
- `Builder` objects no longer have the `written` field which was used by `HDF5IO` to mark the object as written. This
  is replaced by `HDF5IO.get_written`. @rly (#381)
- `HDMFIO.write` and `HDMFIO.write_builder` no longer have the keyword argument `exhaust_dcis`. This remains present in
  `HDF5IO.write` and `HDF5IO.write_builder`. @rly (#388)
- The class method `HDF5IO.copy_file` is no longer supported and may be removed in a future version. Please use the
  `HDF5IO.export` method or `h5py.File.copy` method instead. @rly (#388)

## HDMF 1.6.4 (June 26, 2020)

### Internal improvements
- Add ability to close open links. @rly (#383)

### Bug fixes:
- Fix validation of empty arrays and scalar attributes. @rly (#377)
- Fix issue with constructing `DynamicTable` with empty array colnames. @rly (#379)
- Fix `TestCase.assertContainerEqual` passing wrong arguments. @rly (#385)
- Fix 'link_data' argument not being used when writing non-root level datasets. @rly (#384)
- Fix handling of ASCII numpy array. @rly (#387)
- Fix error when optional attribute reference is missing. @rly (#392)
- Improve testing for `get_data_shape` and fix issue with sets. @rly (#394)
- Fix inability to write references to HDF5 when the root builder is not named "root". @rly (#395)

## HDMF 1.6.3 (June 9, 2020)

### Internal improvements
- Improve documentation of `DynamicTable`. @rly (#371)
- Add user guide / tutorial for `DynamicTable`. @rly (#372)
- Improve logging of build and write processes. @rly (#373)

### Bug fixes:
- Fix adding of optional predefined columns to `DynamicTable`. @rly (#371)
- Use dtype from dataset data_type definition when extended spec lacks dtype. @rly (#364)

## HDMF 1.6.2 (May 26, 2020)

### Internal improvements:
- Update MacOS in CI. @rly (#310)
- Raise more informative error when adding column to `DynamicTable` w/ used name. @rly (#307)
- Refactor `_init_class_columns` for use by DynamicTable subclasses. @rly (#323)
- Add/fix docstrings for DynamicTable. @oruebel, @rly (#304, #353)
- Make docval-decorated functions more debuggable in pdb. @rly (#308)
- Change dtype conversion warning to include path to type. @rly (#311)
- Refactor `DynamicTable.add_column` to raise error when name is an optional column. @rly (#305)
- Improve unsupported filter error message. @bendichter (#329)
- Add functionality to validate a yaml file against a json schema file. @bendichter (#332)
- Update requirements-min.txt for yaml validator. @bendichter (#333)
- Add allowed value / enum validation in docval. @rly (#335)
- Add logging of build and hdf5 write process. @rly (#336, #349)
- Allow loading namespaces from h5py.File object not backed by file. @rly (#348)
- Add CHANGELOG.md. @rly (#352)
- Fix codecov reports. @rly (#362)
- Make `getargs` raise an error if the argument name is not found. @rly (#365)
- Improve `get_class` and `docval` support for uint. @rly (#361)

### Bug fixes:
- Register new child types before new parent type for dynamic class generation. @rly (#322)
- Raise warning not error when adding column with existing attr name. @rly (#324)
- Add `__version__`. @rly (#345)
- Only write a specific namespace version if it does not exist. @ajtritt (#346)
- Fix documentation formatting for DynamicTable. @rly (#353)


## HDMF 1.6.1 (Mar. 2, 2020)

### Internal improvements:
- Allow docval to warn about use of positional arguments. @rly (#293)
- Improve efficiency of writing chunks with `DataChunkIterator` and HDF5. @d-sot, @oruebel (#295)

### Bug fixes:
- Flake8 style fixes. @oruebel (#291)
- Handle missing namespace version. @rly (#292)
- Do not raise error when a numeric type with a higher precision is provided for a spec with a lower precision and different base type. Raise a warning when the base type of a given value is converted to the specified base type, regardless of precision level. Add missing support for boolean conversions. @rly (#298, #299)
- Add forgotten validation of links. @t-b, @ajtritt (#286)
- Improve message for "can't change container_source" error. @rly (#302)
- Fix setup.py development status. @rly (#303)
- Refactor missing namespace version handling. @rly, @ajtritt (#297)
- Add print function for `DynamicTableRegion`. @oruebel, @rly (#290)
- Fix writing of refined RefSpec attribute. @oruebel, @rly (#301)

## HDMF 1.6.0 (Jan. 31, 2020)

### Internal improvements:
- Allow extending/overwriting attributes on dataset builders. @rly, @ajtritt (#279)
- Allow ASCII data where UTF8 is specified. @rly (#282)
- Add function to convert `DynamicTableRegion` to a pandas dataframe. @oruebel (#239)
- Add "mode" property to HDF5IO. @t-b (#280)

### Bug fixes:
- Fix readthedocs config to include all submodules. @rly (#277)
- Fix test runner double printing in non-verbose mode. @rly (#278)

## HDMF 1.5.4 (Jan. 21, 2020)

### Bug fixes:
- Upgrade hdmf-common-schema 1.1.2 -> 1.1.3, which includes a bug fix for missing data and shape keys on `VectorData`, `VectorIndex`, and `DynamicTableRegion` data types. @rly (#272)
- Clean up documentation scripts. @rly (#268)
- Fix broken support for pytest testing framework. @rly (#274)
- Fix missing CI testing of minimum requirements on Windows and Mac. @rly (#270)
- Read 1-element datasets as scalar datasets when a scalar dataset is expected by the spec. @rly (#269)
- Fix bug where 'version' was not required for `SpecNamespace`. @bendichter (#276)

## HDMF 1.5.3 (Jan. 14, 2020)

### Minor improvements:
- Update and fix documentation. @rly (#267)

### Bug fixes:
- Fix ReadTheDocs integration. @rly (#263)
- Fix conda build. @rly (#266)

## HDMF 1.5.2 (Jan. 13, 2020)

### Minor improvements:
- Add support and testing for Python 3.8. @rly (#247)
- Remove code duplication and make Type/Value Error exceptions more informative. @yarikoptic (#243)
- Streamline CI and add testing of min requirements. @rly (#258)

### Bug fixes:
- Update hdmf-common-schema submodule to 1.1.2. @rly (#249, #252)
- Add support for `np.array(DataIO)` in py38. @rly (#248)
- Fix bug with latest version of coverage. @rly (#251)
- Stop running CI on latest and latest-tmp tags. @rly (#254)
- Remove lingering mentions of PyNWB. @rly (#257, #261)
- Fix and clean up documentation. @rly (#260)

## HDMF 1.5.1 (Jan. 8, 2020)

### Minor improvements:
- Allow passing HDF5 integer filter ID for dynamically loaded filters. @d-sot (#215)

### Bug fixes:
- Fix reference to hdmf-common-schema 1.1.0. @rly (#231)

## HDMF 1.5.0 (Jan. 6, 2020)

### Minor improvements:
- Improve CI for HDMF to test whether changes in HDMF break PyNWB. #207 (@rly)
- Improve and clean up unit tests. #211, #214, #217 (@rly)
- Refactor code to remove six dependency and separate ObjectMapper into its own file. #213, #221 (@rly)
- Output exception message in ObjectMapper.construct. #220 (@t-b)
- Improve docstrings for VectorData, VectorIndex, and DynamicTableRegion. #226, #227 (@bendichter)
- Remove unused "datetime64" from supported dtype strings. #230 (@bendichter)
- Cache builders by h5py object id not name. #235 (@oruebel)
- Update copyright date and add legal to source distribution. #232 (@rly)
- Allow access to export_spec function from hdmf.spec package. #233 (@bendichter)
- Make calls to docval functions more efficient, resulting in a ~20% overall speedup. #238 (@rly)

### Bug fixes:
- Fix wrong reference in ObjectMapper.get_carg_spec. #208 (@rly)
- Fix container source not being set for some references. #219 (@rly)

Python 2.7 is no longer supported.

## HDMF 1.4.0 and earlier

Please see the release notes on the [HDMF GitHub repo Releases page](https://github.com/hdmf-dev/hdmf/releases).<|MERGE_RESOLUTION|>--- conflicted
+++ resolved
@@ -1,16 +1,10 @@
 # HDMF Changelog
 
-<<<<<<< HEAD
-## HDMF 2.5.4 (Upcoming)
+## HDMF 2.5.4 (May 17, 2021)
 
 ### Bug fix
 - Fix incompatibility issue with downstream github-release tool used to deploy releases to GitHub. @rly (#607)
-=======
-## HDMF 2.5.4 (May 17, 2021)
-
-### Bug fix
 - Fix issue where dependencies of included types were not being loaded in namespaces / extensions. @rly (#613)
->>>>>>> d9eaf0c2
 
 ## HDMF 2.5.3 (May 12, 2021)
 
