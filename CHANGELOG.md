# HDMF Changelog

<<<<<<< HEAD
## HDMF X.Y.Z (Upcoming)

### New features
- `GroupValidator` now checks if child groups, datasets, and links have the correct quantity of elements and returns an `IncorrectQuantityError` for each mismatch. @dsleiter (#500)
=======
## HDMF 2.4.0 (Upcoming)

### Internal improvements
- Update CI. @rly (#432)
>>>>>>> bd18338a

## HDMF 2.3.0 (December 8, 2020)

### New features
- Add methods for automatic creation of `MultiContainerInterface` classes. @bendichter (#420, #425)
- Add ability to specify a custom class for new columns to a `DynamicTable` that are not `VectorData`,
  `DynamicTableRegion`, or `VocabData` using `DynamicTable.__columns__` or `DynamicTable.add_column(...)`. @rly (#436)  
- Add support for creating and specifying multi-index columns in a `DynamicTable` using `add_column(...)`.
  @bendichter, @rly (#430)
- Add capability to add a row to a column after IO. @bendichter (#426)
- Add method `AbstractContainer.get_fields_conf`. @rly (#441)
- Add functionality for storing external resource references. @ajtritt (#442)
- Add method `hdmf.utils.get_docval_macro` to get a tuple of the current values for a docval_macro, e.g., 'array_data'  
  and 'scalar_data'. @rly (#446)
- Add `SimpleMultiContainer`, a data_type for storing a `Container` and `Data` objects together. @ajtritt (#449)
- Support `pathlib.Path` paths in `HDMFIO.__init__`, `HDF5IO.__init__`, and `HDF5IO.load_namespaces`. @dsleiter (#450)
- Use hdmf-common-schema 1.2.1. See https://hdmf-common-schema.readthedocs.io/en/latest/format_release_notes.html for details.
- Block usage of h5py 3+. h5py>=2.9, <3 is supported. @rly (#461)
- Block usage of numpy>=1.19.4 due to a known issue with numpy on some Windows 10 systems. numpy>1.16, <1.19.4 is supported.
  @rly (#461)
- Add check for correct quantity during the build process in `ObjectMapper`. @rly (#463, #492)
- Allow passing `GroupSpec` and `DatasetSpec` objects for the 'target_type' argument of `LinkSpec.__init__(...)`.
  @rly (#468)
- Use hdmf-common-schema 1.3.0. @rly, @ajtritt (#486)
  - Changes from hdmf-common-schema 1.2.0:
    - Add data type ExternalResources for storing ontology information / external resource references. NOTE:
      this data type is in beta testing and is subject to change in a later version.
    - Fix missing data_type_inc and use dtype uint for CSRMatrix. It now has data_type_inc: Container.
    - Add hdmf-schema-language comment at the top of each yaml file.
    - Add SimpleMultiContainer, a Container for storing other Container and Data objects together.

### Internal improvements
- Drop support for Python 3.5. @ajtritt (#459)
- Improve warning about cached namespace when loading namespaces from file. @rly (#422)
- Refactor `HDF5IO.write_dataset` to be more readable. @rly (#428)
- Fix bug in slicing tables with DynamicTableRegions. @ajtritt (#449)
- Add testing for Python 3.9 and using pre-release packages. @ajtritt, @rly (#459, #472)
- Improve contributing guide. @rly (#474)
- Update CI. @rly, @dsleiter (#481, #493, #497)
- Add citation information to documentation and support for duecredit tool. @rly (#477, #488)
- Add type checking and conversion in `CSRMatrix`. @rly (#485)
- Clean up unreachable validator code. @rly (#483)
- Reformat imports. @bendichter (#469)
- Remove unused or refactored internal builder functions `GroupBuilder.add_group`, `GroupBuilder.add_dataset`,
  `GroupBuilder.add_link`, `GroupBuilder.set_builder`, `BaseBuilder.deep_update`, `GroupBuilder.deep_update`,
  `DatasetBuilder.deep_update`. Make `BaseBuilder` not instantiable and refactor builder code. @rly (#452)

### Bug fixes
- Fix development package dependency issues. @rly (#431)
- Fix handling of empty lists against a spec with text/bytes dtype. @rly (#434)
- Fix handling of 1-element datasets with compound dtype against a scalar spec with text/bytes dtype. @rly (#438)
- Fix convert dtype when writing numpy array from `h5py.Dataset`. @rly (#427)
- Fix inheritance when non-`AbstractContainer` is base class. @rly (#444)
- Fix use of `hdmf.testing.assertContainerEqual(...)` for `Data` objects. @rly (#445)
- Add missing support for data conversion against spec dtypes "bytes" and "short". @rly (#456)
- Clarify the validator error message when a named data type is missing. @dsleiter (#478)
- Update documentation on validation to indicate that the example command is not implemented @dsleiter (#482)
- Fix generated docval for classes with a LinkSpec. @rly (#487)
- Fix access of `DynamicTableRegion` of a `DynamicTable` with column of references. @rly (#491)
- Fix handling of `__fields__` for `Data` subclasses. @rly (#441)
- Fix `DynamicTableRegion` having duplicate fields conf 'table'. @rly (#441)
- Fix inefficient and sometimes inaccurate build process. @rly (#451)
- Fix garbage collection issue in Python 3.9. @rly (#496)

## HDMF 2.2.0 (August 14, 2020)

### New features
- Add ability to get list of tuples when indexing a `DynamicTable`. i.e. disable conversion to `pandas.DataFrame`.
  @ajtritt (#418)

### Internal improvements
- Improve documentation and index out of bounds error message for `DynamicTable`. @rly (#419)

### Bug fixes:
- Fix error when constructing `DynamicTable` with `DataChunkIterators` as columns. @ajtritt (#418)

## HDMF 2.1.0 (August 10, 2020)

### New features
- Users can now use the `MultiContainerInterface` class to generate custom API classes that contain collections of
  containers of a specified type. @bendichter @rly (#399)
  - See the user guide
    https://hdmf.readthedocs.io/en/stable/tutorials/multicontainerinterface.html for more information.

### Internal improvements
- Add ability to pass callable functions to run when adding or removing items from a ``LabelledDict``.
  An error is now raised when using unsupported functionality in ``LabelledDict``. @rly (#405)
- Raise a warning when building a container that is missing a required dataset. @rly (#413)

## HDMF 2.0.1 (July 22, 2020)

### Internal improvements
- Add tests for writing table columns with DataIO data, e.g., chunked, compressed data. @rly (#402)
- Add CI to check for breakpoints and print statements. @rly (#403)

### Bug fixes:
- Remove breakpoint. @rly (#403)
- Allow passing None for docval enum arguments with default value None. @rly (#409)
- If a file is written with an orphan container, e.g., a link to a container that is not written, then an
  `OrphanContainerBuildError` will be raised. This replaces the `OrphanContainerWarning` that was previously raised.
  @rly (#407)  

## HDMF 2.0.0 (July 17, 2020)

### New features
- Users can now call `HDF5IO.export` and `HDF5IO.export_io` to write data that was read from one source to a new HDF5
  file. Developers can implement the `export` method in classes that extend `HDMFIO` to customize the export
  functionality. See https://hdmf.readthedocs.io/en/latest/export.html for more details. @rly (#388)
- Users can use the new export functionality to read data from one source, modify the data in-memory, and then write the
  modified data to a new file. Modifications can include additions and removals. To facilitate removals,
  `AbstractContainer` contains a new `_remove_child` method and `BuildManager` contains a new `purge_outdated` method.
  @rly (#388)
- Users can now call `Container.generate_new_id` to generate new object IDs for the container and all of its children.
  @rly (#401)
- Use hdmf-common-schema 1.2.0. @ajtritt @rly (#397)
  - `VectorIndex` now extends `VectorData` instead of `Index`. This change allows `VectorIndex` to index other `VectorIndex` types.
  - The `Index` data type is now unused and has been removed.
  - Fix missing dtype for `VectorIndex`.
  - Add new `VocabData` data type.

### Breaking changes
- `Builder` objects no longer have the `written` field which was used by `HDF5IO` to mark the object as written. This
  is replaced by `HDF5IO.get_written`. @rly (#381)
- `HDMFIO.write` and `HDMFIO.write_builder` no longer have the keyword argument `exhaust_dcis`. This remains present in
  `HDF5IO.write` and `HDF5IO.write_builder`. @rly (#388)
- The class method `HDF5IO.copy_file` is no longer supported and may be removed in a future version. Please use the
  `HDF5IO.export` method or `h5py.File.copy` method instead. @rly (#388)

## HDMF 1.6.4 (June 26, 2020)

### Internal improvements
- Add ability to close open links. @rly (#383)

### Bug fixes:
- Fix validation of empty arrays and scalar attributes. @rly (#377)
- Fix issue with constructing `DynamicTable` with empty array colnames. @rly (#379)
- Fix `TestCase.assertContainerEqual` passing wrong arguments. @rly (#385)
- Fix 'link_data' argument not being used when writing non-root level datasets. @rly (#384)
- Fix handling of ASCII numpy array. @rly (#387)
- Fix error when optional attribute reference is missing. @rly (#392)
- Improve testing for `get_data_shape` and fix issue with sets. @rly (#394)
- Fix inability to write references to HDF5 when the root builder is not named "root". @rly (#395)

## HDMF 1.6.3 (June 9, 2020)

### Internal improvements
- Improve documentation of `DynamicTable`. @rly (#371)
- Add user guide / tutorial for `DynamicTable`. @rly (#372)
- Improve logging of build and write processes. @rly (#373)

### Bug fixes:
- Fix adding of optional predefined columns to `DynamicTable`. @rly (#371)
- Use dtype from dataset data_type definition when extended spec lacks dtype. @rly (#364)

## HDMF 1.6.2 (May 26, 2020)

### Internal improvements:
- Update MacOS in CI. @rly (#310)
- Raise more informative error when adding column to `DynamicTable` w/ used name. @rly (#307)
- Refactor `_init_class_columns` for use by DynamicTable subclasses. @rly (#323)
- Add/fix docstrings for DynamicTable. @oruebel, @rly (#304, #353)
- Make docval-decorated functions more debuggable in pdb. @rly (#308)
- Change dtype conversion warning to include path to type. @rly (#311)
- Refactor `DynamicTable.add_column` to raise error when name is an optional column. @rly (#305)
- Improve unsupported filter error message. @bendichter (#329)
- Add functionality to validate a yaml file against a json schema file. @bendichter (#332)
- Update requirements-min.txt for yaml validator. @bendichter (#333)
- Add allowed value / enum validation in docval. @rly (#335)
- Add logging of build and hdf5 write process. @rly (#336, #349)
- Allow loading namespaces from h5py.File object not backed by file. @rly (#348)
- Add CHANGELOG.md. @rly (#352)
- Fix codecov reports. @rly (#362)
- Make `getargs` raise an error if the argument name is not found. @rly (#365)
- Improve `get_class` and `docval` support for uint. @rly (#361)

### Bug fixes:
- Register new child types before new parent type for dynamic class generation. @rly (#322)
- Raise warning not error when adding column with existing attr name. @rly (#324)
- Add `__version__`. @rly (#345)
- Only write a specific namespace version if it does not exist. @ajtritt (#346)
- Fix documentation formatting for DynamicTable. @rly (#353)


## HDMF 1.6.1 (Mar. 2, 2020)

### Internal improvements:
- Allow docval to warn about use of positional arguments. @rly (#293)
- Improve efficiency of writing chunks with `DataChunkIterator` and HDF5. @d-sot, @oruebel (#295)

### Bug fixes:
- Flake8 style fixes. @oruebel (#291)
- Handle missing namespace version. @rly (#292)
- Do not raise error when a numeric type with a higher precision is provided for a spec with a lower precision and different base type. Raise a warning when the base type of a given value is converted to the specified base type, regardless of precision level. Add missing support for boolean conversions. @rly (#298, #299)
- Add forgotten validation of links. @t-b, @ajtritt (#286)
- Improve message for "can't change container_source" error. @rly (#302)
- Fix setup.py development status. @rly (#303)
- Refactor missing namespace version handling. @rly, @ajtritt (#297)
- Add print function for `DynamicTableRegion`. @oruebel, @rly (#290)
- Fix writing of refined RefSpec attribute. @oruebel, @rly (#301)

## HDMF 1.6.0 (Jan. 31, 2020)

### Internal improvements:
- Allow extending/overwriting attributes on dataset builders. @rly, @ajtritt (#279)
- Allow ASCII data where UTF8 is specified. @rly (#282)
- Add function to convert `DynamicTableRegion` to a pandas dataframe. @oruebel (#239)
- Add "mode" property to HDF5IO. @t-b (#280)

### Bug fixes:
- Fix readthedocs config to include all submodules. @rly (#277)
- Fix test runner double printing in non-verbose mode. @rly (#278)

## HDMF 1.5.4 (Jan. 21, 2020)

### Bug fixes:
- Upgrade hdmf-common-schema 1.1.2 -> 1.1.3, which includes a bug fix for missing data and shape keys on `VectorData`, `VectorIndex`, and `DynamicTableRegion` data types. @rly (#272)
- Clean up documentation scripts. @rly (#268)
- Fix broken support for pytest testing framework. @rly (#274)
- Fix missing CI testing of minimum requirements on Windows and Mac. @rly (#270)
- Read 1-element datasets as scalar datasets when a scalar dataset is expected by the spec. @rly (#269)
- Fix bug where 'version' was not required for `SpecNamespace`. @bendichter (#276)

## HDMF 1.5.3 (Jan. 14, 2020)

### Minor improvements:
- Update and fix documentation. @rly (#267)

### Bug fixes:
- Fix ReadTheDocs integration. @rly (#263)
- Fix conda build. @rly (#266)

## HDMF 1.5.2 (Jan. 13, 2020)

### Minor improvements:
- Add support and testing for Python 3.8. @rly (#247)
- Remove code duplication and make Type/Value Error exceptions more informative. @yarikoptic (#243)
- Streamline CI and add testing of min requirements. @rly (#258)

### Bug fixes:
- Update hdmf-common-schema submodule to 1.1.2. @rly (#249, #252)
- Add support for `np.array(DataIO)` in py38. @rly (#248)
- Fix bug with latest version of coverage. @rly (#251)
- Stop running CI on latest and latest-tmp tags. @rly (#254)
- Remove lingering mentions of PyNWB. @rly (#257, #261)
- Fix and clean up documentation. @rly (#260)

## HDMF 1.5.1 (Jan. 8, 2020)

### Minor improvements:
- Allow passing HDF5 integer filter ID for dynamically loaded filters. @d-sot (#215)

### Bug fixes:
- Fix reference to hdmf-common-schema 1.1.0. @rly (#231)

## HDMF 1.5.0 (Jan. 6, 2020)

### Minor improvements:
- Improve CI for HDMF to test whether changes in HDMF break PyNWB. #207 (@rly)
- Improve and clean up unit tests. #211, #214, #217 (@rly)
- Refactor code to remove six dependency and separate ObjectMapper into its own file. #213, #221 (@rly)
- Output exception message in ObjectMapper.construct. #220 (@t-b)
- Improve docstrings for VectorData, VectorIndex, and DynamicTableRegion. #226, #227 (@bendichter)
- Remove unused "datetime64" from supported dtype strings. #230 (@bendichter)
- Cache builders by h5py object id not name. #235 (@oruebel)
- Update copyright date and add legal to source distribution. #232 (@rly)
- Allow access to export_spec function from hdmf.spec package. #233 (@bendichter)
- Make calls to docval functions more efficient, resulting in a ~20% overall speedup. #238 (@rly)

### Bug fixes:
- Fix wrong reference in ObjectMapper.get_carg_spec. #208 (@rly)
- Fix container source not being set for some references. #219 (@rly)

Python 2.7 is no longer supported.

## HDMF 1.4.0 and earlier

Please see the release notes on the [HDMF GitHub repo Releases page](https://github.com/hdmf-dev/hdmf/releases).<|MERGE_RESOLUTION|>--- conflicted
+++ resolved
@@ -1,16 +1,13 @@
 # HDMF Changelog
 
-<<<<<<< HEAD
-## HDMF X.Y.Z (Upcoming)
-
-### New features
-- `GroupValidator` now checks if child groups, datasets, and links have the correct quantity of elements and returns an `IncorrectQuantityError` for each mismatch. @dsleiter (#500)
-=======
 ## HDMF 2.4.0 (Upcoming)
 
 ### Internal improvements
 - Update CI. @rly (#432)
->>>>>>> bd18338a
+
+### New features
+- `GroupValidator` now checks if child groups, datasets, and links have the correct quantity of elements and returns
+  an `IncorrectQuantityError` for each mismatch. @dsleiter (#500)
 
 ## HDMF 2.3.0 (December 8, 2020)
 
