--- conflicted
+++ resolved
@@ -1,21 +1,17 @@
 # HDMF Changelog
 
-<<<<<<< HEAD
-## Upcoming Changes
-
-### Bug fix
-- Update the validator to allow extensions to data types which only define data_type_inc @dsleiter (#609)
-=======
 ## HDMF 2.5.8 (Upcoming)
 
 ### Minor improvements
 - Improve Sphinx documentation. @rly (#627)
 
+### Bug fix
+- Update the validator to allow extensions to data types which only define data_type_inc @dsleiter (#609)
+
 ## HDMF 2.5.7 (June 4, 2021)
 
 ### Bug fix
 - Fix generation of extension classes that extend MultiContainerInterface and use a custom _fieldsname. @rly (#626)
->>>>>>> 36db0e8d
 
 ## HDMF 2.5.6 (May 19, 2021)
 
