# HDMF Changelog

## HDMF 3.14.4 (Upcoming)

### Enhancements
- Added support to append to a dataset of references for HDMF-Zarr. @mavaylon1 [#1157](https://github.com/hdmf-dev/hdmf/pull/1157)
<<<<<<< HEAD
- Allow override of constructor args and object attrs in `hdmf.build.ObjectMapper` to return None. @rly [#1167](https://github.com/hdmf-dev/hdmf/pull/1167)
=======
- Adjusted stacklevel of warnings to point to user code when possible. @rly [#1166](https://github.com/hdmf-dev/hdmf/pull/1166)
>>>>>>> 316ec4bc
- Improved "already exists" error message when adding a container to a `MultiContainerInterface`. @rly [#1165](https://github.com/hdmf-dev/hdmf/pull/1165)

## HDMF 3.14.3 (July 29, 2024)

### Enhancements
- Added new attribute "dimension_labels" on `DatasetBuilder` which specifies the names of the dimensions used in the
dataset based on the shape of the dataset data and the dimension names in the spec for the data type. This attribute
is available on build (during the write process), but not on read of a dataset from a file. @rly [#1081](https://github.com/hdmf-dev/hdmf/pull/1081)
- Speed up loading namespaces by skipping register_type when already registered. @magland [#1102](https://github.com/hdmf-dev/hdmf/pull/1102)
- Speed up namespace loading: return a shallow copy rather than a deep copy in build_const_args. @magland [#1103](https://github.com/hdmf-dev/hdmf/pull/1103)

## HDMF 3.14.2 (July 7, 2024)

### Enhancements
- Warn when unexpected keys are present in specs. @rly [#1134](https://github.com/hdmf-dev/hdmf/pull/1134)
- Support appending to zarr arrays. @mavaylon1 [#1136](https://github.com/hdmf-dev/hdmf/pull/1136)
- Support specifying "value" key in DatasetSpec. @rly [#1143](https://github.com/hdmf-dev/hdmf/pull/1143)
- Add support for numpy 2. @rly [#1139](https://github.com/hdmf-dev/hdmf/pull/1139)

### Bug fixes
- Fix iterator increment causing an extra +1 added after the end of completion. @CodyCBakerPhD [#1128](https://github.com/hdmf-dev/hdmf/pull/1128)

## HDMF 3.14.1 (June 6, 2024)

### Bug fixes
- Excluded unnecessary artifacts from sdist and wheel. @rly [#1119](https://github.com/hdmf-dev/hdmf/pull/1119)
- Fixed issue with resolving attribute specs that have the same name at different levels of a spec hierarchy.
  @rly [#1122](https://github.com/hdmf-dev/hdmf/pull/1122)

## HDMF 3.14.0 (May 20, 2024)

### Enhancements
- Updated `_field_config` to take `type_map` as an argument for APIs. @mavaylon1 [#1094](https://github.com/hdmf-dev/hdmf/pull/1094)
- Added `TypeConfigurator` to automatically wrap fields with `TermSetWrapper` according to a configuration file. @mavaylon1 [#1016](https://github.com/hdmf-dev/hdmf/pull/1016)
- Updated `TermSetWrapper` to support validating a single field within a compound array. @mavaylon1 [#1061](https://github.com/hdmf-dev/hdmf/pull/1061)
- Updated testing to not install in editable mode and not run `coverage` by default. @rly [#1107](https://github.com/hdmf-dev/hdmf/pull/1107)
- Add `post_init_method` parameter when generating classes to perform post-init functionality, i.e., validation. @mavaylon1 [#1089](https://github.com/hdmf-dev/hdmf/pull/1089)
- Exposed `aws_region` to `HDF5IO` and downstream passes to `h5py.File`. @codycbakerphd [#1040](https://github.com/hdmf-dev/hdmf/pull/1040)
- Exposed `progress_bar_class` to the `GenericDataChunkIterator` for more custom control over display of progress while iterating. @codycbakerphd [#1110](https://github.com/hdmf-dev/hdmf/pull/1110)
- Updated loading, unloading, and getting the `TypeConfigurator` to support a `TypeMap` parameter. @mavaylon1 [#1117](https://github.com/hdmf-dev/hdmf/pull/1117)

### Bug Fixes
- Fixed `TermSetWrapper` warning raised during the setters. @mavaylon1 [#1116](https://github.com/hdmf-dev/hdmf/pull/1116)

## HDMF 3.13.0 (March 20, 2024)

### Enhancements
- Unwrap `TermSetWrapper` within the builder to support different backends more efficiently. @mavaylon1 [#1070](https://github.com/hdmf-dev/hdmf/pull/1070)
- Added docs page that lists limitations of support for the HDMF specification language. @rly [#1069](https://github.com/hdmf-dev/hdmf/pull/1069)
- Added warning when using `add_row` or `add_column` to add a ragged array to `DynamicTable` without an index parameter. @stephprince [#1066](https://github.com/hdmf-dev/hdmf/pull/1066)

## HDMF 3.12.2 (February 9, 2024)

### Bug fixes
- Fixed recursion error in html representation generation in jupyter notebooks. @stephprince [#1038](https://github.com/hdmf-dev/hdmf/pull/1038)

## HDMF 3.12.1 (February 5, 2024)

### Bug fixes
- Fixed retrieving the correct path for a `HERD` zip file on read. [#1046](https://github.com/hdmf-dev/hdmf/pull/1046)
- Fixed internal links in docstrings and tutorials. @stephprince [#1031](https://github.com/hdmf-dev/hdmf/pull/1031)
- Fixed issue with creating documentation links to classes in docval arguments. @rly [#1036](https://github.com/hdmf-dev/hdmf/pull/1036)
- Fixed issue with validator not validating against the spec that defines the data type of the builder. @rly [#1050](https://github.com/hdmf-dev/hdmf/pull/1050)

## HDMF 3.12.0 (January 16, 2024)

### Enhancements
- Add Data.set_data_io(), which allows for setting a `DataIO` to a data object after-the-fact. @bendichter and @CodyCBakerPhD [#1013](https://github.com/hdmf-dev/hdmf/pull/1013)
- Added `add_ref_termset`, updated helper methods for `HERD`, revised `add_ref` to support validations prior to populating the tables
  and added `add_ref_container`.  @mavaylon1 [#968](https://github.com/hdmf-dev/hdmf/pull/968)
- Use `stacklevel` in most warnings. @rly [#1027](https://github.com/hdmf-dev/hdmf/pull/1027)
- Fixed broken links in documentation and added internal link checking to workflows. @stephprince [#1031](https://github.com/hdmf-dev/hdmf/pull/1031)

### Minor Improvements
- Updated `__gather_columns` to ignore the order of bases when generating columns from the super class. @mavaylon1 [#991](https://github.com/hdmf-dev/hdmf/pull/991)
- Update `get_key` to return all the keys if there are multiple within a `HERD` instance. @mavaylon1 [#999](https://github.com/hdmf-dev/hdmf/pull/999)
- Improve HTML rendering of tables. @bendichter [#998](https://github.com/hdmf-dev/hdmf/pull/998)
- Improved issue and PR templates. @rly [#1004](https://github.com/hdmf-dev/hdmf/pull/1004)
- Added check during validation for if a variable length dataset is empty. @bendichter, @oruebel [#789](https://github.com/hdmf-dev/hdmf/pull/789)

### Bug fixes
- Fixed issue with custom class generation when a spec has a `name`. @rly [#1006](https://github.com/hdmf-dev/hdmf/pull/1006)
- Fixed issue with usage of deprecated `ruamel.yaml.safe_load` in `src/hdmf/testing/validate_spec.py`. @rly [#1008](https://github.com/hdmf-dev/hdmf/pull/1008)
- Fixed issue where `ElementIdentifiers` data could be set to non-integer values. @rly [#1009](https://github.com/hdmf-dev/hdmf/pull/1009)
- Fixed issue where string datasets/attributes with isodatetime-formatted values failed validation against a text spec. @rly [#1026](https://github.com/hdmf-dev/hdmf/pull/1026)

## HDMF 3.11.0 (October 30, 2023)

### Enhancements
- Added `target_tables` attribute to `DynamicTable` to allow users to specify the target table of any predefined
`DynamicTableRegion` columns of a `DynamicTable` subclass. @rly [#971](https://github.com/hdmf-dev/hdmf/pull/971)
- Updated `TermSet` to include `_repr_html_` for easy to read notebook representation. @mavaylon1 [#967](https://github.com/hdmf-dev/hdmf/pull/967)

### Minor improvements
- Set up GitHub dependabot to check for updates to GitHub Actions. @rly [#977](https://github.com/hdmf-dev/hdmf/pull/977)
- Simplify tox configuration. @rly [#988](https://github.com/hdmf-dev/hdmf/pull/988)
- Add testing for Python 3.12. @rly [#988](https://github.com/hdmf-dev/hdmf/pull/988)

### Bug fixes
- Updated custom class generation to handle specs with fixed values and required names. @rly [#800](https://github.com/hdmf-dev/hdmf/pull/800)
- Fixed custom class generation of `DynamicTable` subtypes to set attributes corresponding to column names for correct write. @rly [#800](https://github.com/hdmf-dev/hdmf/pull/800)
- Added a `.mailmap` file to correct mapping of names/emails in git logs. @oruebel [#976](https://github.com/hdmf-dev/hdmf/pull/976)

## HDMF 3.10.0 (October 3, 2023)

Since version 3.9.1 should have been released as 3.10.0 but failed to release on PyPI and conda-forge, this release
will increase the minor version number to 3.10.0. See the 3.9.1 release notes below for new features.

### Bug fixes
- Fixed issue with testing and deployment of releases. @rly [#957](https://github.com/hdmf-dev/hdmf/pull/957)

## HDMF 3.9.1 (September 29, 2023)

### Enhancements
- Updated `TermSet` to be used with `TermSetWrapper`, allowing for general use of validation for datasets and attributes. This also brings updates to `HERD` integration and updates on `write` to easily add references for wrapped datasets/attributes. @mavaylon1 [#950](https://github.com/hdmf-dev/hdmf/pull/950)

### Minor improvements
- Removed warning when namespaces are loaded and the attribute marking where the specs are cached is missing. @bendichter [#926](https://github.com/hdmf-dev/hdmf/pull/926)

### Bug fixes
- Fixed bug allowing `DynamicTable` to be constructed with empty `id` column when initializing all columns via `AbstractDataChunkIterator` objects. @oruebel [#953](https://github.com/hdmf-dev/hdmf/pull/953)

## HDMF 3.9.0 (August 25, 2023)

### New features and minor improvements
- Increased raw data chunk cache size for reading HDF5 files from 1 MiB to 32 MiB. @bendichter, @rly [#925](https://github.com/hdmf-dev/hdmf/pull/925)
- Increased default chunk size for `GenericDataChunkIterator` from 1 MB to 10 MB. @bendichter, @rly [#925](https://github.com/hdmf-dev/hdmf/pull/925)
- Added the magic `__reduce__` method as well as two private semi-abstract helper methods to enable pickling of the `GenericDataChunkIterator`. @codycbakerphd [#924](https://github.com/hdmf-dev/hdmf/pull/924)
- Updated `add_ref_termset` to add all instances of `TermSet` within a given root container. @mavaylon1 [#935](https://github.com/hdmf-dev/hdmf/pull/935)
- Added Dynamic Enumerations and Schemasheets support to `TermSet`. @mavaylon1 [#923](https://github.com/hdmf-dev/hdmf/pull/923)
- Updated `HERD` to support user defined file name for the `HERD` zip file. @mavaylon1 [#941](https://github.com/hdmf-dev/hdmf/pull/941)
- Added method `Container.set_data_io`, which wraps an existing data field in a `DataIO`. @bendichter [#938](https://github.com/hdmf-dev/hdmf/pull/938)

## HDMF 3.8.1 (July 25, 2023)

### Bug fixes
- Fixed error when calling `HDF5IO.read` twice. @rly [#915](https://github.com/hdmf-dev/hdmf/pull/915)

## HDMF 3.8.0 (July 21, 2023)

### New features and minor improvements
- Added the ability to write ExternalResources if the path is provided and the container has a linked instance of ExternalResources. @mavaylon1 [#910](https://github.com/hdmf-dev/hdmf/pull/910)

### Bug fixes
- Fixed bug on `add_ref_term_set` in which attributes that were not subscribtable returned an error. @mavaylon1 [#909](https://github.com/hdmf-dev/hdmf/pull/909)

## HDMF 3.7.0 (July 10, 2023)

### New features and minor improvements
- Updated `ExternalResources` to have EntityKeyTable with updated tests/documentation and minor bug fix to ObjectKeyTable. @mavaylon1 [#872](https://github.com/hdmf-dev/hdmf/pull/872)
- Added abstract static method `HDMFIO.can_read()` and concrete static method `HDF5IO.can_read()`. @bendichter [#875](https://github.com/hdmf-dev/hdmf/pull/875)
- Added warning for `DynamicTableRegion` links that are not added to the same parent as the original container object. @mavaylon1 [#891](https://github.com/hdmf-dev/hdmf/pull/891)
- Added the `TermSet` class along with integrated validation methods for any child of `AbstractContainer`, e.g., `VectorData`, `Data`, `DynamicTable`. @mavaylon1 [#880](https://github.com/hdmf-dev/hdmf/pull/880)
- Added `AbstractContainer.read_io` property to be able to retrieve the HDMFIO object used for reading from the container and to ensure the I/O object used for reading is not garbage collected before the container is being deleted. @bendichter @oruebel [#882](https://github.com/hdmf-dev/hdmf/pull/882)
- Allow for `datetime.date` to be used instead of `datetime.datetime`. @bendichter [#874](https://github.com/hdmf-dev/hdmf/pull/874)
- Updated `HDMFIO` and `HDF5IO` to support `ExternalResources`. @mavaylon1 [#895](https://github.com/hdmf-dev/hdmf/pull/895)
- Dropped Python 3.7 support. @rly [#897](https://github.com/hdmf-dev/hdmf/pull/897)
- Added HTML repr to `Container` objects which displays an interactive tree of a container's values and children in a Jupyter notebook and other HTML representations. @edeno [#883](https://github.com/hdmf-dev/hdmf/pull/883)
- Update software_process.rst with the correct external links. @mavaylon1 [#900](https://github.com/hdmf-dev/hdmf/pull/900)

### Documentation and tutorial enhancements:
- Added tutorial for the new `TermSet` class @mavaylon1 [#880](https://github.com/hdmf-dev/hdmf/pull/880)

### Bug fixes
- Fixed CI testing of minimum installation requirements, and removed some gallery tests run on each PR. @rly
  [#877](https://github.com/hdmf-dev/hdmf/pull/877)
- Fixed reporting of version when installed using conda. @rly [#890](https://github.com/hdmf-dev/hdmf/pull/890)


## HMDF 3.6.1 (May 18, 2023)

### Bug fixes
- Fixed compatibility with hdmf_zarr for converting string arrays from Zarr to HDF5 by adding logic to determine the dtype for object arrays. @oruebel [#866](https://github.com/hdmf-dev/hdmf/pull/866)

## HDMF 3.6.0 (May 12, 2023)

### New features and minor improvements
- Updated `ExternalResources` to have `FileTable` and new methods to query data. the `ResourceTable` has been removed along with methods relating to `Resource`. @mavaylon1 [#850](https://github.com/hdmf-dev/hdmf/pull/850)
- Updated hdmf-common-schema version to 1.6.0. @mavaylon1 [#850](https://github.com/hdmf-dev/hdmf/pull/850)
- Added testing of HDMF-Zarr on PR and nightly. @rly [#859](https://github.com/hdmf-dev/hdmf/pull/859)
- Replaced `setup.py` with `pyproject.toml`. @rly [#844](https://github.com/hdmf-dev/hdmf/pull/844)
- Use `ruff` instead of `flake8`. @rly [#844](https://github.com/hdmf-dev/hdmf/pull/844)
- Replaced `versioneer` with `setuptools_scm` for versioning. @rly [#844](https://github.com/hdmf-dev/hdmf/pull/844)
- Now recommending developers use `pre-commit`. @rly [#844](https://github.com/hdmf-dev/hdmf/pull/844)

### Bug fixes
- Export cached specs that are loaded in source IO manager but not in export IO manager. @rly
  [#855](https://github.com/hdmf-dev/hdmf/pull/855)
- Fixed issue with passing an S3 URL for source in the constructor of ``HDMFIO`` @rly
  [#853](https://github.com/hdmf-dev/hdmf/pull/853)

### Documentation and tutorial enhancements:
- Updated `ExternalResources` how to tutorial to include the new features. @mavaylon1 [#850](https://github.com/hdmf-dev/hdmf/pull/850)

## HDMF 3.5.6 (April 28, 2023)

### Bug fixes
- Removed references to discontinued `requires.io` service in documentation. @rly
  [#854](https://github.com/hdmf-dev/hdmf/pull/854)

## HDMF 3.5.5 (April 13, 2023)

### Bug fixes
- Fixed error during export where an external link to the same file was created in some situations.
  @rly [#847](https://github.com/hdmf-dev/hdmf/pull/847)
- Removed unused, deprecated `codecov` package from dev installation requirements. @rly
  [#849](https://github.com/hdmf-dev/hdmf/pull/849)
- Fixed export with `'link_data': False'` not copying datasets in some situations. @rly
  [#848](https://github.com/hdmf-dev/hdmf/pull/848)

## HDMF 3.5.4 (April 7, 2023)

### Bug fixes
- Fixed typo in deploy release workflow. @rly [#845](https://github.com/hdmf-dev/hdmf/pull/845)

## HDMF 3.5.3 (April 7, 2023)

### Bug fixes
- Fixed search bar and missing jquery in ReadTheDocs documentation. @rly
  [#840](https://github.com/hdmf-dev/hdmf/pull/840)
- Fixed issue with dynamic class generation for a multi-container interface where one or more are required. @rly
  [#839](https://github.com/hdmf-dev/hdmf/pull/839)

### Minor improvements
- Added support for Python 3.11. @rly [#803](https://github.com/hdmf-dev/hdmf/pull/803)
- No longer set upper bounds on dependencies. @rly [#803](https://github.com/hdmf-dev/hdmf/pull/803)
- `DynamicTable.to_dataframe()` now sets the index (id) column dtype to int64 rather than the OS default (int32 on Windows, int64 on Mac, Linux). @rly [#803](https://github.com/hdmf-dev/hdmf/pull/803)

## HDMF 3.5.2 (March 13, 2023)

### Bug fixes
- Fixed issue with conda CI. @rly [#823](https://github.com/hdmf-dev/hdmf/pull/823)
- Fixed issue with deprecated `pkg_resources`. @mavaylon1 [#822](https://github.com/hdmf-dev/hdmf/pull/822)
- Fixed `hdmf.common` deprecation warning. @mavaylon1 [#826]((https://github.com/hdmf-dev/hdmf/pull/826)

### Internal improvements
- A number of typos fixed and Github action running codespell to ensure that no typo sneaks in [#825](https://github.com/hdmf-dev/hdmf/pull/825) was added.
- Added additional documentation for `__fields__` in `AbstactContainer`. @mavaylon1 [#827](https://github.com/hdmf-dev/hdmf/pull/827)
- Updated warning message for broken links. @mavaylon1 [#829](https://github.com/hdmf-dev/hdmf/pull/829)

## HDMF 3.5.1 (January 26, 2023)

### Bug fixes
- Fixed bug when closing a ``HDF5IO`` on delete via the new ``HDMFIO.__del__`` before ``HDF5IO.__init__`` has been completed. @oruebel [#817](https://github.com/hdmf-dev/hdmf/pull/817)

### Documentation and tutorial enhancements:
- Updated `DynamicTable` how to tutorial to clarify the status of `EnumData`. @oruebel [#819](https://github.com/hdmf-dev/hdmf/pull/819)

## HDMF 3.5.0 (January 17, 2023)

### Bug fixes
- Fixed an issue with `ExternalResources` where retrieving an object resources wasn't in the proper format for a Pandas DataFrame. Additionally, a boolean parameter for creating an object when checking the existence of an object was added. @mavaylon1 [#790](https://github.com/hdmf-dev/hdmf/pull/790)
- Fixed an issue with the `tox` tool when upgrading to tox 4. @rly [#802](https://github.com/hdmf-dev/hdmf/pull/802)
- Fixed export of newly added links to existing elements of the exported file. @rly [#808](https://github.com/hdmf-dev/hdmf/pull/808)
- Added ``HDMFIO.__del__`` to ensure that I/O objects are being closed on delete. @oruebel[#811](https://github.com/hdmf-dev/hdmf/pull/811)

### Minor improvements
- Added support for reading and writing `ExternalResources` to and from denormalized TSV files. @mavaylon1 [#799](https://github.com/hdmf-dev/hdmf/pull/799)
- Changed the name of `ExternalResources.export_to_sqlite` to `ExternalResources.to_sqlite`. @mavaylon1 [#799](https://github.com/hdmf-dev/hdmf/pull/799)
- Updated the tutorial for `ExternalResources`. @mavaylon1 [#799](https://github.com/hdmf-dev/hdmf/pull/799)
- Added `message` argument for assert methods defined by `hdmf.testing.TestCase` to allow developers to include custom error messages with asserts. @oruebel [#812](https://github.com/hdmf-dev/hdmf/pull/812)
- Clarify the expected chunk shape behavior for `DataChunkIterator`. @oruebel [#813](https://github.com/hdmf-dev/hdmf/pull/813)

## HDMF 3.4.7 (November 9, 2022)

### Minor improvements
- Update CI, versioneer, and some requirements. @rly ([#786](https://github.com/hdmf-dev/hdmf/pull/786))

### Bug fixes
- Fix an issue where not providing an optional argument to `__init__` of an auto-generated `MultiContainerInterface`
  class raised an error. @rly ([#779](https://github.com/hdmf-dev/hdmf/pull/779))
- Fixed an issue with the `data_utils.GenericDataChunkIterator` where if the underlying dataset was such that the `numpy.product` of the `maxshape` exceeded the range of the default `int32`, buffer overflow would occur and cause the true buffer shape to exceed available memory. This has been resolved by dropping all `numpy` operations (which forced casting within the passed data type) in favor of the unlimited precision of Python builtin integer types @codycbakerphd ([#780](https://github.com/hdmf-dev/hdmf/pull/780)) ([#781](https://github.com/hdmf-dev/hdmf/pull/781))

## HDMF 3.4.6 (October 4, 2022)

### Minor improvements
- When data is not specified in DataIO, 1) require dtype and shape both be specified and 2) determine length from shape. @ajtritt ([#771](https://github.com/hdmf-dev/hdmf/pull/771))

### Bug fixes
- Fix an issue when autogenerating a class that extends a class where the constructor docval does not include all of
the fields (i.e., when the constructor sets some fields to fixed values). @rly
([#773](https://github.com/hdmf-dev/hdmf/pull/773))

## HDMF 3.4.5 (September 22, 2022)

### Minor improvements
- Allow passing arguments through to column class constructor (argument `col_cls`) when calling `DynamicTable.add_column`. @ajtritt ([#769](https://github.com/hdmf-dev/hdmf/pull/769))

## HDMF 3.4.4 (September 20, 2022)

### Bug fixes
- Fixed missing dependency "packaging" introduced in 3.4.3. The code has been updated to avoid the dependency. @rly @oruebel ([#770](https://github.com/hdmf-dev/hdmf/pull/770))

## HDMF 3.4.3 (September 14, 2022)

### Minor improvements
- Began to deprecate the use of the testing script `test.py` in favor of `pytest` and `test_gallery.py`.
  @rly ([#760](https://github.com/hdmf-dev/hdmf/pull/760))
- Updated installation and maintainer documentation. @rly ([#760](https://github.com/hdmf-dev/hdmf/pull/760))

### Bug fixes
- Fixed CI and flake8 issues. @rly ([#760](https://github.com/hdmf-dev/hdmf/pull/760))
- Updated uses of pandas.DataFrame.set_index to avoid FutureWarnings for pandas >=1.5.x @oruebel ([#762](https://github.com/hdmf-dev/hdmf/pull/762))
- Fixed broken `hdmf.common.get_hdf5io` function. @rly ([#765](https://github.com/hdmf-dev/hdmf/pull/765))

## HDMF 3.4.2 (August 26, 2022)

### Minor improvements
- Updated ``MultiContainerInterface.__make_add`` to clarify the docstring for ``add_*`` methods generated by the function. @oruebel ([#758](https://github.com/hdmf-dev/hdmf/pull/758))
- Support "allow_none=True" in docval for args with non-None default. @rly ([#757](https://github.com/hdmf-dev/hdmf/pull/757))

### Bug fixes
- Fixed deploy release CI. @rly ([#759](https://github.com/hdmf-dev/hdmf/pull/759))

## HDMF 3.4.1 (August 8, 2022)

### Bug fixes
- Fixed deploy release CI. @rly ([#754](https://github.com/hdmf-dev/hdmf/pull/754))

## HDMF 3.4.0 (August 5, 2022)

### Minor improvements
- Allow manual triggering of some GitHub Actions. @rly ([#744](https://github.com/hdmf-dev/hdmf/pull/744))
- Relaxed input validation of `HDF5IO` to allow for s3fs support. Existing arguments of `HDF5IO` are modified as follows: i) `mode` was given a default value of "r", ii) `path` was given a default value of `None`, and iii) `file` can now accept an `S3File` type argument. @bendichter ([#746](https://github.com/hdmf-dev/hdmf/pull/746))
- Added ability to create and get back handle to empty HDF5 dataset. @ajtritt ([#747](https://github.com/hdmf-dev/hdmf/pull/747))
- Added `AbstractContainer._in_construct_mode` that is set and modified only by the ObjectMapper when constructing an
  object from a builder read from a file. Subclasses of `AbstractContainer` can check `_in_construct_mode`
  during the initialization phase as part of ``__init__`` to distinguish between actions during construction
  (i.e., read from disk) vs. creation by the user, e.g., to determine whether to raise a warning or error when
  encountering invalid data to support reading and correcting data that is invalid while preventing creation
  of new data that is invalid. @rly ([#751](https://github.com/hdmf-dev/hdmf/pull/751))

### Bug fixes
- Fixed PyNWB dev CI. @rly ([#749](https://github.com/hdmf-dev/hdmf/pull/749))

## HDMF 3.3.2 (June 27, 2022)

### Bug fixes
- Fix error message when using ``GenericDataChunkIterator`` and chunk shape is larger than dataset size. @rly (#743)
- Fix automatic class generation of extension data types that inherit from both another data type and
  ``MultiContainerInteface``. @rly (#741)

## HDMF 3.3.1 (May 20, 2022)

### Bug fixes
- Fixed release deployment CI. @rly (#734, #735, #736)

## HDMF 3.3.0 (May 18, 2022)

### New features
- Added utility functions and classes useful for implementation of I/O backend to ease maintainability and reuse of functionality across I/O backends. @oruebel (#697)
  - Added `HDF5IODataChunkIteratorQueue` class in `hdmf.backends.hdf5.h5_utils` as a new helper class for managing the write of `DataChunkIterator`s to HDF5. @oruebel (#697)
  - Added new `hdmf/io/utils.py` module with new I/O utility classes: 1) `WriteStatusTracker` as a simple data structure for tracking the write status of `Builders`, and 2) `NamespaceToBuilderHelper` to help with converting of a namespace to a `Builder` for I/O. @oruebel (#697)
- Added `get_min_bounds` function to `hdmf.data_utils.DataChunk`. This functionality was originally part of `HDF5IO.__write_chunk__()` and has been moved here to enable reuse of the code across data backends. @oruebel (#697)
- Added `ignore_string_to_byte` option for `TestCase.assertContainerEqual` to allow us to ignore conversion from string to bytes and just compare unicode values, as different backends may store strings differently. @oruebel (#697)
- Allow `zarr.Array` as array datatype in docval to support conversion data stored in Zarr to HDMF HDF5 data. @oruebel (#721)
- Allow `hdmf.common.table.DynamicTable.add_column` to accept nested lists as column data and automatically create the `VectorIndex` and `VectorData` objects required to represent the ragged array. @oruebel (#728)
- Added a warning when the ``__init__`` of a class mapped to an HDMF-common data type or an autogenerated data type class
  is passed positional arguments instead of all keyword arguments. @rly (#730)
- Added helper function `hdmf.utils.popargs_to_dict` for popping docval args into a dict. @rly (#732)

### Bug fixes
- Fixed error with modifying files that contain external links to other files (e.g., shallow copies). @rly (#709)
- Fixed opening of files in append mode on Windows when the files contain links to other open files. @rly (#710)
- Updated `HDF5IO` to always set the `location` attribute of `GroupBuilders`, `DatasetBuilders`, and `LinkBuilders` on read. @oruebel (#697)
- Updated `HDF5IO.get_types` to correctly determine the data type for `bytes` data. @oruebel (#697)

### Minor improvements
- Updated `HDF5IO` to use the new `WriteStatusTracker`, `NamespaceToBuilderHelper`, and `HDF5IODataChunkIteratorQueue` helper classes. @oruebel (#697)
- Updated `hdmf.common.sparse.CSRMatrix` to avoid direct dependency on h5py as a particular storage backend. @oruebel (#697)
- Improved readability of ``Container`` code. @rly (#707)
- Use GitHub Actions for all CI. @rly (#718)
- Allow `write_args=None` to be passed to `HDF5IO.export`. @rly (#733)
- Updated requirements and fixed minor documentation issues and warnings. @rly (#731)

### Test enhancements
- Moved test functions to ease reuse and updated tests accordingly. @oruebel (#697)
- Moved `Baz`, `BazData`, `BazCpdData`, `BazBucket`, `get_baz_buildmanager` test data classes from `tests.unit.test_io_hdf5_h5tools` to `tests.unit.utils` to ease reuse and updated tests accordingly. Also `_get_baz_manager` was renamed to `get_baz_buildmanager` as part of this move. @oruebel (#697)
- Added numerous tests to `tests/unit/common/test_sparse.py` to enhance testing of the `CSRMatrix` type. @oruebel (#697)

### Documentation and tutorial enhancements:
- Add copy button to code blocks. @weiglszonja @oruebel (#726)

## HDMF 3.2.1 (February 22, 2022)

### Bug fixes
- Fixed release CI that prevented distribution from being uploaded to PyPI. @rly (#699)

## HDMF 3.2.0 (February 22, 2022)

### New features
- Added ``hdmf.container.Row.__str__`` to improve print of rows. @oruebel (#667)
- Added ``to_dataframe`` method for ``hdmf.common.resources.ExternalResource`` to improve visualization. @oruebel (#667)
- Added ``export_to_sqlite`` method for ``hdmf.common.resources.ExternalResource``. @oruebel (#667)
- Added ``reset_parent`` method for ``hdmf.container.Container``. @rly (#692)

### Minor improvements
- Plotted results in external resources tutorial. @oruebel (#667)
- Added support for Python 3.10. @rly (#679)
- Updated requirements. @rly @TheChymera (#681)
- Improved testing for `ExternalResources`. @mavaylon1 (#673)
- Improved docs for export. @rly (#674)
- Enhanced data chunk iteration speeds through new ``GenericDataChunkIterator`` class.  @CodyCBakerPhD (#672)
- Enhanced issue template forms on GitHub. @CodyCBakerPHD (#700)

### Bug fixes
- Fixed `setup.py` not being able to import `versioneer` when installing in an embedded Python environment. @rly (#662)
- Fixed broken tests in Python 3.10. @rly (#664)
- Fixed broken LaTeX PDF build of the docs. @oruebel (#669)
- Fixed adding containers as a child to a parent container sometimes not marking the parent container as modified. @rly
  (#683)
- Fixed `to_hierarchcial_dataframe` failing when a table contains a `VectorIndex` column as a regular data column.
  @oruebel (#666)
- Stop testing against base Python error messages because they may change in the future. @rly (#689)

## HDMF 3.1.1 (July 29, 2021)

### Bug fixes
- Updated the new ``DynamicTableRegion.get_linked_tables`` function (added in 3.1.0) to return lists of ``typing.NamedTuple``
  objects rather than lists of dicts. @oruebel (#660)

## HDMF 3.1.0 (July 29, 2021)

### New features
- Added several features to simplify interaction with ``DynamicTable`` objects that link to other tables via
  ``DynamicTableRegion`` columns. @oruebel (#645)
    - Added ``DynamicTable.get_foreign_columns`` to find all columns in a table that are a ``DynamicTableRegion``
    - Added ``DynamicTable.has_foreign_columns`` to identify if a ``DynamicTable`` contains ``DynamicTableRegion`` columns
    - Added ``DynamicTable.get_linked_tables`` to retrieve all tables linked to either directly or indirectly from
      the current table via ``DynamicTableRegion``
    - Implemented the new ``get_foreign_columns``, ``has_foreign_columns``, and ``get_linked_tables`` also for
      ``AlignedDynamicTable``
    - Added new module ``hdmf.common.hierarchicaltable`` with helper functions to facilitate conversion of
      hierarchically nested ``DynamicTable`` objects via the following new functions:
      - ``to_hierarchical_dataframe`` to merge linked tables into a single consolidated pandas DataFrame.
      - ``drop_id_columns`` to remove "id" columns from a DataFrame.
      - ``flatten_column_index`` to replace a ``pandas.MultiIndex`` with a regular ``pandas.Index``

### Bug fixes
- Do not build wheels compatible with Python 2 because HDMF requires Python 3.7. @rly (#642)
- ``AlignedDynamicTable`` did not overwrite its ``get`` function. When using ``DynamicTableRegion`` to reference ``AlignedDynamicTable`` this led to cases where the columns of the category subtables where omitted during data access (e.g., conversion to pandas.DataFrame). This fix adds the ``AlignedDynamicTable.get`` based on the existing ``AlignedDynamicTable.__getitem__``. @oruebel (#645)
- Fixed #651 to support selection of cells in an ``AlignedDynamicTable`` via slicing with  ``[int, (str, str)]``(and ``[int, str, str]``) to select a single cell, and ``[int, str]`` to select a single row of a category table. @oruebel (#645)

### Minor improvements
- Updated ``DynamicTable.to_dataframe()`` and ``DynamicTable.get`` functions to set the ``.name`` attribute
  on generated pandas DataFrame objects. @oruebel (#645)
- Added ``AlignedDynamicTable.get_colnames(...)`` to support look-up of the full list of columns as the
  ``AlignedDynamicTable.colnames`` property only includes the columns of the main table for compliance with
  ``DynamicTable`` @oruebel (#645)
- Fix documentation for `DynamicTable.get` and `DynamicTableRegion.get`. @rly (#650)
- Allow passing string column name to `DynamicTableRegion`, i.e., `dtr['col_name']` is a shortcut to
  `dtr.table['col_name']`. @rly (#657)

## HDMF 3.0.1 (July 7, 2021)

### Bug fixes
- Fixed release CI that prevented distribution from being uploaded to PyPI. @rly (#641)

## HDMF 3.0.0 (July 6, 2021)

### New features
- Add support for Python 3.9, drop support for Python 3.6. @rly (#620)
- Add support for h5py 3. @ajtritt (#480)
  - h5py 3 introduced [breaking changes regarding how strings are handled]
  (https://docs.h5py.org/en/latest/whatsnew/3.0.html#breaking-changes-deprecations), specifically that
  variable-length UTF-8 strings in datasets are now read as `bytes` objects instead of `str` by default.
  To reduce the impact of this change on HDMF users, when HDMF reads a variable-length UTF-8 string
  dataset, instead of returning an `h5py.Dataset` that is read as `bytes` objects, HDMF will return a
  `hdmf.utils.StrDataset` object that extends `h5py.Dataset` and is read as `str` objects, which preserves
  previous behavior. For example, under HDMF 2.x, an HDF5 dataset `d` with data ['a', 'b'] is read as a
  `h5py.Dataset` object, and `d[:]` returns `str` objects. Under HDMF 3.x, the same dataset `d` is read
  as a `hdmf.utils.StrDataset` object and `d[:]` still returns `str` objects.
- Add RRID to docs. @oruebel (#633)
- Allow passing ``index=True`` to ``DynamicTable.to_dataframe()`` to support returning `DynamicTableRegion` columns
  as indices or Pandas DataFrame. @rly (#579)
- Improve ``DynamicTable`` documentation. @rly (#639)
- Updated external resources tutorial. @mavaylon1 (#611)

### Breaking changes and deprecations
- Previously, when using ``DynamicTable.__getitem__`` or ``DynamicTable.get`` to access a selection of a
  ``DynamicTable`` containing a ``DynamicTableRegion``, new columns with mangled names for the table data referred to
  by the ``DynamicTableRegion`` were added to the returned DataFrame. This did not work properly for ragged
  ``DynamicTableRegion``, multiple levels of nesting, or multiple rows returned.
  Now, these methods will by default return columns of indices of the ``DynamicTableRegion``. If ``index=False`` is
  passed to ``DynamicTable.get``, then nested DataFrames will be returned, one DataFrame per row of the original
  resulting DataFrame. @rly (#579)

### Minor improvements
- Updated requirements and tests. @rly (#640)

### Bug fixes
- Update the validator to allow extensions to data types which only define data_type_inc. @dsleiter (#609)
- Fix error when validating lazy-loaded datasets containing references. @dsleiter (#609)
- Fix error when using ``DynamicTable.__getitem__`` or ``DynamicTable.get`` when table has a ragged
  ``DynamicTableRegion``. @rly (#579)

## HDMF 2.5.8 (June 16, 2021)
- Fix incorrect dtype precision upgrade for VectorIndex (#631)

### Minor improvements
- Improve Sphinx documentation. @rly (#627)

### Bug fix
- Fix error with representing an indexed table column when the `VectorIndex` dtype precision is upgraded more
  than one step, e.g., uint8 to uint32. This can happen when, for example, a single `add_row` call is used to
  add more than 65535 elements to an empty indexed column. @rly (#631)

## HDMF 2.5.7 (June 4, 2021)

### Bug fix
- Fix generation of extension classes that extend `MultiContainerInterface` and use a custom _fieldsname. @rly (#626)

## HDMF 2.5.6 (May 19, 2021)

### Bug fix
- Raise minimum version of pandas from 0.23 to 1.0.5 to be compatible with numpy 1.20. @rly (#618)
- Update documentation and update structure of requirements files. @rly (#619)

## HDMF 2.5.5 (May 17, 2021)

### Bug fix
- Fix incompatibility issue with downstream github-release tool used to deploy releases to GitHub. @rly (#614)

## HDMF 2.5.4 (May 17, 2021)

### Bug fix
- Fix incompatibility issue with downstream github-release tool used to deploy releases to GitHub. @rly (#607)
- Fix issue where dependencies of included types were not being loaded in namespaces / extensions. @rly (#613)

## HDMF 2.5.3 (May 12, 2021)

### Bug fix
- Fix issue where tables with multi-indexed columns defined using `__columns__` did not have attributes properly set.
  @rly (#605)

## HDMF 2.5.2 (May 11, 2021)

### Bug fix
- Add explicit `setuptools` requirement. @hrnciar (#596)
- Fix issue with generated custom classes that use a custom fields name (e.g., PyNWB uses `__nwbfields__` instead
  of `__fields__`). @rly (#598)
- Fix issue with Sphinx Gallery. @rly (#601)

## HDMF 2.5.1 (April 23, 2021)

### Bug fix
- Revert breaking change in `TypeMap.get_container_cls`. While this function is returned to its original behavior,
  it will be modified at the next major release. Please use the new `TypeMap.get_dt_container_cls` instead. @rly (#590)

## HDMF 2.5.0 (April 22, 2021)

### New features
- `DynamicTable` can be automatically generated using `get_class`. Now the HDMF API can read files with extensions
  that contain a `DynamicTable` without needing to import the extension first. @rly and @bendichter (#536)
- Add `HDF5IO.get_namespaces(path=path, file=file)` method which returns a dict of namespace name mapped to the
  namespace version (the largest one if there are multiple) for each namespace cached in the given HDF5 file.
  @rly (#527)
- Use HDMF common schema 1.5.0.
  - Add experimental namespace to HDMF common schema. New data types should go in the experimental namespace
    (hdmf-experimental) prior to being added to the core (hdmf-common) namespace. The purpose of this is to provide
    a place to test new data types that may break backward compatibility as they are refined. @ajtritt (#545)
  - `ExternalResources` was changed to support storing both names and URIs for resources. @mavaylon1 (#517, #548)
  - The `VocabData` data type was replaced by `EnumData` to provide more flexible support for data from a set of
    fixed values.
  - Added `AlignedDynamicTable`, which defines a `DynamicTable` that supports storing a collection of sub-tables.
    Each sub-table is itself a `DynamicTable` that is aligned with the main table by row index. Each sub-table
    defines a sub-category in the main table effectively creating a table with sub-headings to organize columns.
  - See https://hdmf-common-schema.readthedocs.io/en/latest/format_release_notes.html#april-19-2021 for more
    details.
- Add `EnumData` type for storing data that comes from a fixed set of values. This replaces `VocabData` i.e.
  `VocabData` has been removed. `VocabData` stored vocabulary elements in an attribute, which has a size limit.
  `EnumData` now stores elements in a separate dataset, referenced by an attribute stored on the `EnumData` dataset.
  @ajtritt (#537)
- Add `AlignedDynamicTable` type which defines a DynamicTable that supports storing a collection of subtables.
  Each sub-table is itself a DynamicTable that is aligned with the main table by row index. Each subtable
  defines a sub-category in the main table effectively creating a table with sub-headings to organize columns.
  @oruebel (#551)
- Add tutorial for new `AlignedDynamicTable` type. @oruebel (#571)
- Equality check for `DynamicTable` now also checks that the name and description of the table are the same. @rly (#566)

### Internal improvements
- Update CI and copyright year. @rly (#523, #524)
- Refactor class generation code. @rly (#533, #535)
- Equality check for `DynamicTable` returns False if the other object is a `DynamicTable` instead of raising an error.
  @rly (#566)
- Update ruamel.yaml usage to new API. @rly (#587)
- Remove use of ColoredTestRunner for more readable verbose test output. @rly (#588)

### Bug fixes
- Fix CI testing on Python 3.9. @rly (#523)
- Fix certain edge cases where `GroupValidator` would not validate all of the child groups or datasets
  attached to a `GroupBuilder`. @dsleiter (#526)
- Fix bug for generating classes from link specs and ignored 'help' fields. @rly (#535)
- Various fixes for dynamic class generation. @rly (#561)
- Fix generation of classes that extends both `MultiContainerInterface` and another class that extends
  `MultiContainerInterface`. @rly (#567)
- Fix `make clean` command for docs to clean up sphinx-gallery tutorial files. @oruebel (#571)
- Make sure we cannot set ``AlignedDynamicTable`` as a category on an ``AlignedDynamicTable``. @oruebel (#571)
- Fix included data type resolution between HDMF and custom classes that customize the data_type_inc key. @rly (#503)
- Fix classification of attributes as new/overridden. @rly (#503)

## HDMF 2.4.0 (February 23, 2021)

### New features
- `GroupValidator` now checks if child groups, datasets, and links have the correct quantity of elements and returns
  an `IncorrectQuantityError` for each mismatch. @dsleiter (#500)

### Internal improvements
- Update CI. @rly (#432)
- Added  driver option for ros3. @bendichter (#506)

### Bug fixes
- Allow `np.bool_` as a valid `bool` dtype when validating. @dsleiter (#505)
- Fix building of Data objects where the spec has no dtype and the Data object value is a DataIO wrapping an
  AbstractDataChunkIterator. @rly (#512)
- Fix TypeError when validating a group with an illegally-linked child.
  @dsleiter (#515)
- Fix `DynamicTable.get` for compound type columns. @rly (#518)
- Fix and removed error "Field 'x' cannot be defined in y." when opening files with some extensions. @rly
  (#519)

## HDMF 2.3.0 (December 8, 2020)

### New features
- Add methods for automatic creation of `MultiContainerInterface` classes. @bendichter (#420, #425)
- Add ability to specify a custom class for new columns to a `DynamicTable` that are not `VectorData`,
  `DynamicTableRegion`, or `VocabData` using `DynamicTable.__columns__` or `DynamicTable.add_column(...)`. @rly (#436)
- Add support for creating and specifying multi-index columns in a `DynamicTable` using `add_column(...)`.
  @bendichter, @rly (#430)
- Add capability to add a row to a column after IO. @bendichter (#426)
- Add method `AbstractContainer.get_fields_conf`. @rly (#441)
- Add functionality for storing external resource references. @ajtritt (#442)
- Add method `hdmf.utils.get_docval_macro` to get a tuple of the current values for a docval_macro, e.g., 'array_data'
  and 'scalar_data'. @rly (#446)
- Add `SimpleMultiContainer`, a data_type for storing a `Container` and `Data` objects together. @ajtritt (#449)
- Support `pathlib.Path` paths in `HDMFIO.__init__`, `HDF5IO.__init__`, and `HDF5IO.load_namespaces`. @dsleiter (#450)
- Use hdmf-common-schema 1.2.1. See https://hdmf-common-schema.readthedocs.io/en/latest/format_release_notes.html for details.
- Block usage of h5py 3+. h5py>=2.9, <3 is supported. @rly (#461)
- Block usage of numpy>=1.19.4 due to a known issue with numpy on some Windows 10 systems. numpy>1.16, <1.19.4 is supported.
  @rly (#461)
- Add check for correct quantity during the build process in `ObjectMapper`. @rly (#463, #492)
- Allow passing `GroupSpec` and `DatasetSpec` objects for the 'target_type' argument of `LinkSpec.__init__(...)`.
  @rly (#468)
- Use hdmf-common-schema 1.3.0. @rly, @ajtritt (#486)
  - Changes from hdmf-common-schema 1.2.0:
    - Add data type ExternalResources for storing ontology information / external resource references. NOTE:
      this data type is in beta testing and is subject to change in a later version.
    - Fix missing data_type_inc and use dtype uint for CSRMatrix. It now has data_type_inc: Container.
    - Add hdmf-schema-language comment at the top of each yaml file.
    - Add SimpleMultiContainer, a Container for storing other Container and Data objects together.

### Internal improvements
- Drop support for Python 3.5. @ajtritt (#459)
- Improve warning about cached namespace when loading namespaces from file. @rly (#422)
- Refactor `HDF5IO.write_dataset` to be more readable. @rly (#428)
- Fix bug in slicing tables with DynamicTableRegions. @ajtritt (#449)
- Add testing for Python 3.9 and using pre-release packages. @ajtritt, @rly (#459, #472)
- Improve contributing guide. @rly (#474)
- Update CI. @rly, @dsleiter (#481, #493, #497)
- Add citation information to documentation and support for duecredit tool. @rly (#477, #488)
- Add type checking and conversion in `CSRMatrix`. @rly (#485)
- Clean up unreachable validator code. @rly (#483)
- Reformat imports. @bendichter (#469)
- Remove unused or refactored internal builder functions `GroupBuilder.add_group`, `GroupBuilder.add_dataset`,
  `GroupBuilder.add_link`, `GroupBuilder.set_builder`, `BaseBuilder.deep_update`, `GroupBuilder.deep_update`,
  `DatasetBuilder.deep_update`. Make `BaseBuilder` not instantiable and refactor builder code. @rly (#452)

### Bug fixes
- Fix development package dependency issues. @rly (#431)
- Fix handling of empty lists against a spec with text/bytes dtype. @rly (#434)
- Fix handling of 1-element datasets with compound dtype against a scalar spec with text/bytes dtype. @rly (#438)
- Fix convert dtype when writing numpy array from `h5py.Dataset`. @rly (#427)
- Fix inheritance when non-`AbstractContainer` is base class. @rly (#444)
- Fix use of `hdmf.testing.assertContainerEqual(...)` for `Data` objects. @rly (#445)
- Add missing support for data conversion against spec dtypes "bytes" and "short". @rly (#456)
- Clarify the validator error message when a named data type is missing. @dsleiter (#478)
- Update documentation on validation to indicate that the example command is not implemented @dsleiter (#482)
- Fix generated docval for classes with a LinkSpec. @rly (#487)
- Fix access of `DynamicTableRegion` of a `DynamicTable` with column of references. @rly (#491)
- Fix handling of `__fields__` for `Data` subclasses. @rly (#441)
- Fix `DynamicTableRegion` having duplicate fields conf 'table'. @rly (#441)
- Fix inefficient and sometimes inaccurate build process. @rly (#451)
- Fix garbage collection issue in Python 3.9. @rly (#496)

## HDMF 2.2.0 (August 14, 2020)

### New features
- Add ability to get list of tuples when indexing a `DynamicTable`. i.e. disable conversion to `pandas.DataFrame`.
  @ajtritt (#418)

### Internal improvements
- Improve documentation and index out of bounds error message for `DynamicTable`. @rly (#419)

### Bug fixes:
- Fix error when constructing `DynamicTable` with `DataChunkIterators` as columns. @ajtritt (#418)

## HDMF 2.1.0 (August 10, 2020)

### New features
- Users can now use the `MultiContainerInterface` class to generate custom API classes that contain collections of
  containers of a specified type. @bendichter @rly (#399)
  - See the user guide
    https://hdmf.readthedocs.io/en/stable/tutorials/multicontainerinterface.html for more information.

### Internal improvements
- Add ability to pass callable functions to run when adding or removing items from a ``LabelledDict``.
  An error is now raised when using unsupported functionality in ``LabelledDict``. @rly (#405)
- Raise a warning when building a container that is missing a required dataset. @rly (#413)

## HDMF 2.0.1 (July 22, 2020)

### Internal improvements
- Add tests for writing table columns with DataIO data, e.g., chunked, compressed data. @rly (#402)
- Add CI to check for breakpoints and print statements. @rly (#403)

### Bug fixes:
- Remove breakpoint. @rly (#403)
- Allow passing None for docval enum arguments with default value None. @rly (#409)
- If a file is written with an orphan container, e.g., a link to a container that is not written, then an
  `OrphanContainerBuildError` will be raised. This replaces the `OrphanContainerWarning` that was previously raised.
  @rly (#407)

## HDMF 2.0.0 (July 17, 2020)

### New features
- Users can now call `HDF5IO.export` and `HDF5IO.export_io` to write data that was read from one source to a new HDF5
  file. Developers can implement the `export` method in classes that extend `HDMFIO` to customize the export
  functionality. See https://hdmf.readthedocs.io/en/latest/export.html for more details. @rly (#388)
- Users can use the new export functionality to read data from one source, modify the data in-memory, and then write the
  modified data to a new file. Modifications can include additions and removals. To facilitate removals,
  `AbstractContainer` contains a new `_remove_child` method and `BuildManager` contains a new `purge_outdated` method.
  @rly (#388)
- Users can now call `Container.generate_new_id` to generate new object IDs for the container and all of its children.
  @rly (#401)
- Use hdmf-common-schema 1.2.0. @ajtritt @rly (#397)
  - `VectorIndex` now extends `VectorData` instead of `Index`. This change allows `VectorIndex` to index other `VectorIndex` types.
  - The `Index` data type is now unused and has been removed.
  - Fix missing dtype for `VectorIndex`.
  - Add new `VocabData` data type.

### Breaking changes
- `Builder` objects no longer have the `written` field which was used by `HDF5IO` to mark the object as written. This
  is replaced by `HDF5IO.get_written`. @rly (#381)
- `HDMFIO.write` and `HDMFIO.write_builder` no longer have the keyword argument `exhaust_dcis`. This remains present in
  `HDF5IO.write` and `HDF5IO.write_builder`. @rly (#388)
- The class method `HDF5IO.copy_file` is no longer supported and may be removed in a future version. Please use the
  `HDF5IO.export` method or `h5py.File.copy` method instead. @rly (#388)

## HDMF 1.6.4 (June 26, 2020)

### Internal improvements
- Add ability to close open links. @rly (#383)

### Bug fixes:
- Fix validation of empty arrays and scalar attributes. @rly (#377)
- Fix issue with constructing `DynamicTable` with empty array colnames. @rly (#379)
- Fix `TestCase.assertContainerEqual` passing wrong arguments. @rly (#385)
- Fix 'link_data' argument not being used when writing non-root level datasets. @rly (#384)
- Fix handling of ASCII numpy array. @rly (#387)
- Fix error when optional attribute reference is missing. @rly (#392)
- Improve testing for `get_data_shape` and fix issue with sets. @rly (#394)
- Fix inability to write references to HDF5 when the root builder is not named "root". @rly (#395)

## HDMF 1.6.3 (June 9, 2020)

### Internal improvements
- Improve documentation of `DynamicTable`. @rly (#371)
- Add user guide / tutorial for `DynamicTable`. @rly (#372)
- Improve logging of build and write processes. @rly (#373)

### Bug fixes:
- Fix adding of optional predefined columns to `DynamicTable`. @rly (#371)
- Use dtype from dataset data_type definition when extended spec lacks dtype. @rly (#364)

## HDMF 1.6.2 (May 26, 2020)

### Internal improvements:
- Update MacOS in CI. @rly (#310)
- Raise more informative error when adding column to `DynamicTable` w/ used name. @rly (#307)
- Refactor `_init_class_columns` for use by DynamicTable subclasses. @rly (#323)
- Add/fix docstrings for DynamicTable. @oruebel, @rly (#304, #353)
- Make docval-decorated functions more debuggable in pdb. @rly (#308)
- Change dtype conversion warning to include path to type. @rly (#311)
- Refactor `DynamicTable.add_column` to raise error when name is an optional column. @rly (#305)
- Improve unsupported filter error message. @bendichter (#329)
- Add functionality to validate a yaml file against a json schema file. @bendichter (#332)
- Update requirements-min.txt for yaml validator. @bendichter (#333)
- Add allowed value / enum validation in docval. @rly (#335)
- Add logging of build and hdf5 write process. @rly (#336, #349)
- Allow loading namespaces from h5py.File object not backed by file. @rly (#348)
- Add CHANGELOG.md. @rly (#352)
- Fix codecov reports. @rly (#362)
- Make `getargs` raise an error if the argument name is not found. @rly (#365)
- Improve `get_class` and `docval` support for uint. @rly (#361)

### Bug fixes:
- Register new child types before new parent type for dynamic class generation. @rly (#322)
- Raise warning not error when adding column with existing attr name. @rly (#324)
- Add `__version__`. @rly (#345)
- Only write a specific namespace version if it does not exist. @ajtritt (#346)
- Fix documentation formatting for DynamicTable. @rly (#353)


## HDMF 1.6.1 (Mar. 2, 2020)

### Internal improvements:
- Allow docval to warn about use of positional arguments. @rly (#293)
- Improve efficiency of writing chunks with `DataChunkIterator` and HDF5. @d-sot, @oruebel (#295)

### Bug fixes:
- Flake8 style fixes. @oruebel (#291)
- Handle missing namespace version. @rly (#292)
- Do not raise error when a numeric type with a higher precision is provided for a spec with a lower precision and different base type. Raise a warning when the base type of a given value is converted to the specified base type, regardless of precision level. Add missing support for boolean conversions. @rly (#298, #299)
- Add forgotten validation of links. @t-b, @ajtritt (#286)
- Improve message for "can't change container_source" error. @rly (#302)
- Fix setup.py development status. @rly (#303)
- Refactor missing namespace version handling. @rly, @ajtritt (#297)
- Add print function for `DynamicTableRegion`. @oruebel, @rly (#290)
- Fix writing of refined RefSpec attribute. @oruebel, @rly (#301)

## HDMF 1.6.0 (Jan. 31, 2020)

### Internal improvements:
- Allow extending/overwriting attributes on dataset builders. @rly, @ajtritt (#279)
- Allow ASCII data where UTF8 is specified. @rly (#282)
- Add function to convert `DynamicTableRegion` to a pandas dataframe. @oruebel (#239)
- Add "mode" property to HDF5IO. @t-b (#280)

### Bug fixes:
- Fix readthedocs config to include all submodules. @rly (#277)
- Fix test runner double printing in non-verbose mode. @rly (#278)

## HDMF 1.5.4 (Jan. 21, 2020)

### Bug fixes:
- Upgrade hdmf-common-schema 1.1.2 -> 1.1.3, which includes a bug fix for missing data and shape keys on `VectorData`, `VectorIndex`, and `DynamicTableRegion` data types. @rly (#272)
- Clean up documentation scripts. @rly (#268)
- Fix broken support for pytest testing framework. @rly (#274)
- Fix missing CI testing of minimum requirements on Windows and Mac. @rly (#270)
- Read 1-element datasets as scalar datasets when a scalar dataset is expected by the spec. @rly (#269)
- Fix bug where 'version' was not required for `SpecNamespace`. @bendichter (#276)

## HDMF 1.5.3 (Jan. 14, 2020)

### Minor improvements:
- Update and fix documentation. @rly (#267)

### Bug fixes:
- Fix ReadTheDocs integration. @rly (#263)
- Fix conda build. @rly (#266)

## HDMF 1.5.2 (Jan. 13, 2020)

### Minor improvements:
- Add support and testing for Python 3.8. @rly (#247)
- Remove code duplication and make Type/Value Error exceptions more informative. @yarikoptic (#243)
- Streamline CI and add testing of min requirements. @rly (#258)

### Bug fixes:
- Update hdmf-common-schema submodule to 1.1.2. @rly (#249, #252)
- Add support for `np.array(DataIO)` in py38. @rly (#248)
- Fix bug with latest version of coverage. @rly (#251)
- Stop running CI on latest and latest-tmp tags. @rly (#254)
- Remove lingering mentions of PyNWB. @rly (#257, #261)
- Fix and clean up documentation. @rly (#260)

## HDMF 1.5.1 (Jan. 8, 2020)

### Minor improvements:
- Allow passing HDF5 integer filter ID for dynamically loaded filters. @d-sot (#215)

### Bug fixes:
- Fix reference to hdmf-common-schema 1.1.0. @rly (#231)

## HDMF 1.5.0 (Jan. 6, 2020)

### Minor improvements:
- Improve CI for HDMF to test whether changes in HDMF break PyNWB. #207 (@rly)
- Improve and clean up unit tests. #211, #214, #217 (@rly)
- Refactor code to remove six dependency and separate ObjectMapper into its own file. #213, #221 (@rly)
- Output exception message in ObjectMapper.construct. #220 (@t-b)
- Improve docstrings for VectorData, VectorIndex, and DynamicTableRegion. #226, #227 (@bendichter)
- Remove unused "datetime64" from supported dtype strings. #230 (@bendichter)
- Cache builders by h5py object id not name. #235 (@oruebel)
- Update copyright date and add legal to source distribution. #232 (@rly)
- Allow access to export_spec function from hdmf.spec package. #233 (@bendichter)
- Make calls to docval functions more efficient, resulting in a ~20% overall speedup. #238 (@rly)

### Bug fixes:
- Fix wrong reference in ObjectMapper.get_carg_spec. #208 (@rly)
- Fix container source not being set for some references. #219 (@rly)

Python 2.7 is no longer supported.

## HDMF 1.4.0 and earlier

Please see the release notes on the [HDMF GitHub repo Releases page](https://github.com/hdmf-dev/hdmf/releases).<|MERGE_RESOLUTION|>--- conflicted
+++ resolved
@@ -4,12 +4,11 @@
 
 ### Enhancements
 - Added support to append to a dataset of references for HDMF-Zarr. @mavaylon1 [#1157](https://github.com/hdmf-dev/hdmf/pull/1157)
-<<<<<<< HEAD
 - Allow override of constructor args and object attrs in `hdmf.build.ObjectMapper` to return None. @rly [#1167](https://github.com/hdmf-dev/hdmf/pull/1167)
-=======
 - Adjusted stacklevel of warnings to point to user code when possible. @rly [#1166](https://github.com/hdmf-dev/hdmf/pull/1166)
->>>>>>> 316ec4bc
 - Improved "already exists" error message when adding a container to a `MultiContainerInterface`. @rly [#1165](https://github.com/hdmf-dev/hdmf/pull/1165)
+- Speed up loading namespaces by skipping register_type when already registered. @magland [#1102](https://github.com/hdmf-dev/hdmf/pull/1102)
+- Speed up namespace loading: return a shallow copy rather than a deep copy in build_const_args. @magland [#1103](https://github.com/hdmf-dev/hdmf/pull/1103)
 
 ## HDMF 3.14.3 (July 29, 2024)
 
@@ -17,8 +16,6 @@
 - Added new attribute "dimension_labels" on `DatasetBuilder` which specifies the names of the dimensions used in the
 dataset based on the shape of the dataset data and the dimension names in the spec for the data type. This attribute
 is available on build (during the write process), but not on read of a dataset from a file. @rly [#1081](https://github.com/hdmf-dev/hdmf/pull/1081)
-- Speed up loading namespaces by skipping register_type when already registered. @magland [#1102](https://github.com/hdmf-dev/hdmf/pull/1102)
-- Speed up namespace loading: return a shallow copy rather than a deep copy in build_const_args. @magland [#1103](https://github.com/hdmf-dev/hdmf/pull/1103)
 
 ## HDMF 3.14.2 (July 7, 2024)
 
