--- conflicted
+++ resolved
@@ -30,7 +30,8 @@
 -
 
 ### Bug fixes
--
+- Update the validator to allow extensions to data types which only define data_type_inc @dsleiter (#609)
+- Fix error when validating lazy-loaded datasets containing references @dsleiter (#609)
 -
 -
 -
@@ -41,13 +42,9 @@
 - Improve Sphinx documentation. @rly (#627)
 
 ### Bug fix
-<<<<<<< HEAD
-- Update the validator to allow extensions to data types which only define data_type_inc @dsleiter (#609)
-=======
 - Fix error with representing an indexed table column when the `VectorIndex` dtype precision is upgraded more
   than one step, e.g., uint8 to uint32. This can happen when, for example, a single `add_row` call is used to
   add more than 65535 elements to an empty indexed column. @rly (#631)
->>>>>>> 6e0c03da
 
 ## HDMF 2.5.7 (June 4, 2021)
 
