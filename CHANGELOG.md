# HDMF Changelog

## HDMF 3.14.2 (Upcoming)

### Enhancements
- Warn when unexpected keys are present in specs. @rly [#1134](https://github.com/hdmf-dev/hdmf/pull/1134)
- Support appending to zarr arrays. @mavaylon1 [#1136](https://github.com/hdmf-dev/hdmf/pull/1136)
<<<<<<< HEAD
- Support specifying "value" key in DatasetSpec. @rly [#1143](https://github.com/hdmf-dev/hdmf/pull/1143)
=======
- Add support for numpy 2. @rly [#1139](https://github.com/hdmf-dev/hdmf/pull/1139)
>>>>>>> eb67626c

### Bug fixes
- Fix iterator increment causing an extra +1 added after the end of completion. @CodyCBakerPhD [#1128](https://github.com/hdmf-dev/hdmf/pull/1128)

## HDMF 3.14.1 (June 6, 2024)

### Bug fixes
- Excluded unnecessary artifacts from sdist and wheel. @rly [#1119](https://github.com/hdmf-dev/hdmf/pull/1119)
- Fixed issue with resolving attribute specs that have the same name at different levels of a spec hierarchy.
  @rly [#1122](https://github.com/hdmf-dev/hdmf/pull/1122)

## HDMF 3.14.0 (May 20, 2024)

### Enhancements
- Updated `_field_config` to take `type_map` as an argument for APIs. @mavaylon1 [#1094](https://github.com/hdmf-dev/hdmf/pull/1094)
- Added `TypeConfigurator` to automatically wrap fields with `TermSetWrapper` according to a configuration file. @mavaylon1 [#1016](https://github.com/hdmf-dev/hdmf/pull/1016)
- Updated `TermSetWrapper` to support validating a single field within a compound array. @mavaylon1 [#1061](https://github.com/hdmf-dev/hdmf/pull/1061)
- Updated testing to not install in editable mode and not run `coverage` by default. @rly [#1107](https://github.com/hdmf-dev/hdmf/pull/1107)
- Add `post_init_method` parameter when generating classes to perform post-init functionality, i.e., validation. @mavaylon1 [#1089](https://github.com/hdmf-dev/hdmf/pull/1089)
- Exposed `aws_region` to `HDF5IO` and downstream passes to `h5py.File`. @codycbakerphd [#1040](https://github.com/hdmf-dev/hdmf/pull/1040)
- Exposed `progress_bar_class` to the `GenericDataChunkIterator` for more custom control over display of progress while iterating. @codycbakerphd [#1110](https://github.com/hdmf-dev/hdmf/pull/1110)
- Updated loading, unloading, and getting the `TypeConfigurator` to support a `TypeMap` parameter. @mavaylon1 [#1117](https://github.com/hdmf-dev/hdmf/pull/1117)

### Bug Fixes
- Fixed `TermSetWrapper` warning raised during the setters. @mavaylon1 [#1116](https://github.com/hdmf-dev/hdmf/pull/1116)

## HDMF 3.13.0 (March 20, 2024)

### Enhancements
- Unwrap `TermSetWrapper` within the builder to support different backends more efficiently. @mavaylon1 [#1070](https://github.com/hdmf-dev/hdmf/pull/1070)
- Added docs page that lists limitations of support for the HDMF specification language. @rly [#1069](https://github.com/hdmf-dev/hdmf/pull/1069)
- Added warning when using `add_row` or `add_column` to add a ragged array to `DynamicTable` without an index parameter. @stephprince [#1066](https://github.com/hdmf-dev/hdmf/pull/1066)

## HDMF 3.12.2 (February 9, 2024)

### Bug fixes
- Fixed recursion error in html representation generation in jupyter notebooks. @stephprince [#1038](https://github.com/hdmf-dev/hdmf/pull/1038)

## HDMF 3.12.1 (February 5, 2024)

### Bug fixes
- Fixed retrieving the correct path for a `HERD` zip file on read. [#1046](https://github.com/hdmf-dev/hdmf/pull/1046)
- Fixed internal links in docstrings and tutorials. @stephprince [#1031](https://github.com/hdmf-dev/hdmf/pull/1031)
- Fixed issue with creating documentation links to classes in docval arguments. @rly [#1036](https://github.com/hdmf-dev/hdmf/pull/1036)
- Fixed issue with validator not validating against the spec that defines the data type of the builder. @rly [#1050](https://github.com/hdmf-dev/hdmf/pull/1050)

## HDMF 3.12.0 (January 16, 2024)

### Enhancements
- Add Data.set_data_io(), which allows for setting a `DataIO` to a data object after-the-fact. @bendichter and @CodyCBakerPhD [#1013](https://github.com/hdmf-dev/hdmf/pull/1013)
- Added `add_ref_termset`, updated helper methods for `HERD`, revised `add_ref` to support validations prior to populating the tables
  and added `add_ref_container`.  @mavaylon1 [#968](https://github.com/hdmf-dev/hdmf/pull/968)
- Use `stacklevel` in most warnings. @rly [#1027](https://github.com/hdmf-dev/hdmf/pull/1027)
- Fixed broken links in documentation and added internal link checking to workflows. @stephprince [#1031](https://github.com/hdmf-dev/hdmf/pull/1031)

### Minor Improvements
- Updated `__gather_columns` to ignore the order of bases when generating columns from the super class. @mavaylon1 [#991](https://github.com/hdmf-dev/hdmf/pull/991)
- Update `get_key` to return all the keys if there are multiple within a `HERD` instance. @mavaylon1 [#999](https://github.com/hdmf-dev/hdmf/pull/999)
- Improve HTML rendering of tables. @bendichter [#998](https://github.com/hdmf-dev/hdmf/pull/998)
- Improved issue and PR templates. @rly [#1004](https://github.com/hdmf-dev/hdmf/pull/1004)
- Added check during validation for if a variable length dataset is empty. @bendichter, @oruebel [#789](https://github.com/hdmf-dev/hdmf/pull/789)

### Bug fixes
- Fixed issue with custom class generation when a spec has a `name`. @rly [#1006](https://github.com/hdmf-dev/hdmf/pull/1006)
- Fixed issue with usage of deprecated `ruamel.yaml.safe_load` in `src/hdmf/testing/validate_spec.py`. @rly [#1008](https://github.com/hdmf-dev/hdmf/pull/1008)
- Fixed issue where `ElementIdentifiers` data could be set to non-integer values. @rly [#1009](https://github.com/hdmf-dev/hdmf/pull/1009)
- Fixed issue where string datasets/attributes with isodatetime-formatted values failed validation against a text spec. @rly [#1026](https://github.com/hdmf-dev/hdmf/pull/1026)

## HDMF 3.11.0 (October 30, 2023)

### Enhancements
- Added `target_tables` attribute to `DynamicTable` to allow users to specify the target table of any predefined
`DynamicTableRegion` columns of a `DynamicTable` subclass. @rly [#971](https://github.com/hdmf-dev/hdmf/pull/971)
- Updated `TermSet` to include `_repr_html_` for easy to read notebook representation. @mavaylon1 [#967](https://github.com/hdmf-dev/hdmf/pull/967)

### Minor improvements
- Set up GitHub dependabot to check for updates to GitHub Actions. @rly [#977](https://github.com/hdmf-dev/hdmf/pull/977)
- Simplify tox configuration. @rly [#988](https://github.com/hdmf-dev/hdmf/pull/988)
- Add testing for Python 3.12. @rly [#988](https://github.com/hdmf-dev/hdmf/pull/988)

### Bug fixes
- Updated custom class generation to handle specs with fixed values and required names. @rly [#800](https://github.com/hdmf-dev/hdmf/pull/800)
- Fixed custom class generation of `DynamicTable` subtypes to set attributes corresponding to column names for correct write. @rly [#800](https://github.com/hdmf-dev/hdmf/pull/800)
- Added a `.mailmap` file to correct mapping of names/emails in git logs. @oruebel [#976](https://github.com/hdmf-dev/hdmf/pull/976)

## HDMF 3.10.0 (October 3, 2023)

Since version 3.9.1 should have been released as 3.10.0 but failed to release on PyPI and conda-forge, this release
will increase the minor version number to 3.10.0. See the 3.9.1 release notes below for new features.

### Bug fixes
- Fixed issue with testing and deployment of releases. @rly [#957](https://github.com/hdmf-dev/hdmf/pull/957)

## HDMF 3.9.1 (September 29, 2023)

### Enhancements
- Updated `TermSet` to be used with `TermSetWrapper`, allowing for general use of validation for datasets and attributes. This also brings updates to `HERD` integration and updates on `write` to easily add references for wrapped datasets/attributes. @mavaylon1 [#950](https://github.com/hdmf-dev/hdmf/pull/950)

### Minor improvements
- Removed warning when namespaces are loaded and the attribute marking where the specs are cached is missing. @bendichter [#926](https://github.com/hdmf-dev/hdmf/pull/926)

### Bug fixes
- Fixed bug allowing `DynamicTable` to be constructed with empty `id` column when initializing all columns via `AbstractDataChunkIterator` objects. @oruebel [#953](https://github.com/hdmf-dev/hdmf/pull/953)

## HDMF 3.9.0 (August 25, 2023)

### New features and minor improvements
- Increased raw data chunk cache size for reading HDF5 files from 1 MiB to 32 MiB. @bendichter, @rly [#925](https://github.com/hdmf-dev/hdmf/pull/925)
- Increased default chunk size for `GenericDataChunkIterator` from 1 MB to 10 MB. @bendichter, @rly [#925](https://github.com/hdmf-dev/hdmf/pull/925)
- Added the magic `__reduce__` method as well as two private semi-abstract helper methods to enable pickling of the `GenericDataChunkIterator`. @codycbakerphd [#924](https://github.com/hdmf-dev/hdmf/pull/924)
- Updated `add_ref_termset` to add all instances of `TermSet` within a given root container. @mavaylon1 [#935](https://github.com/hdmf-dev/hdmf/pull/935)
- Added Dynamic Enumerations and Schemasheets support to `TermSet`. @mavaylon1 [#923](https://github.com/hdmf-dev/hdmf/pull/923)
- Updated `HERD` to support user defined file name for the `HERD` zip file. @mavaylon1 [#941](https://github.com/hdmf-dev/hdmf/pull/941)
- Added method `Container.set_data_io`, which wraps an existing data field in a `DataIO`. @bendichter [#938](https://github.com/hdmf-dev/hdmf/pull/938)

## HDMF 3.8.1 (July 25, 2023)

### Bug fixes
- Fixed error when calling `HDF5IO.read` twice. @rly [#915](https://github.com/hdmf-dev/hdmf/pull/915)

## HDMF 3.8.0 (July 21, 2023)

### New features and minor improvements
- Added the ability to write ExternalResources if the path is provided and the container has a linked instance of ExternalResources. @mavaylon1 [#910](https://github.com/hdmf-dev/hdmf/pull/910)

### Bug fixes
- Fixed bug on `add_ref_term_set` in which attributes that were not subscribtable returned an error. @mavaylon1 [#909](https://github.com/hdmf-dev/hdmf/pull/909)

## HDMF 3.7.0 (July 10, 2023)

### New features and minor improvements
- Updated `ExternalResources` to have EntityKeyTable with updated tests/documentation and minor bug fix to ObjectKeyTable. @mavaylon1 [#872](https://github.com/hdmf-dev/hdmf/pull/872)
- Added abstract static method `HDMFIO.can_read()` and concrete static method `HDF5IO.can_read()`. @bendichter [#875](https://github.com/hdmf-dev/hdmf/pull/875)
- Added warning for `DynamicTableRegion` links that are not added to the same parent as the original container object. @mavaylon1 [#891](https://github.com/hdmf-dev/hdmf/pull/891)
- Added the `TermSet` class along with integrated validation methods for any child of `AbstractContainer`, e.g., `VectorData`, `Data`, `DynamicTable`. @mavaylon1 [#880](https://github.com/hdmf-dev/hdmf/pull/880)
- Added `AbstractContainer.read_io` property to be able to retrieve the HDMFIO object used for reading from the container and to ensure the I/O object used for reading is not garbage collected before the container is being deleted. @bendichter @oruebel [#882](https://github.com/hdmf-dev/hdmf/pull/882)
- Allow for `datetime.date` to be used instead of `datetime.datetime`. @bendichter [#874](https://github.com/hdmf-dev/hdmf/pull/874)
- Updated `HDMFIO` and `HDF5IO` to support `ExternalResources`. @mavaylon1 [#895](https://github.com/hdmf-dev/hdmf/pull/895)
- Dropped Python 3.7 support. @rly [#897](https://github.com/hdmf-dev/hdmf/pull/897)
- Added HTML repr to `Container` objects which displays an interactive tree of a container's values and children in a Jupyter notebook and other HTML representations. @edeno [#883](https://github.com/hdmf-dev/hdmf/pull/883)
- Update software_process.rst with the correct external links. @mavaylon1 [#900](https://github.com/hdmf-dev/hdmf/pull/900)

### Documentation and tutorial enhancements:
- Added tutorial for the new `TermSet` class @mavaylon1 [#880](https://github.com/hdmf-dev/hdmf/pull/880)

### Bug fixes
- Fixed CI testing of minimum installation requirements, and removed some gallery tests run on each PR. @rly
  [#877](https://github.com/hdmf-dev/hdmf/pull/877)
- Fixed reporting of version when installed using conda. @rly [#890](https://github.com/hdmf-dev/hdmf/pull/890)


## HMDF 3.6.1 (May 18, 2023)

### Bug fixes
- Fixed compatibility with hdmf_zarr for converting string arrays from Zarr to HDF5 by adding logic to determine the dtype for object arrays. @oruebel [#866](https://github.com/hdmf-dev/hdmf/pull/866)

## HDMF 3.6.0 (May 12, 2023)

### New features and minor improvements
- Updated `ExternalResources` to have `FileTable` and new methods to query data. the `ResourceTable` has been removed along with methods relating to `Resource`. @mavaylon1 [#850](https://github.com/hdmf-dev/hdmf/pull/850)
- Updated hdmf-common-schema version to 1.6.0. @mavaylon1 [#850](https://github.com/hdmf-dev/hdmf/pull/850)
- Added testing of HDMF-Zarr on PR and nightly. @rly [#859](https://github.com/hdmf-dev/hdmf/pull/859)
- Replaced `setup.py` with `pyproject.toml`. @rly [#844](https://github.com/hdmf-dev/hdmf/pull/844)
- Use `ruff` instead of `flake8`. @rly [#844](https://github.com/hdmf-dev/hdmf/pull/844)
- Replaced `versioneer` with `setuptools_scm` for versioning. @rly [#844](https://github.com/hdmf-dev/hdmf/pull/844)
- Now recommending developers use `pre-commit`. @rly [#844](https://github.com/hdmf-dev/hdmf/pull/844)

### Bug fixes
- Export cached specs that are loaded in source IO manager but not in export IO manager. @rly
  [#855](https://github.com/hdmf-dev/hdmf/pull/855)
- Fixed issue with passing an S3 URL for source in the constructor of ``HDMFIO`` @rly
  [#853](https://github.com/hdmf-dev/hdmf/pull/853)

### Documentation and tutorial enhancements:
- Updated `ExternalResources` how to tutorial to include the new features. @mavaylon1 [#850](https://github.com/hdmf-dev/hdmf/pull/850)

## HDMF 3.5.6 (April 28, 2023)

### Bug fixes
- Removed references to discontinued `requires.io` service in documentation. @rly
  [#854](https://github.com/hdmf-dev/hdmf/pull/854)

## HDMF 3.5.5 (April 13, 2023)

### Bug fixes
- Fixed error during export where an external link to the same file was created in some situations.
  @rly [#847](https://github.com/hdmf-dev/hdmf/pull/847)
- Removed unused, deprecated `codecov` package from dev installation requirements. @rly
  [#849](https://github.com/hdmf-dev/hdmf/pull/849)
- Fixed export with `'link_data': False'` not copying datasets in some situations. @rly
  [#848](https://github.com/hdmf-dev/hdmf/pull/848)

## HDMF 3.5.4 (April 7, 2023)

### Bug fixes
- Fixed typo in deploy release workflow. @rly [#845](https://github.com/hdmf-dev/hdmf/pull/845)

## HDMF 3.5.3 (April 7, 2023)

### Bug fixes
- Fixed search bar and missing jquery in ReadTheDocs documentation. @rly
  [#840](https://github.com/hdmf-dev/hdmf/pull/840)
- Fixed issue with dynamic class generation for a multi-container interface where one or more are required. @rly
  [#839](https://github.com/hdmf-dev/hdmf/pull/839)

### Minor improvements
- Added support for Python 3.11. @rly [#803](https://github.com/hdmf-dev/hdmf/pull/803)
- No longer set upper bounds on dependencies. @rly [#803](https://github.com/hdmf-dev/hdmf/pull/803)
- `DynamicTable.to_dataframe()` now sets the index (id) column dtype to int64 rather than the OS default (int32 on Windows, int64 on Mac, Linux). @rly [#803](https://github.com/hdmf-dev/hdmf/pull/803)

## HDMF 3.5.2 (March 13, 2023)

### Bug fixes
- Fixed issue with conda CI. @rly [#823](https://github.com/hdmf-dev/hdmf/pull/823)
- Fixed issue with deprecated `pkg_resources`. @mavaylon1 [#822](https://github.com/hdmf-dev/hdmf/pull/822)
- Fixed `hdmf.common` deprecation warning. @mavaylon1 [#826]((https://github.com/hdmf-dev/hdmf/pull/826)

### Internal improvements
- A number of typos fixed and Github action running codespell to ensure that no typo sneaks in [#825](https://github.com/hdmf-dev/hdmf/pull/825) was added.
- Added additional documentation for `__fields__` in `AbstactContainer`. @mavaylon1 [#827](https://github.com/hdmf-dev/hdmf/pull/827)
- Updated warning message for broken links. @mavaylon1 [#829](https://github.com/hdmf-dev/hdmf/pull/829)

## HDMF 3.5.1 (January 26, 2023)

### Bug fixes
- Fixed bug when closing a ``HDF5IO`` on delete via the new ``HDMFIO.__del__`` before ``HDF5IO.__init__`` has been completed. @oruebel [#817](https://github.com/hdmf-dev/hdmf/pull/817)

### Documentation and tutorial enhancements:
- Updated `DynamicTable` how to tutorial to clarify the status of `EnumData`. @oruebel [#819](https://github.com/hdmf-dev/hdmf/pull/819)

## HDMF 3.5.0 (January 17, 2023)

### Bug fixes
- Fixed an issue with `ExternalResources` where retrieving an object resources wasn't in the proper format for a Pandas DataFrame. Additionally, a boolean parameter for creating an object when checking the existence of an object was added. @mavaylon1 [#790](https://github.com/hdmf-dev/hdmf/pull/790)
- Fixed an issue with the `tox` tool when upgrading to tox 4. @rly [#802](https://github.com/hdmf-dev/hdmf/pull/802)
- Fixed export of newly added links to existing elements of the exported file. @rly [#808](https://github.com/hdmf-dev/hdmf/pull/808)
- Added ``HDMFIO.__del__`` to ensure that I/O objects are being closed on delete. @oruebel[#811](https://github.com/hdmf-dev/hdmf/pull/811)

### Minor improvements
- Added support for reading and writing `ExternalResources` to and from denormalized TSV files. @mavaylon1 [#799](https://github.com/hdmf-dev/hdmf/pull/799)
- Changed the name of `ExternalResources.export_to_sqlite` to `ExternalResources.to_sqlite`. @mavaylon1 [#799](https://github.com/hdmf-dev/hdmf/pull/799)
- Updated the tutorial for `ExternalResources`. @mavaylon1 [#799](https://github.com/hdmf-dev/hdmf/pull/799)
- Added `message` argument for assert methods defined by `hdmf.testing.TestCase` to allow developers to include custom error messages with asserts. @oruebel [#812](https://github.com/hdmf-dev/hdmf/pull/812)
- Clarify the expected chunk shape behavior for `DataChunkIterator`. @oruebel [#813](https://github.com/hdmf-dev/hdmf/pull/813)

## HDMF 3.4.7 (November 9, 2022)

### Minor improvements
- Update CI, versioneer, and some requirements. @rly ([#786](https://github.com/hdmf-dev/hdmf/pull/786))

### Bug fixes
- Fix an issue where not providing an optional argument to `__init__` of an auto-generated `MultiContainerInterface`
  class raised an error. @rly ([#779](https://github.com/hdmf-dev/hdmf/pull/779))
- Fixed an issue with the `data_utils.GenericDataChunkIterator` where if the underlying dataset was such that the `numpy.product` of the `maxshape` exceeded the range of the default `int32`, buffer overflow would occur and cause the true buffer shape to exceed available memory. This has been resolved by dropping all `numpy` operations (which forced casting within the passed data type) in favor of the unlimited precision of Python builtin integer types @codycbakerphd ([#780](https://github.com/hdmf-dev/hdmf/pull/780)) ([#781](https://github.com/hdmf-dev/hdmf/pull/781))

## HDMF 3.4.6 (October 4, 2022)

### Minor improvements
- When data is not specified in DataIO, 1) require dtype and shape both be specified and 2) determine length from shape. @ajtritt ([#771](https://github.com/hdmf-dev/hdmf/pull/771))

### Bug fixes
- Fix an issue when autogenerating a class that extends a class where the constructor docval does not include all of
the fields (i.e., when the constructor sets some fields to fixed values). @rly
([#773](https://github.com/hdmf-dev/hdmf/pull/773))

## HDMF 3.4.5 (September 22, 2022)

### Minor improvements
- Allow passing arguments through to column class constructor (argument `col_cls`) when calling `DynamicTable.add_column`. @ajtritt ([#769](https://github.com/hdmf-dev/hdmf/pull/769))

## HDMF 3.4.4 (September 20, 2022)

### Bug fixes
- Fixed missing dependency "packaging" introduced in 3.4.3. The code has been updated to avoid the dependency. @rly @oruebel ([#770](https://github.com/hdmf-dev/hdmf/pull/770))

## HDMF 3.4.3 (September 14, 2022)

### Minor improvements
- Began to deprecate the use of the testing script `test.py` in favor of `pytest` and `test_gallery.py`.
  @rly ([#760](https://github.com/hdmf-dev/hdmf/pull/760))
- Updated installation and maintainer documentation. @rly ([#760](https://github.com/hdmf-dev/hdmf/pull/760))

### Bug fixes
- Fixed CI and flake8 issues. @rly ([#760](https://github.com/hdmf-dev/hdmf/pull/760))
- Updated uses of pandas.DataFrame.set_index to avoid FutureWarnings for pandas >=1.5.x @oruebel ([#762](https://github.com/hdmf-dev/hdmf/pull/762))
- Fixed broken `hdmf.common.get_hdf5io` function. @rly ([#765](https://github.com/hdmf-dev/hdmf/pull/765))

## HDMF 3.4.2 (August 26, 2022)

### Minor improvements
- Updated ``MultiContainerInterface.__make_add`` to clarify the docstring for ``add_*`` methods generated by the function. @oruebel ([#758](https://github.com/hdmf-dev/hdmf/pull/758))
- Support "allow_none=True" in docval for args with non-None default. @rly ([#757](https://github.com/hdmf-dev/hdmf/pull/757))

### Bug fixes
- Fixed deploy release CI. @rly ([#759](https://github.com/hdmf-dev/hdmf/pull/759))

## HDMF 3.4.1 (August 8, 2022)

### Bug fixes
- Fixed deploy release CI. @rly ([#754](https://github.com/hdmf-dev/hdmf/pull/754))

## HDMF 3.4.0 (August 5, 2022)

### Minor improvements
- Allow manual triggering of some GitHub Actions. @rly ([#744](https://github.com/hdmf-dev/hdmf/pull/744))
- Relaxed input validation of `HDF5IO` to allow for s3fs support. Existing arguments of `HDF5IO` are modified as follows: i) `mode` was given a default value of "r", ii) `path` was given a default value of `None`, and iii) `file` can now accept an `S3File` type argument. @bendichter ([#746](https://github.com/hdmf-dev/hdmf/pull/746))
- Added ability to create and get back handle to empty HDF5 dataset. @ajtritt ([#747](https://github.com/hdmf-dev/hdmf/pull/747))
- Added `AbstractContainer._in_construct_mode` that is set and modified only by the ObjectMapper when constructing an
  object from a builder read from a file. Subclasses of `AbstractContainer` can check `_in_construct_mode`
  during the initialization phase as part of ``__init__`` to distinguish between actions during construction
  (i.e., read from disk) vs. creation by the user, e.g., to determine whether to raise a warning or error when
  encountering invalid data to support reading and correcting data that is invalid while preventing creation
  of new data that is invalid. @rly ([#751](https://github.com/hdmf-dev/hdmf/pull/751))

### Bug fixes
- Fixed PyNWB dev CI. @rly ([#749](https://github.com/hdmf-dev/hdmf/pull/749))

## HDMF 3.3.2 (June 27, 2022)

### Bug fixes
- Fix error message when using ``GenericDataChunkIterator`` and chunk shape is larger than dataset size. @rly (#743)
- Fix automatic class generation of extension data types that inherit from both another data type and
  ``MultiContainerInteface``. @rly (#741)

## HDMF 3.3.1 (May 20, 2022)

### Bug fixes
- Fixed release deployment CI. @rly (#734, #735, #736)

## HDMF 3.3.0 (May 18, 2022)

### New features
- Added utility functions and classes useful for implementation of I/O backend to ease maintainability and reuse of functionality across I/O backends. @oruebel (#697)
  - Added `HDF5IODataChunkIteratorQueue` class in `hdmf.backends.hdf5.h5_utils` as a new helper class for managing the write of `DataChunkIterator`s to HDF5. @oruebel (#697)
  - Added new `hdmf/io/utils.py` module with new I/O utility classes: 1) `WriteStatusTracker` as a simple data structure for tracking the write status of `Builders`, and 2) `NamespaceToBuilderHelper` to help with converting of a namespace to a `Builder` for I/O. @oruebel (#697)
- Added `get_min_bounds` function to `hdmf.data_utils.DataChunk`. This functionality was originally part of `HDF5IO.__write_chunk__()` and has been moved here to enable reuse of the code across data backends. @oruebel (#697)
- Added `ignore_string_to_byte` option for `TestCase.assertContainerEqual` to allow us to ignore conversion from string to bytes and just compare unicode values, as different backends may store strings differently. @oruebel (#697)
- Allow `zarr.Array` as array datatype in docval to support conversion data stored in Zarr to HDMF HDF5 data. @oruebel (#721)
- Allow `hdmf.common.table.DynamicTable.add_column` to accept nested lists as column data and automatically create the `VectorIndex` and `VectorData` objects required to represent the ragged array. @oruebel (#728)
- Added a warning when the ``__init__`` of a class mapped to an HDMF-common data type or an autogenerated data type class
  is passed positional arguments instead of all keyword arguments. @rly (#730)
- Added helper function `hdmf.utils.popargs_to_dict` for popping docval args into a dict. @rly (#732)

### Bug fixes
- Fixed error with modifying files that contain external links to other files (e.g., shallow copies). @rly (#709)
- Fixed opening of files in append mode on Windows when the files contain links to other open files. @rly (#710)
- Updated `HDF5IO` to always set the `location` attribute of `GroupBuilders`, `DatasetBuilders`, and `LinkBuilders` on read. @oruebel (#697)
- Updated `HDF5IO.get_types` to correctly determine the data type for `bytes` data. @oruebel (#697)

### Minor improvements
- Updated `HDF5IO` to use the new `WriteStatusTracker`, `NamespaceToBuilderHelper`, and `HDF5IODataChunkIteratorQueue` helper classes. @oruebel (#697)
- Updated `hdmf.common.sparse.CSRMatrix` to avoid direct dependency on h5py as a particular storage backend. @oruebel (#697)
- Improved readability of ``Container`` code. @rly (#707)
- Use GitHub Actions for all CI. @rly (#718)
- Allow `write_args=None` to be passed to `HDF5IO.export`. @rly (#733)
- Updated requirements and fixed minor documentation issues and warnings. @rly (#731)

### Test enhancements
- Moved test functions to ease reuse and updated tests accordingly. @oruebel (#697)
- Moved `Baz`, `BazData`, `BazCpdData`, `BazBucket`, `get_baz_buildmanager` test data classes from `tests.unit.test_io_hdf5_h5tools` to `tests.unit.utils` to ease reuse and updated tests accordingly. Also `_get_baz_manager` was renamed to `get_baz_buildmanager` as part of this move. @oruebel (#697)
- Added numerous tests to `tests/unit/common/test_sparse.py` to enhance testing of the `CSRMatrix` type. @oruebel (#697)

### Documentation and tutorial enhancements:
- Add copy button to code blocks. @weiglszonja @oruebel (#726)

## HDMF 3.2.1 (February 22, 2022)

### Bug fixes
- Fixed release CI that prevented distribution from being uploaded to PyPI. @rly (#699)

## HDMF 3.2.0 (February 22, 2022)

### New features
- Added ``hdmf.container.Row.__str__`` to improve print of rows. @oruebel (#667)
- Added ``to_dataframe`` method for ``hdmf.common.resources.ExternalResource`` to improve visualization. @oruebel (#667)
- Added ``export_to_sqlite`` method for ``hdmf.common.resources.ExternalResource``. @oruebel (#667)
- Added ``reset_parent`` method for ``hdmf.container.Container``. @rly (#692)

### Minor improvements
- Plotted results in external resources tutorial. @oruebel (#667)
- Added support for Python 3.10. @rly (#679)
- Updated requirements. @rly @TheChymera (#681)
- Improved testing for `ExternalResources`. @mavaylon1 (#673)
- Improved docs for export. @rly (#674)
- Enhanced data chunk iteration speeds through new ``GenericDataChunkIterator`` class.  @CodyCBakerPhD (#672)
- Enhanced issue template forms on GitHub. @CodyCBakerPHD (#700)

### Bug fixes
- Fixed `setup.py` not being able to import `versioneer` when installing in an embedded Python environment. @rly (#662)
- Fixed broken tests in Python 3.10. @rly (#664)
- Fixed broken LaTeX PDF build of the docs. @oruebel (#669)
- Fixed adding containers as a child to a parent container sometimes not marking the parent container as modified. @rly
  (#683)
- Fixed `to_hierarchcial_dataframe` failing when a table contains a `VectorIndex` column as a regular data column.
  @oruebel (#666)
- Stop testing against base Python error messages because they may change in the future. @rly (#689)

## HDMF 3.1.1 (July 29, 2021)

### Bug fixes
- Updated the new ``DynamicTableRegion.get_linked_tables`` function (added in 3.1.0) to return lists of ``typing.NamedTuple``
  objects rather than lists of dicts. @oruebel (#660)

## HDMF 3.1.0 (July 29, 2021)

### New features
- Added several features to simplify interaction with ``DynamicTable`` objects that link to other tables via
  ``DynamicTableRegion`` columns. @oruebel (#645)
    - Added ``DynamicTable.get_foreign_columns`` to find all columns in a table that are a ``DynamicTableRegion``
    - Added ``DynamicTable.has_foreign_columns`` to identify if a ``DynamicTable`` contains ``DynamicTableRegion`` columns
    - Added ``DynamicTable.get_linked_tables`` to retrieve all tables linked to either directly or indirectly from
      the current table via ``DynamicTableRegion``
    - Implemented the new ``get_foreign_columns``, ``has_foreign_columns``, and ``get_linked_tables`` also for
      ``AlignedDynamicTable``
    - Added new module ``hdmf.common.hierarchicaltable`` with helper functions to facilitate conversion of
      hierarchically nested ``DynamicTable`` objects via the following new functions:
      - ``to_hierarchical_dataframe`` to merge linked tables into a single consolidated pandas DataFrame.
      - ``drop_id_columns`` to remove "id" columns from a DataFrame.
      - ``flatten_column_index`` to replace a ``pandas.MultiIndex`` with a regular ``pandas.Index``

### Bug fixes
- Do not build wheels compatible with Python 2 because HDMF requires Python 3.7. @rly (#642)
- ``AlignedDynamicTable`` did not overwrite its ``get`` function. When using ``DynamicTableRegion`` to reference ``AlignedDynamicTable`` this led to cases where the columns of the category subtables where omitted during data access (e.g., conversion to pandas.DataFrame). This fix adds the ``AlignedDynamicTable.get`` based on the existing ``AlignedDynamicTable.__getitem__``. @oruebel (#645)
- Fixed #651 to support selection of cells in an ``AlignedDynamicTable`` via slicing with  ``[int, (str, str)]``(and ``[int, str, str]``) to select a single cell, and ``[int, str]`` to select a single row of a category table. @oruebel (#645)

### Minor improvements
- Updated ``DynamicTable.to_dataframe()`` and ``DynamicTable.get`` functions to set the ``.name`` attribute
  on generated pandas DataFrame objects. @oruebel (#645)
- Added ``AlignedDynamicTable.get_colnames(...)`` to support look-up of the full list of columns as the
  ``AlignedDynamicTable.colnames`` property only includes the columns of the main table for compliance with
  ``DynamicTable`` @oruebel (#645)
- Fix documentation for `DynamicTable.get` and `DynamicTableRegion.get`. @rly (#650)
- Allow passing string column name to `DynamicTableRegion`, i.e., `dtr['col_name']` is a shortcut to
  `dtr.table['col_name']`. @rly (#657)

## HDMF 3.0.1 (July 7, 2021)

### Bug fixes
- Fixed release CI that prevented distribution from being uploaded to PyPI. @rly (#641)

## HDMF 3.0.0 (July 6, 2021)

### New features
- Add support for Python 3.9, drop support for Python 3.6. @rly (#620)
- Add support for h5py 3. @ajtritt (#480)
  - h5py 3 introduced [breaking changes regarding how strings are handled]
  (https://docs.h5py.org/en/latest/whatsnew/3.0.html#breaking-changes-deprecations), specifically that
  variable-length UTF-8 strings in datasets are now read as `bytes` objects instead of `str` by default.
  To reduce the impact of this change on HDMF users, when HDMF reads a variable-length UTF-8 string
  dataset, instead of returning an `h5py.Dataset` that is read as `bytes` objects, HDMF will return a
  `hdmf.utils.StrDataset` object that extends `h5py.Dataset` and is read as `str` objects, which preserves
  previous behavior. For example, under HDMF 2.x, an HDF5 dataset `d` with data ['a', 'b'] is read as a
  `h5py.Dataset` object, and `d[:]` returns `str` objects. Under HDMF 3.x, the same dataset `d` is read
  as a `hdmf.utils.StrDataset` object and `d[:]` still returns `str` objects.
- Add RRID to docs. @oruebel (#633)
- Allow passing ``index=True`` to ``DynamicTable.to_dataframe()`` to support returning `DynamicTableRegion` columns
  as indices or Pandas DataFrame. @rly (#579)
- Improve ``DynamicTable`` documentation. @rly (#639)
- Updated external resources tutorial. @mavaylon1 (#611)

### Breaking changes and deprecations
- Previously, when using ``DynamicTable.__getitem__`` or ``DynamicTable.get`` to access a selection of a
  ``DynamicTable`` containing a ``DynamicTableRegion``, new columns with mangled names for the table data referred to
  by the ``DynamicTableRegion`` were added to the returned DataFrame. This did not work properly for ragged
  ``DynamicTableRegion``, multiple levels of nesting, or multiple rows returned.
  Now, these methods will by default return columns of indices of the ``DynamicTableRegion``. If ``index=False`` is
  passed to ``DynamicTable.get``, then nested DataFrames will be returned, one DataFrame per row of the original
  resulting DataFrame. @rly (#579)

### Minor improvements
- Updated requirements and tests. @rly (#640)

### Bug fixes
- Update the validator to allow extensions to data types which only define data_type_inc. @dsleiter (#609)
- Fix error when validating lazy-loaded datasets containing references. @dsleiter (#609)
- Fix error when using ``DynamicTable.__getitem__`` or ``DynamicTable.get`` when table has a ragged
  ``DynamicTableRegion``. @rly (#579)

## HDMF 2.5.8 (June 16, 2021)
- Fix incorrect dtype precision upgrade for VectorIndex (#631)

### Minor improvements
- Improve Sphinx documentation. @rly (#627)

### Bug fix
- Fix error with representing an indexed table column when the `VectorIndex` dtype precision is upgraded more
  than one step, e.g., uint8 to uint32. This can happen when, for example, a single `add_row` call is used to
  add more than 65535 elements to an empty indexed column. @rly (#631)

## HDMF 2.5.7 (June 4, 2021)

### Bug fix
- Fix generation of extension classes that extend `MultiContainerInterface` and use a custom _fieldsname. @rly (#626)

## HDMF 2.5.6 (May 19, 2021)

### Bug fix
- Raise minimum version of pandas from 0.23 to 1.0.5 to be compatible with numpy 1.20. @rly (#618)
- Update documentation and update structure of requirements files. @rly (#619)

## HDMF 2.5.5 (May 17, 2021)

### Bug fix
- Fix incompatibility issue with downstream github-release tool used to deploy releases to GitHub. @rly (#614)

## HDMF 2.5.4 (May 17, 2021)

### Bug fix
- Fix incompatibility issue with downstream github-release tool used to deploy releases to GitHub. @rly (#607)
- Fix issue where dependencies of included types were not being loaded in namespaces / extensions. @rly (#613)

## HDMF 2.5.3 (May 12, 2021)

### Bug fix
- Fix issue where tables with multi-indexed columns defined using `__columns__` did not have attributes properly set.
  @rly (#605)

## HDMF 2.5.2 (May 11, 2021)

### Bug fix
- Add explicit `setuptools` requirement. @hrnciar (#596)
- Fix issue with generated custom classes that use a custom fields name (e.g., PyNWB uses `__nwbfields__` instead
  of `__fields__`). @rly (#598)
- Fix issue with Sphinx Gallery. @rly (#601)

## HDMF 2.5.1 (April 23, 2021)

### Bug fix
- Revert breaking change in `TypeMap.get_container_cls`. While this function is returned to its original behavior,
  it will be modified at the next major release. Please use the new `TypeMap.get_dt_container_cls` instead. @rly (#590)

## HDMF 2.5.0 (April 22, 2021)

### New features
- `DynamicTable` can be automatically generated using `get_class`. Now the HDMF API can read files with extensions
  that contain a `DynamicTable` without needing to import the extension first. @rly and @bendichter (#536)
- Add `HDF5IO.get_namespaces(path=path, file=file)` method which returns a dict of namespace name mapped to the
  namespace version (the largest one if there are multiple) for each namespace cached in the given HDF5 file.
  @rly (#527)
- Use HDMF common schema 1.5.0.
  - Add experimental namespace to HDMF common schema. New data types should go in the experimental namespace
    (hdmf-experimental) prior to being added to the core (hdmf-common) namespace. The purpose of this is to provide
    a place to test new data types that may break backward compatibility as they are refined. @ajtritt (#545)
  - `ExternalResources` was changed to support storing both names and URIs for resources. @mavaylon1 (#517, #548)
  - The `VocabData` data type was replaced by `EnumData` to provide more flexible support for data from a set of
    fixed values.
  - Added `AlignedDynamicTable`, which defines a `DynamicTable` that supports storing a collection of sub-tables.
    Each sub-table is itself a `DynamicTable` that is aligned with the main table by row index. Each sub-table
    defines a sub-category in the main table effectively creating a table with sub-headings to organize columns.
  - See https://hdmf-common-schema.readthedocs.io/en/latest/format_release_notes.html#april-19-2021 for more
    details.
- Add `EnumData` type for storing data that comes from a fixed set of values. This replaces `VocabData` i.e.
  `VocabData` has been removed. `VocabData` stored vocabulary elements in an attribute, which has a size limit.
  `EnumData` now stores elements in a separate dataset, referenced by an attribute stored on the `EnumData` dataset.
  @ajtritt (#537)
- Add `AlignedDynamicTable` type which defines a DynamicTable that supports storing a collection of subtables.
  Each sub-table is itself a DynamicTable that is aligned with the main table by row index. Each subtable
  defines a sub-category in the main table effectively creating a table with sub-headings to organize columns.
  @oruebel (#551)
- Add tutorial for new `AlignedDynamicTable` type. @oruebel (#571)
- Equality check for `DynamicTable` now also checks that the name and description of the table are the same. @rly (#566)

### Internal improvements
- Update CI and copyright year. @rly (#523, #524)
- Refactor class generation code. @rly (#533, #535)
- Equality check for `DynamicTable` returns False if the other object is a `DynamicTable` instead of raising an error.
  @rly (#566)
- Update ruamel.yaml usage to new API. @rly (#587)
- Remove use of ColoredTestRunner for more readable verbose test output. @rly (#588)

### Bug fixes
- Fix CI testing on Python 3.9. @rly (#523)
- Fix certain edge cases where `GroupValidator` would not validate all of the child groups or datasets
  attached to a `GroupBuilder`. @dsleiter (#526)
- Fix bug for generating classes from link specs and ignored 'help' fields. @rly (#535)
- Various fixes for dynamic class generation. @rly (#561)
- Fix generation of classes that extends both `MultiContainerInterface` and another class that extends
  `MultiContainerInterface`. @rly (#567)
- Fix `make clean` command for docs to clean up sphinx-gallery tutorial files. @oruebel (#571)
- Make sure we cannot set ``AlignedDynamicTable`` as a category on an ``AlignedDynamicTable``. @oruebel (#571)
- Fix included data type resolution between HDMF and custom classes that customize the data_type_inc key. @rly (#503)
- Fix classification of attributes as new/overridden. @rly (#503)

## HDMF 2.4.0 (February 23, 2021)

### New features
- `GroupValidator` now checks if child groups, datasets, and links have the correct quantity of elements and returns
  an `IncorrectQuantityError` for each mismatch. @dsleiter (#500)

### Internal improvements
- Update CI. @rly (#432)
- Added  driver option for ros3. @bendichter (#506)

### Bug fixes
- Allow `np.bool_` as a valid `bool` dtype when validating. @dsleiter (#505)
- Fix building of Data objects where the spec has no dtype and the Data object value is a DataIO wrapping an
  AbstractDataChunkIterator. @rly (#512)
- Fix TypeError when validating a group with an illegally-linked child.
  @dsleiter (#515)
- Fix `DynamicTable.get` for compound type columns. @rly (#518)
- Fix and removed error "Field 'x' cannot be defined in y." when opening files with some extensions. @rly
  (#519)

## HDMF 2.3.0 (December 8, 2020)

### New features
- Add methods for automatic creation of `MultiContainerInterface` classes. @bendichter (#420, #425)
- Add ability to specify a custom class for new columns to a `DynamicTable` that are not `VectorData`,
  `DynamicTableRegion`, or `VocabData` using `DynamicTable.__columns__` or `DynamicTable.add_column(...)`. @rly (#436)
- Add support for creating and specifying multi-index columns in a `DynamicTable` using `add_column(...)`.
  @bendichter, @rly (#430)
- Add capability to add a row to a column after IO. @bendichter (#426)
- Add method `AbstractContainer.get_fields_conf`. @rly (#441)
- Add functionality for storing external resource references. @ajtritt (#442)
- Add method `hdmf.utils.get_docval_macro` to get a tuple of the current values for a docval_macro, e.g., 'array_data'
  and 'scalar_data'. @rly (#446)
- Add `SimpleMultiContainer`, a data_type for storing a `Container` and `Data` objects together. @ajtritt (#449)
- Support `pathlib.Path` paths in `HDMFIO.__init__`, `HDF5IO.__init__`, and `HDF5IO.load_namespaces`. @dsleiter (#450)
- Use hdmf-common-schema 1.2.1. See https://hdmf-common-schema.readthedocs.io/en/latest/format_release_notes.html for details.
- Block usage of h5py 3+. h5py>=2.9, <3 is supported. @rly (#461)
- Block usage of numpy>=1.19.4 due to a known issue with numpy on some Windows 10 systems. numpy>1.16, <1.19.4 is supported.
  @rly (#461)
- Add check for correct quantity during the build process in `ObjectMapper`. @rly (#463, #492)
- Allow passing `GroupSpec` and `DatasetSpec` objects for the 'target_type' argument of `LinkSpec.__init__(...)`.
  @rly (#468)
- Use hdmf-common-schema 1.3.0. @rly, @ajtritt (#486)
  - Changes from hdmf-common-schema 1.2.0:
    - Add data type ExternalResources for storing ontology information / external resource references. NOTE:
      this data type is in beta testing and is subject to change in a later version.
    - Fix missing data_type_inc and use dtype uint for CSRMatrix. It now has data_type_inc: Container.
    - Add hdmf-schema-language comment at the top of each yaml file.
    - Add SimpleMultiContainer, a Container for storing other Container and Data objects together.

### Internal improvements
- Drop support for Python 3.5. @ajtritt (#459)
- Improve warning about cached namespace when loading namespaces from file. @rly (#422)
- Refactor `HDF5IO.write_dataset` to be more readable. @rly (#428)
- Fix bug in slicing tables with DynamicTableRegions. @ajtritt (#449)
- Add testing for Python 3.9 and using pre-release packages. @ajtritt, @rly (#459, #472)
- Improve contributing guide. @rly (#474)
- Update CI. @rly, @dsleiter (#481, #493, #497)
- Add citation information to documentation and support for duecredit tool. @rly (#477, #488)
- Add type checking and conversion in `CSRMatrix`. @rly (#485)
- Clean up unreachable validator code. @rly (#483)
- Reformat imports. @bendichter (#469)
- Remove unused or refactored internal builder functions `GroupBuilder.add_group`, `GroupBuilder.add_dataset`,
  `GroupBuilder.add_link`, `GroupBuilder.set_builder`, `BaseBuilder.deep_update`, `GroupBuilder.deep_update`,
  `DatasetBuilder.deep_update`. Make `BaseBuilder` not instantiable and refactor builder code. @rly (#452)

### Bug fixes
- Fix development package dependency issues. @rly (#431)
- Fix handling of empty lists against a spec with text/bytes dtype. @rly (#434)
- Fix handling of 1-element datasets with compound dtype against a scalar spec with text/bytes dtype. @rly (#438)
- Fix convert dtype when writing numpy array from `h5py.Dataset`. @rly (#427)
- Fix inheritance when non-`AbstractContainer` is base class. @rly (#444)
- Fix use of `hdmf.testing.assertContainerEqual(...)` for `Data` objects. @rly (#445)
- Add missing support for data conversion against spec dtypes "bytes" and "short". @rly (#456)
- Clarify the validator error message when a named data type is missing. @dsleiter (#478)
- Update documentation on validation to indicate that the example command is not implemented @dsleiter (#482)
- Fix generated docval for classes with a LinkSpec. @rly (#487)
- Fix access of `DynamicTableRegion` of a `DynamicTable` with column of references. @rly (#491)
- Fix handling of `__fields__` for `Data` subclasses. @rly (#441)
- Fix `DynamicTableRegion` having duplicate fields conf 'table'. @rly (#441)
- Fix inefficient and sometimes inaccurate build process. @rly (#451)
- Fix garbage collection issue in Python 3.9. @rly (#496)

## HDMF 2.2.0 (August 14, 2020)

### New features
- Add ability to get list of tuples when indexing a `DynamicTable`. i.e. disable conversion to `pandas.DataFrame`.
  @ajtritt (#418)

### Internal improvements
- Improve documentation and index out of bounds error message for `DynamicTable`. @rly (#419)

### Bug fixes:
- Fix error when constructing `DynamicTable` with `DataChunkIterators` as columns. @ajtritt (#418)

## HDMF 2.1.0 (August 10, 2020)

### New features
- Users can now use the `MultiContainerInterface` class to generate custom API classes that contain collections of
  containers of a specified type. @bendichter @rly (#399)
  - See the user guide
    https://hdmf.readthedocs.io/en/stable/tutorials/multicontainerinterface.html for more information.

### Internal improvements
- Add ability to pass callable functions to run when adding or removing items from a ``LabelledDict``.
  An error is now raised when using unsupported functionality in ``LabelledDict``. @rly (#405)
- Raise a warning when building a container that is missing a required dataset. @rly (#413)

## HDMF 2.0.1 (July 22, 2020)

### Internal improvements
- Add tests for writing table columns with DataIO data, e.g., chunked, compressed data. @rly (#402)
- Add CI to check for breakpoints and print statements. @rly (#403)

### Bug fixes:
- Remove breakpoint. @rly (#403)
- Allow passing None for docval enum arguments with default value None. @rly (#409)
- If a file is written with an orphan container, e.g., a link to a container that is not written, then an
  `OrphanContainerBuildError` will be raised. This replaces the `OrphanContainerWarning` that was previously raised.
  @rly (#407)

## HDMF 2.0.0 (July 17, 2020)

### New features
- Users can now call `HDF5IO.export` and `HDF5IO.export_io` to write data that was read from one source to a new HDF5
  file. Developers can implement the `export` method in classes that extend `HDMFIO` to customize the export
  functionality. See https://hdmf.readthedocs.io/en/latest/export.html for more details. @rly (#388)
- Users can use the new export functionality to read data from one source, modify the data in-memory, and then write the
  modified data to a new file. Modifications can include additions and removals. To facilitate removals,
  `AbstractContainer` contains a new `_remove_child` method and `BuildManager` contains a new `purge_outdated` method.
  @rly (#388)
- Users can now call `Container.generate_new_id` to generate new object IDs for the container and all of its children.
  @rly (#401)
- Use hdmf-common-schema 1.2.0. @ajtritt @rly (#397)
  - `VectorIndex` now extends `VectorData` instead of `Index`. This change allows `VectorIndex` to index other `VectorIndex` types.
  - The `Index` data type is now unused and has been removed.
  - Fix missing dtype for `VectorIndex`.
  - Add new `VocabData` data type.

### Breaking changes
- `Builder` objects no longer have the `written` field which was used by `HDF5IO` to mark the object as written. This
  is replaced by `HDF5IO.get_written`. @rly (#381)
- `HDMFIO.write` and `HDMFIO.write_builder` no longer have the keyword argument `exhaust_dcis`. This remains present in
  `HDF5IO.write` and `HDF5IO.write_builder`. @rly (#388)
- The class method `HDF5IO.copy_file` is no longer supported and may be removed in a future version. Please use the
  `HDF5IO.export` method or `h5py.File.copy` method instead. @rly (#388)

## HDMF 1.6.4 (June 26, 2020)

### Internal improvements
- Add ability to close open links. @rly (#383)

### Bug fixes:
- Fix validation of empty arrays and scalar attributes. @rly (#377)
- Fix issue with constructing `DynamicTable` with empty array colnames. @rly (#379)
- Fix `TestCase.assertContainerEqual` passing wrong arguments. @rly (#385)
- Fix 'link_data' argument not being used when writing non-root level datasets. @rly (#384)
- Fix handling of ASCII numpy array. @rly (#387)
- Fix error when optional attribute reference is missing. @rly (#392)
- Improve testing for `get_data_shape` and fix issue with sets. @rly (#394)
- Fix inability to write references to HDF5 when the root builder is not named "root". @rly (#395)

## HDMF 1.6.3 (June 9, 2020)

### Internal improvements
- Improve documentation of `DynamicTable`. @rly (#371)
- Add user guide / tutorial for `DynamicTable`. @rly (#372)
- Improve logging of build and write processes. @rly (#373)

### Bug fixes:
- Fix adding of optional predefined columns to `DynamicTable`. @rly (#371)
- Use dtype from dataset data_type definition when extended spec lacks dtype. @rly (#364)

## HDMF 1.6.2 (May 26, 2020)

### Internal improvements:
- Update MacOS in CI. @rly (#310)
- Raise more informative error when adding column to `DynamicTable` w/ used name. @rly (#307)
- Refactor `_init_class_columns` for use by DynamicTable subclasses. @rly (#323)
- Add/fix docstrings for DynamicTable. @oruebel, @rly (#304, #353)
- Make docval-decorated functions more debuggable in pdb. @rly (#308)
- Change dtype conversion warning to include path to type. @rly (#311)
- Refactor `DynamicTable.add_column` to raise error when name is an optional column. @rly (#305)
- Improve unsupported filter error message. @bendichter (#329)
- Add functionality to validate a yaml file against a json schema file. @bendichter (#332)
- Update requirements-min.txt for yaml validator. @bendichter (#333)
- Add allowed value / enum validation in docval. @rly (#335)
- Add logging of build and hdf5 write process. @rly (#336, #349)
- Allow loading namespaces from h5py.File object not backed by file. @rly (#348)
- Add CHANGELOG.md. @rly (#352)
- Fix codecov reports. @rly (#362)
- Make `getargs` raise an error if the argument name is not found. @rly (#365)
- Improve `get_class` and `docval` support for uint. @rly (#361)

### Bug fixes:
- Register new child types before new parent type for dynamic class generation. @rly (#322)
- Raise warning not error when adding column with existing attr name. @rly (#324)
- Add `__version__`. @rly (#345)
- Only write a specific namespace version if it does not exist. @ajtritt (#346)
- Fix documentation formatting for DynamicTable. @rly (#353)


## HDMF 1.6.1 (Mar. 2, 2020)

### Internal improvements:
- Allow docval to warn about use of positional arguments. @rly (#293)
- Improve efficiency of writing chunks with `DataChunkIterator` and HDF5. @d-sot, @oruebel (#295)

### Bug fixes:
- Flake8 style fixes. @oruebel (#291)
- Handle missing namespace version. @rly (#292)
- Do not raise error when a numeric type with a higher precision is provided for a spec with a lower precision and different base type. Raise a warning when the base type of a given value is converted to the specified base type, regardless of precision level. Add missing support for boolean conversions. @rly (#298, #299)
- Add forgotten validation of links. @t-b, @ajtritt (#286)
- Improve message for "can't change container_source" error. @rly (#302)
- Fix setup.py development status. @rly (#303)
- Refactor missing namespace version handling. @rly, @ajtritt (#297)
- Add print function for `DynamicTableRegion`. @oruebel, @rly (#290)
- Fix writing of refined RefSpec attribute. @oruebel, @rly (#301)

## HDMF 1.6.0 (Jan. 31, 2020)

### Internal improvements:
- Allow extending/overwriting attributes on dataset builders. @rly, @ajtritt (#279)
- Allow ASCII data where UTF8 is specified. @rly (#282)
- Add function to convert `DynamicTableRegion` to a pandas dataframe. @oruebel (#239)
- Add "mode" property to HDF5IO. @t-b (#280)

### Bug fixes:
- Fix readthedocs config to include all submodules. @rly (#277)
- Fix test runner double printing in non-verbose mode. @rly (#278)

## HDMF 1.5.4 (Jan. 21, 2020)

### Bug fixes:
- Upgrade hdmf-common-schema 1.1.2 -> 1.1.3, which includes a bug fix for missing data and shape keys on `VectorData`, `VectorIndex`, and `DynamicTableRegion` data types. @rly (#272)
- Clean up documentation scripts. @rly (#268)
- Fix broken support for pytest testing framework. @rly (#274)
- Fix missing CI testing of minimum requirements on Windows and Mac. @rly (#270)
- Read 1-element datasets as scalar datasets when a scalar dataset is expected by the spec. @rly (#269)
- Fix bug where 'version' was not required for `SpecNamespace`. @bendichter (#276)

## HDMF 1.5.3 (Jan. 14, 2020)

### Minor improvements:
- Update and fix documentation. @rly (#267)

### Bug fixes:
- Fix ReadTheDocs integration. @rly (#263)
- Fix conda build. @rly (#266)

## HDMF 1.5.2 (Jan. 13, 2020)

### Minor improvements:
- Add support and testing for Python 3.8. @rly (#247)
- Remove code duplication and make Type/Value Error exceptions more informative. @yarikoptic (#243)
- Streamline CI and add testing of min requirements. @rly (#258)

### Bug fixes:
- Update hdmf-common-schema submodule to 1.1.2. @rly (#249, #252)
- Add support for `np.array(DataIO)` in py38. @rly (#248)
- Fix bug with latest version of coverage. @rly (#251)
- Stop running CI on latest and latest-tmp tags. @rly (#254)
- Remove lingering mentions of PyNWB. @rly (#257, #261)
- Fix and clean up documentation. @rly (#260)

## HDMF 1.5.1 (Jan. 8, 2020)

### Minor improvements:
- Allow passing HDF5 integer filter ID for dynamically loaded filters. @d-sot (#215)

### Bug fixes:
- Fix reference to hdmf-common-schema 1.1.0. @rly (#231)

## HDMF 1.5.0 (Jan. 6, 2020)

### Minor improvements:
- Improve CI for HDMF to test whether changes in HDMF break PyNWB. #207 (@rly)
- Improve and clean up unit tests. #211, #214, #217 (@rly)
- Refactor code to remove six dependency and separate ObjectMapper into its own file. #213, #221 (@rly)
- Output exception message in ObjectMapper.construct. #220 (@t-b)
- Improve docstrings for VectorData, VectorIndex, and DynamicTableRegion. #226, #227 (@bendichter)
- Remove unused "datetime64" from supported dtype strings. #230 (@bendichter)
- Cache builders by h5py object id not name. #235 (@oruebel)
- Update copyright date and add legal to source distribution. #232 (@rly)
- Allow access to export_spec function from hdmf.spec package. #233 (@bendichter)
- Make calls to docval functions more efficient, resulting in a ~20% overall speedup. #238 (@rly)

### Bug fixes:
- Fix wrong reference in ObjectMapper.get_carg_spec. #208 (@rly)
- Fix container source not being set for some references. #219 (@rly)

Python 2.7 is no longer supported.

## HDMF 1.4.0 and earlier

Please see the release notes on the [HDMF GitHub repo Releases page](https://github.com/hdmf-dev/hdmf/releases).<|MERGE_RESOLUTION|>--- conflicted
+++ resolved
@@ -5,11 +5,8 @@
 ### Enhancements
 - Warn when unexpected keys are present in specs. @rly [#1134](https://github.com/hdmf-dev/hdmf/pull/1134)
 - Support appending to zarr arrays. @mavaylon1 [#1136](https://github.com/hdmf-dev/hdmf/pull/1136)
-<<<<<<< HEAD
 - Support specifying "value" key in DatasetSpec. @rly [#1143](https://github.com/hdmf-dev/hdmf/pull/1143)
-=======
 - Add support for numpy 2. @rly [#1139](https://github.com/hdmf-dev/hdmf/pull/1139)
->>>>>>> eb67626c
 
 ### Bug fixes
 - Fix iterator increment causing an extra +1 added after the end of completion. @CodyCBakerPhD [#1128](https://github.com/hdmf-dev/hdmf/pull/1128)
