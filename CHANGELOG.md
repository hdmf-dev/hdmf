# HDMF Changelog

<<<<<<< HEAD
## HDMF 3.7.0 (Upcoming)

### New features and minor improvements
- Added abstract static method `HDMFIO.can_read()` and concrete static method `HDF5IO.can_read()`. @bendichter [#875](https://github.com/hdmf-dev/hdmf/pull/875)
=======
## HMDF 3.6.2 (Upcoming)

### New features and minor improvements
- Updated `ExternalResources` to have EntityKeyTable with updated tests/documentation and minor bug fix to ObjectKeyTable. @mavaylon1 [#872](https://github.com/hdmf-dev/hdmf/pull/872)
>>>>>>> 5269c1f6

## HMDF 3.6.1 (May 18, 2023)

### Bug fixes
- Fix compatibility with hdmf_zarr for converting string arrays from Zarr to HDF5 by adding logic to determine the dtype for object arrays. @oruebel [#866](https://github.com/hdmf-dev/hdmf/pull/866)

## HDMF 3.6.0 (May 12, 2023)

### New features and minor improvements
- Updated `ExternalResources` to have `FileTable` and new methods to query data. the `ResourceTable` has been removed along with methods relating to `Resource`. @mavaylon [#850](https://github.com/hdmf-dev/hdmf/pull/850)
- Updated hdmf-common-schema version to 1.6.0. @mavaylon [#850](https://github.com/hdmf-dev/hdmf/pull/850)
- Added testing of HDMF-Zarr on PR and nightly. @rly [#859](https://github.com/hdmf-dev/hdmf/pull/859)
- Replaced `setup.py` with `pyproject.toml`. @rly [#844](https://github.com/hdmf-dev/hdmf/pull/844)
- Use `ruff` instead of `flake8`. @rly [#844](https://github.com/hdmf-dev/hdmf/pull/844)
- Replaced `versioneer` with `setuptools_scm` for versioning. @rly [#844](https://github.com/hdmf-dev/hdmf/pull/844)
- Now recommending developers use `pre-commit`. @rly [#844](https://github.com/hdmf-dev/hdmf/pull/844)

### Bug fixes
- Export cached specs that are loaded in source IO manager but not in export IO manager. @rly
  [#855](https://github.com/hdmf-dev/hdmf/pull/855)
- Fixed issue with passing an S3 URL for source in the constructor of ``HDMFIO`` @rly
  [#853](https://github.com/hdmf-dev/hdmf/pull/853)

### Documentation and tutorial enhancements:
- Updated `ExternalResources` how to tutorial to include the new features. @mavaylon [#850](https://github.com/hdmf-dev/hdmf/pull/850)

## HDMF 3.5.6 (April 28, 2023)

### Bug fixes
- Removed references to discontinued `requires.io` service in documentation. @rly
  [#854](https://github.com/hdmf-dev/hdmf/pull/854)

## HDMF 3.5.5 (April 13, 2023)

### Bug fixes
- Fixed error during export where an external link to the same file was created in some situations.
  @rly [#847](https://github.com/hdmf-dev/hdmf/pull/847)
- Removed unused, deprecated `codecov` package from dev installation requirements. @rly
  [#849](https://github.com/hdmf-dev/hdmf/pull/849)
- Fixed export with `'link_data': False'` not copying datasets in some situations. @rly
  [#848](https://github.com/hdmf-dev/hdmf/pull/848)

## HDMF 3.5.4 (April 7, 2023)

### Bug fixes
- Fixed typo in deploy release workflow. @rly [#845](https://github.com/hdmf-dev/hdmf/pull/845)

## HDMF 3.5.3 (April 7, 2023)

### Bug fixes
- Fixed search bar and missing jquery in ReadTheDocs documentation. @rly
  [#840](https://github.com/hdmf-dev/hdmf/pull/840)
- Fixed issue with dynamic class generation for a multi-container interface where one or more are required. @rly
  [#839](https://github.com/hdmf-dev/hdmf/pull/839)

### Minor improvements
- Added support for Python 3.11. @rly [#803](https://github.com/hdmf-dev/hdmf/pull/803)
- No longer set upper bounds on dependencies. @rly [#803](https://github.com/hdmf-dev/hdmf/pull/803)
- `DynamicTable.to_dataframe()` now sets the index (id) column dtype to int64 rather than the OS default (int32 on Windows, int64 on Mac, Linux). @rly [#803](https://github.com/hdmf-dev/hdmf/pull/803)

## HDMF 3.5.2 (March 13, 2023)

### Bug fixes
- Fixed issue with conda CI. @rly [#823](https://github.com/hdmf-dev/hdmf/pull/823)
- Fixed issue with deprecated `pkg_resources`. @mavaylon [#822](https://github.com/hdmf-dev/hdmf/pull/822)
- Fixed `hdmf.common` deprecation warning. @mavaylon [#826]((https://github.com/hdmf-dev/hdmf/pull/826)

### Internal improvements
- A number of typos fixed and Github action running codespell to ensure that no typo sneaks in [#825](https://github.com/hdmf-dev/hdmf/pull/825) was added.
- Added additional documentation for `__fields__` in `AbstactContainer`. @mavaylon [#827](https://github.com/hdmf-dev/hdmf/pull/827)
- Updated warning message for broken links. @mavaylon [#829](https://github.com/hdmf-dev/hdmf/pull/829)

## HDMF 3.5.1 (January 26, 2023)

### Bug fixes
- Fixed bug when closing a ``HDF5IO`` on delete via the new ``HDMFIO.__del__`` before ``HDF5IO.__init__`` has been completed. @oruebel [#817](https://github.com/hdmf-dev/hdmf/pull/817)

### Documentation and tutorial enhancements:
- Updated `DynamicTable` how to tutorial to clarify the status of `EnumData`. @oruebel [#819](https://github.com/hdmf-dev/hdmf/pull/819)

## HDMF 3.5.0 (January 17, 2023)

### Bug fixes
- Fixed an issue with `ExternalResources` where retrieving an object resources wasn't in the proper format for a Pandas DataFrame. Additionally, a boolean parameter for creating an object when checking the existence of an object was added. @mavaylon1 [#790](https://github.com/hdmf-dev/hdmf/pull/790)
- Fixed an issue with the `tox` tool when upgrading to tox 4. @rly [#802](https://github.com/hdmf-dev/hdmf/pull/802)
- Fixed export of newly added links to existing elements of the exported file. @rly [#808](https://github.com/hdmf-dev/hdmf/pull/808)
- Added ``HDMFIO.__del__`` to ensure that I/O objects are being closed on delete. @oruebel[#811](https://github.com/hdmf-dev/hdmf/pull/811)

### Minor improvements
- Added support for reading and writing `ExternalResources` to and from denormalized TSV files. @mavaylon [#799](https://github.com/hdmf-dev/hdmf/pull/799)
- Changed the name of `ExternalResources.export_to_sqlite` to `ExternalResources.to_sqlite`. @mavaylon [#799](https://github.com/hdmf-dev/hdmf/pull/799)
- Updated the tutorial for `ExternalResources`. @mavaylon [#799](https://github.com/hdmf-dev/hdmf/pull/799)
- Added `message` argument for assert methods defined by `hdmf.testing.TestCase` to allow developers to include custom error messages with asserts. @oruebel [#812](https://github.com/hdmf-dev/hdmf/pull/812)
- Clarify the expected chunk shape behavior for `DataChunkIterator`. @oruebel [#813](https://github.com/hdmf-dev/hdmf/pull/813)

## HDMF 3.4.7 (November 9, 2022)

### Minor improvements
- Update CI, versioneer, and some requirements. @rly ([#786](https://github.com/hdmf-dev/hdmf/pull/786))

### Bug fixes
- Fix an issue where not providing an optional argument to `__init__` of an auto-generated `MultiContainerInterface`
  class raised an error. @rly ([#779](https://github.com/hdmf-dev/hdmf/pull/779))
- Fixed an issue with the `data_utils.GenericDataChunkIterator` where if the underlying dataset was such that the `numpy.product` of the `maxshape` exceeded the range of the default `int32`, buffer overflow would occur and cause the true buffer shape to exceed available memory. This has been resolved by dropping all `numpy` operations (which forced casting within the passed data type) in favor of the unlimited precision of Python builtin integer types @codycbakerphd ([#780](https://github.com/hdmf-dev/hdmf/pull/780)) ([#781](https://github.com/hdmf-dev/hdmf/pull/781))

## HDMF 3.4.6 (October 4, 2022)

### Minor improvements
- When data is not specified in DataIO, 1) require dtype and shape both be specified and 2) determine length from shape. @ajtritt ([#771](https://github.com/hdmf-dev/hdmf/pull/771))

### Bug fixes
- Fix an issue when autogenerating a class that extends a class where the constructor docval does not include all of
the fields (i.e., when the constructor sets some fields to fixed values). @rly
([#773](https://github.com/hdmf-dev/hdmf/pull/773))

## HDMF 3.4.5 (September 22, 2022)

### Minor improvements
- Allow passing arguments through to column class constructor (argument `col_cls`) when calling `DynamicTable.add_column`. @ajtritt ([#769](https://github.com/hdmf-dev/hdmf/pull/769))

## HDMF 3.4.4 (September 20, 2022)

### Bug fixes
- Fixed missing dependency "packaging" introduced in 3.4.3. The code has been updated to avoid the dependency. @rly @oruebel ([#770](https://github.com/hdmf-dev/hdmf/pull/770))

## HDMF 3.4.3 (September 14, 2022)

### Minor improvements
- Began to deprecate the use of the testing script `test.py` in favor of `pytest` and `test_gallery.py`.
  @rly ([#760](https://github.com/hdmf-dev/hdmf/pull/760))
- Updated installation and maintainer documentation. @rly ([#760](https://github.com/hdmf-dev/hdmf/pull/760))

### Bug fixes
- Fixed CI and flake8 issues. @rly ([#760](https://github.com/hdmf-dev/hdmf/pull/760))
- Updated uses of pandas.DataFrame.set_index to avoid FutureWarnings for pandas >=1.5.x @oruebel ([#762](https://github.com/hdmf-dev/hdmf/pull/762))
- Fixed broken `hdmf.common.get_hdf5io` function. @rly ([#765](https://github.com/hdmf-dev/hdmf/pull/765))

## HDMF 3.4.2 (August 26, 2022)

### Minor improvements
- Updated ``MultiContainerInterface.__make_add`` to clarify the docstring for ``add_*`` methods generated by the function. @oruebel ([#758](https://github.com/hdmf-dev/hdmf/pull/758))
- Support "allow_none=True" in docval for args with non-None default. @rly ([#757](https://github.com/hdmf-dev/hdmf/pull/757))

### Bug fixes
- Fixed deploy release CI. @rly ([#759](https://github.com/hdmf-dev/hdmf/pull/759))

## HDMF 3.4.1 (August 8, 2022)

### Bug fixes
- Fixed deploy release CI. @rly ([#754](https://github.com/hdmf-dev/hdmf/pull/754))

## HDMF 3.4.0 (August 5, 2022)

### Minor improvements
- Allow manual triggering of some GitHub Actions. @rly ([#744](https://github.com/hdmf-dev/hdmf/pull/744))
- Relaxed input validation of `HDF5IO` to allow for s3fs support. Existing arguments of `HDF5IO` are modified as follows: i) `mode` was given a default value of "r", ii) `path` was given a default value of `None`, and iii) `file` can now accept an `S3File` type argument. @bendichter ([#746](https://github.com/hdmf-dev/hdmf/pull/746))
- Added ability to create and get back handle to empty HDF5 dataset. @ajtritt ([#747](https://github.com/hdmf-dev/hdmf/pull/747))
- Added `AbstractContainer._in_construct_mode` that is set and modified only by the ObjectMapper when constructing an
  object from a builder read from a file. Subclasses of `AbstractContainer` can check `_in_construct_mode`
  during the initialization phase as part of ``__init__`` to distinguish between actions during construction
  (i.e., read from disk) vs. creation by the user, e.g., to determine whether to raise a warning or error when
  encountering invalid data to support reading and correcting data that is invalid while preventing creation
  of new data that is invalid. @rly ([#751](https://github.com/hdmf-dev/hdmf/pull/751))

### Bug fixes
- Fixed PyNWB dev CI. @rly ([#749](https://github.com/hdmf-dev/hdmf/pull/749))

## HDMF 3.3.2 (June 27, 2022)

### Bug fixes
- Fix error message when using ``GenericDataChunkIterator`` and chunk shape is larger than dataset size. @rly (#743)
- Fix automatic class generation of extension data types that inherit from both another data type and
  ``MultiContainerInteface``. @rly (#741)

## HDMF 3.3.1 (May 20, 2022)

### Bug fixes
- Fixed release deployment CI. @rly (#734, #735, #736)

## HDMF 3.3.0 (May 18, 2022)

### New features
- Added utility functions and classes useful for implementation of I/O backend to ease maintainability and reuse of functionality across I/O backends. @oruebel (#697)
  - Added `HDF5IODataChunkIteratorQueue` class in `hdmf.backends.hdf5.h5_utils` as a new helper class for managing the write of `DataChunkIterator`s to HDF5. @oruebel (#697)
  - Added new `hdmf/io/utils.py` module with new I/O utility classes: 1) `WriteStatusTracker` as a simple data structure for tracking the write status of `Builders`, and 2) `NamespaceToBuilderHelper` to help with converting of a namespace to a `Builder` for I/O. @oruebel (#697)
- Added `get_min_bounds` function to `hdmf.data_utils.DataChunk`. This functionality was originally part of `HDF5IO.__write_chunk__()` and has been moved here to enable reuse of the code across data backends. @oruebel (#697)
- Added `ignore_string_to_byte` option for `TestCase.assertContainerEqual` to allow us to ignore conversion from string to bytes and just compare unicode values, as different backends may store strings differently. @oruebel (#697)
- Allow `zarr.Array` as array datatype in docval to support conversion data stored in Zarr to HDMF HDF5 data. @oruebel (#721)
- Allow `hdmf.common.table.DynamicTable.add_column` to accept nested lists as column data and automatically create the `VectorIndex` and `VectorData` objects required to represent the ragged array. @oruebel (#728)
- Added a warning when the ``__init__`` of a class mapped to an HDMF-common data type or an autogenerated data type class
  is passed positional arguments instead of all keyword arguments. @rly (#730)
- Added helper function `hdmf.utils.popargs_to_dict` for popping docval args into a dict. @rly (#732)

### Bug fixes
- Fixed error with modifying files that contain external links to other files (e.g., shallow copies). @rly (#709)
- Fixed opening of files in append mode on Windows when the files contain links to other open files. @rly (#710)
- Updated `HDF5IO` to always set the `location` attribute of `GroupBuilders`, `DatasetBuilders`, and `LinkBuilders` on read. @oruebel (#697)
- Updated `HDF5IO.get_types` to correctly determine the data type for `bytes` data. @oruebel (#697)

### Minor improvements
- Updated `HDF5IO` to use the new `WriteStatusTracker`, `NamespaceToBuilderHelper`, and `HDF5IODataChunkIteratorQueue` helper classes. @oruebel (#697)
- Updated `hdmf.common.sparse.CSRMatrix` to avoid direct dependency on h5py as a particular storage backend. @oruebel (#697)
- Improved readability of ``Container`` code. @rly (#707)
- Use GitHub Actions for all CI. @rly (#718)
- Allow `write_args=None` to be passed to `HDF5IO.export`. @rly (#733)
- Updated requirements and fixed minor documentation issues and warnings. @rly (#731)

### Test enhancements
- Moved test functions to ease reuse and updated tests accordingly. @oruebel (#697)
- Moved `Baz`, `BazData`, `BazCpdData`, `BazBucket`, `get_baz_buildmanager` test data classes from `tests.unit.test_io_hdf5_h5tools` to `tests.unit.utils` to ease reuse and updated tests accordingly. Also `_get_baz_manager` was renamed to `get_baz_buildmanager` as part of this move. @oruebel (#697)
- Added numerous tests to `tests/unit/common/test_sparse.py` to enhance testing of the `CSRMatrix` type. @oruebel (#697)

### Documentation and tutorial enhancements:
- Add copy button to code blocks. @weiglszonja @oruebel (#726)

## HDMF 3.2.1 (February 22, 2022)

### Bug fixes
- Fixed release CI that prevented distribution from being uploaded to PyPI. @rly (#699)

## HDMF 3.2.0 (February 22, 2022)

### New features
- Added ``hdmf.container.Row.__str__`` to improve print of rows. @oruebel (#667)
- Added ``to_dataframe`` method for ``hdmf.common.resources.ExternalResource`` to improve visualization. @oruebel (#667)
- Added ``export_to_sqlite`` method for ``hdmf.common.resources.ExternalResource``. @oruebel (#667)
- Added ``reset_parent`` method for ``hdmf.container.Container``. @rly (#692)

### Minor improvements
- Plotted results in external resources tutorial. @oruebel (#667)
- Added support for Python 3.10. @rly (#679)
- Updated requirements. @rly @TheChymera (#681)
- Improved testing for `ExternalResources`. @mavaylon (#673)
- Improved docs for export. @rly (#674)
- Enhanced data chunk iteration speeds through new ``GenericDataChunkIterator`` class.  @CodyCBakerPhD (#672)
- Enhanced issue template forms on GitHub. @CodyCBakerPHD (#700)

### Bug fixes
- Fixed `setup.py` not being able to import `versioneer` when installing in an embedded Python environment. @rly (#662)
- Fixed broken tests in Python 3.10. @rly (#664)
- Fixed broken LaTeX PDF build of the docs. @oruebel (#669)
- Fixed adding containers as a child to a parent container sometimes not marking the parent container as modified. @rly
  (#683)
- Fixed `to_hierarchcial_dataframe` failing when a table contains a `VectorIndex` column as a regular data column.
  @oruebel (#666)
- Stop testing against base Python error messages because they may change in the future. @rly (#689)

## HDMF 3.1.1 (July 29, 2021)

### Bug fixes
- Updated the new ``DynamicTableRegion.get_linked_tables`` function (added in 3.1.0) to return lists of ``typing.NamedTuple``
  objects rather than lists of dicts. @oruebel (#660)

## HDMF 3.1.0 (July 29, 2021)

### New features
- Added several features to simplify interaction with ``DynamicTable`` objects that link to other tables via
  ``DynamicTableRegion`` columns. @oruebel (#645)
    - Added ``DynamicTable.get_foreign_columns`` to find all columns in a table that are a ``DynamicTableRegion``
    - Added ``DynamicTable.has_foreign_columns`` to identify if a ``DynamicTable`` contains ``DynamicTableRegion`` columns
    - Added ``DynamicTable.get_linked_tables`` to retrieve all tables linked to either directly or indirectly from
      the current table via ``DynamicTableRegion``
    - Implemented the new ``get_foreign_columns``, ``has_foreign_columns``, and ``get_linked_tables`` also for
      ``AlignedDynamicTable``
    - Added new module ``hdmf.common.hierarchicaltable`` with helper functions to facilitate conversion of
      hierarchically nested ``DynamicTable`` objects via the following new functions:
      - ``to_hierarchical_dataframe`` to merge linked tables into a single consolidated pandas DataFrame.
      - ``drop_id_columns`` to remove "id" columns from a DataFrame.
      - ``flatten_column_index`` to replace a ``pandas.MultiIndex`` with a regular ``pandas.Index``

### Bug fixes
- Do not build wheels compatible with Python 2 because HDMF requires Python 3.7. @rly (#642)
- ``AlignedDynamicTable`` did not overwrite its ``get`` function. When using ``DynamicTableRegion`` to reference ``AlignedDynamicTable`` this led to cases where the columns of the category subtables where omitted during data access (e.g., conversion to pandas.DataFrame). This fix adds the ``AlignedDynamicTable.get`` based on the existing ``AlignedDynamicTable.__getitem__``. @oruebel (#645)
- Fixed #651 to support selection of cells in an ``AlignedDynamicTable`` via slicing with  ``[int, (str, str)]``(and ``[int, str, str]``) to select a single cell, and ``[int, str]`` to select a single row of a category table. @oruebel (#645)

### Minor improvements
- Updated ``DynamicTable.to_dataframe()`` and ``DynamicTable.get`` functions to set the ``.name`` attribute
  on generated pandas DataFrame objects. @oruebel (#645)
- Added ``AlignedDynamicTable.get_colnames(...)`` to support look-up of the full list of columns as the
  ``AlignedDynamicTable.colnames`` property only includes the columns of the main table for compliance with
  ``DynamicTable`` @oruebel (#645)
- Fix documentation for `DynamicTable.get` and `DynamicTableRegion.get`. @rly (#650)
- Allow passing string column name to `DynamicTableRegion`, i.e., `dtr['col_name']` is a shortcut to
  `dtr.table['col_name']`. @rly (#657)

## HDMF 3.0.1 (July 7, 2021)

### Bug fixes
- Fixed release CI that prevented distribution from being uploaded to PyPI. @rly (#641)

## HDMF 3.0.0 (July 6, 2021)

### New features
- Add support for Python 3.9, drop support for Python 3.6. @rly (#620)
- Add support for h5py 3. @ajtritt (#480)
  - h5py 3 introduced [breaking changes regarding how strings are handled]
  (https://docs.h5py.org/en/latest/whatsnew/3.0.html#breaking-changes-deprecations), specifically that
  variable-length UTF-8 strings in datasets are now read as `bytes` objects instead of `str` by default.
  To reduce the impact of this change on HDMF users, when HDMF reads a variable-length UTF-8 string
  dataset, instead of returning an `h5py.Dataset` that is read as `bytes` objects, HDMF will return a
  `hdmf.utils.StrDataset` object that extends `h5py.Dataset` and is read as `str` objects, which preserves
  previous behavior. For example, under HDMF 2.x, an HDF5 dataset `d` with data ['a', 'b'] is read as a
  `h5py.Dataset` object, and `d[:]` returns `str` objects. Under HDMF 3.x, the same dataset `d` is read
  as a `hdmf.utils.StrDataset` object and `d[:]` still returns `str` objects.
- Add RRID to docs. @oruebel (#633)
- Allow passing ``index=True`` to ``DynamicTable.to_dataframe()`` to support returning `DynamicTableRegion` columns
  as indices or Pandas DataFrame. @rly (#579)
- Improve ``DynamicTable`` documentation. @rly (#639)
- Updated external resources tutorial. @mavaylon (#611)

### Breaking changes and deprecations
- Previously, when using ``DynamicTable.__getitem__`` or ``DynamicTable.get`` to access a selection of a
  ``DynamicTable`` containing a ``DynamicTableRegion``, new columns with mangled names for the table data referred to
  by the ``DynamicTableRegion`` were added to the returned DataFrame. This did not work properly for ragged
  ``DynamicTableRegion``, multiple levels of nesting, or multiple rows returned.
  Now, these methods will by default return columns of indices of the ``DynamicTableRegion``. If ``index=False`` is
  passed to ``DynamicTable.get``, then nested DataFrames will be returned, one DataFrame per row of the original
  resulting DataFrame. @rly (#579)

### Minor improvements
- Updated requirements and tests. @rly (#640)

### Bug fixes
- Update the validator to allow extensions to data types which only define data_type_inc. @dsleiter (#609)
- Fix error when validating lazy-loaded datasets containing references. @dsleiter (#609)
- Fix error when using ``DynamicTable.__getitem__`` or ``DynamicTable.get`` when table has a ragged
  ``DynamicTableRegion``. @rly (#579)

## HDMF 2.5.8 (June 16, 2021)
- Fix incorrect dtype precision upgrade for VectorIndex (#631)

### Minor improvements
- Improve Sphinx documentation. @rly (#627)

### Bug fix
- Fix error with representing an indexed table column when the `VectorIndex` dtype precision is upgraded more
  than one step, e.g., uint8 to uint32. This can happen when, for example, a single `add_row` call is used to
  add more than 65535 elements to an empty indexed column. @rly (#631)

## HDMF 2.5.7 (June 4, 2021)

### Bug fix
- Fix generation of extension classes that extend `MultiContainerInterface` and use a custom _fieldsname. @rly (#626)

## HDMF 2.5.6 (May 19, 2021)

### Bug fix
- Raise minimum version of pandas from 0.23 to 1.0.5 to be compatible with numpy 1.20. @rly (#618)
- Update documentation and update structure of requirements files. @rly (#619)

## HDMF 2.5.5 (May 17, 2021)

### Bug fix
- Fix incompatibility issue with downstream github-release tool used to deploy releases to GitHub. @rly (#614)

## HDMF 2.5.4 (May 17, 2021)

### Bug fix
- Fix incompatibility issue with downstream github-release tool used to deploy releases to GitHub. @rly (#607)
- Fix issue where dependencies of included types were not being loaded in namespaces / extensions. @rly (#613)

## HDMF 2.5.3 (May 12, 2021)

### Bug fix
- Fix issue where tables with multi-indexed columns defined using `__columns__` did not have attributes properly set.
  @rly (#605)

## HDMF 2.5.2 (May 11, 2021)

### Bug fix
- Add explicit `setuptools` requirement. @hrnciar (#596)
- Fix issue with generated custom classes that use a custom fields name (e.g., PyNWB uses `__nwbfields__` instead
  of `__fields__`). @rly (#598)
- Fix issue with Sphinx Gallery. @rly (#601)

## HDMF 2.5.1 (April 23, 2021)

### Bug fix
- Revert breaking change in `TypeMap.get_container_cls`. While this function is returned to its original behavior,
  it will be modified at the next major release. Please use the new `TypeMap.get_dt_container_cls` instead. @rly (#590)

## HDMF 2.5.0 (April 22, 2021)

### New features
- `DynamicTable` can be automatically generated using `get_class`. Now the HDMF API can read files with extensions
  that contain a `DynamicTable` without needing to import the extension first. @rly and @bendichter (#536)
- Add `HDF5IO.get_namespaces(path=path, file=file)` method which returns a dict of namespace name mapped to the
  namespace version (the largest one if there are multiple) for each namespace cached in the given HDF5 file.
  @rly (#527)
- Use HDMF common schema 1.5.0.
  - Add experimental namespace to HDMF common schema. New data types should go in the experimental namespace
    (hdmf-experimental) prior to being added to the core (hdmf-common) namespace. The purpose of this is to provide
    a place to test new data types that may break backward compatibility as they are refined. @ajtritt (#545)
  - `ExternalResources` was changed to support storing both names and URIs for resources. @mavaylon (#517, #548)
  - The `VocabData` data type was replaced by `EnumData` to provide more flexible support for data from a set of
    fixed values.
  - Added `AlignedDynamicTable`, which defines a `DynamicTable` that supports storing a collection of sub-tables.
    Each sub-table is itself a `DynamicTable` that is aligned with the main table by row index. Each sub-table
    defines a sub-category in the main table effectively creating a table with sub-headings to organize columns.
  - See https://hdmf-common-schema.readthedocs.io/en/latest/format_release_notes.html#april-19-2021 for more
    details.
- Add `EnumData` type for storing data that comes from a fixed set of values. This replaces `VocabData` i.e.
  `VocabData` has been removed. `VocabData` stored vocabulary elements in an attribute, which has a size limit.
  `EnumData` now stores elements in a separate dataset, referenced by an attribute stored on the `EnumData` dataset.
  @ajtritt (#537)
- Add `AlignedDynamicTable` type which defines a DynamicTable that supports storing a collection of subtables.
  Each sub-table is itself a DynamicTable that is aligned with the main table by row index. Each subtable
  defines a sub-category in the main table effectively creating a table with sub-headings to organize columns.
  @oruebel (#551)
- Add tutoral for new `AlignedDynamicTable` type. @oruebel (#571)
- Equality check for `DynamicTable` now also checks that the name and description of the table are the same. @rly (#566)

### Internal improvements
- Update CI and copyright year. @rly (#523, #524)
- Refactor class generation code. @rly (#533, #535)
- Equality check for `DynamicTable` returns False if the other object is a `DynamicTable` instead of raising an error.
  @rly (#566)
- Update ruamel.yaml usage to new API. @rly (#587)
- Remove use of ColoredTestRunner for more readable verbose test output. @rly (#588)

### Bug fixes
- Fix CI testing on Python 3.9. @rly (#523)
- Fix certain edge cases where `GroupValidator` would not validate all of the child groups or datasets
  attached to a `GroupBuilder`. @dsleiter (#526)
- Fix bug for generating classes from link specs and ignored 'help' fields. @rly (#535)
- Various fixes for dynamic class generation. @rly (#561)
- Fix generation of classes that extends both `MultiContainerInterface` and another class that extends
  `MultiContainerInterface`. @rly (#567)
- Fix `make clean` command for docs to clean up sphinx-gallery tutorial files. @oruebel (#571)
- Make sure we cannot set ``AlignedDynamicTable`` as a category on an ``AlignedDynamicTable``. @oruebel (#571)
- Fix included data type resolution between HDMF and custom classes that customize the data_type_inc key. @rly (#503)
- Fix classification of attributes as new/overridden. @rly (#503)

## HDMF 2.4.0 (February 23, 2021)

### New features
- `GroupValidator` now checks if child groups, datasets, and links have the correct quantity of elements and returns
  an `IncorrectQuantityError` for each mismatch. @dsleiter (#500)

### Internal improvements
- Update CI. @rly (#432)
- Added  driver option for ros3. @bendichter (#506)

### Bug fixes
- Allow `np.bool_` as a valid `bool` dtype when validating. @dsleiter (#505)
- Fix building of Data objects where the spec has no dtype and the Data object value is a DataIO wrapping an
  AbstractDataChunkIterator. @rly (#512)
- Fix TypeError when validating a group with an illegally-linked child.
  @dsleiter (#515)
- Fix `DynamicTable.get` for compound type columns. @rly (#518)
- Fix and removed error "Field 'x' cannot be defined in y." when opening files with some extensions. @rly
  (#519)

## HDMF 2.3.0 (December 8, 2020)

### New features
- Add methods for automatic creation of `MultiContainerInterface` classes. @bendichter (#420, #425)
- Add ability to specify a custom class for new columns to a `DynamicTable` that are not `VectorData`,
  `DynamicTableRegion`, or `VocabData` using `DynamicTable.__columns__` or `DynamicTable.add_column(...)`. @rly (#436)
- Add support for creating and specifying multi-index columns in a `DynamicTable` using `add_column(...)`.
  @bendichter, @rly (#430)
- Add capability to add a row to a column after IO. @bendichter (#426)
- Add method `AbstractContainer.get_fields_conf`. @rly (#441)
- Add functionality for storing external resource references. @ajtritt (#442)
- Add method `hdmf.utils.get_docval_macro` to get a tuple of the current values for a docval_macro, e.g., 'array_data'
  and 'scalar_data'. @rly (#446)
- Add `SimpleMultiContainer`, a data_type for storing a `Container` and `Data` objects together. @ajtritt (#449)
- Support `pathlib.Path` paths in `HDMFIO.__init__`, `HDF5IO.__init__`, and `HDF5IO.load_namespaces`. @dsleiter (#450)
- Use hdmf-common-schema 1.2.1. See https://hdmf-common-schema.readthedocs.io/en/latest/format_release_notes.html for details.
- Block usage of h5py 3+. h5py>=2.9, <3 is supported. @rly (#461)
- Block usage of numpy>=1.19.4 due to a known issue with numpy on some Windows 10 systems. numpy>1.16, <1.19.4 is supported.
  @rly (#461)
- Add check for correct quantity during the build process in `ObjectMapper`. @rly (#463, #492)
- Allow passing `GroupSpec` and `DatasetSpec` objects for the 'target_type' argument of `LinkSpec.__init__(...)`.
  @rly (#468)
- Use hdmf-common-schema 1.3.0. @rly, @ajtritt (#486)
  - Changes from hdmf-common-schema 1.2.0:
    - Add data type ExternalResources for storing ontology information / external resource references. NOTE:
      this data type is in beta testing and is subject to change in a later version.
    - Fix missing data_type_inc and use dtype uint for CSRMatrix. It now has data_type_inc: Container.
    - Add hdmf-schema-language comment at the top of each yaml file.
    - Add SimpleMultiContainer, a Container for storing other Container and Data objects together.

### Internal improvements
- Drop support for Python 3.5. @ajtritt (#459)
- Improve warning about cached namespace when loading namespaces from file. @rly (#422)
- Refactor `HDF5IO.write_dataset` to be more readable. @rly (#428)
- Fix bug in slicing tables with DynamicTableRegions. @ajtritt (#449)
- Add testing for Python 3.9 and using pre-release packages. @ajtritt, @rly (#459, #472)
- Improve contributing guide. @rly (#474)
- Update CI. @rly, @dsleiter (#481, #493, #497)
- Add citation information to documentation and support for duecredit tool. @rly (#477, #488)
- Add type checking and conversion in `CSRMatrix`. @rly (#485)
- Clean up unreachable validator code. @rly (#483)
- Reformat imports. @bendichter (#469)
- Remove unused or refactored internal builder functions `GroupBuilder.add_group`, `GroupBuilder.add_dataset`,
  `GroupBuilder.add_link`, `GroupBuilder.set_builder`, `BaseBuilder.deep_update`, `GroupBuilder.deep_update`,
  `DatasetBuilder.deep_update`. Make `BaseBuilder` not instantiable and refactor builder code. @rly (#452)

### Bug fixes
- Fix development package dependency issues. @rly (#431)
- Fix handling of empty lists against a spec with text/bytes dtype. @rly (#434)
- Fix handling of 1-element datasets with compound dtype against a scalar spec with text/bytes dtype. @rly (#438)
- Fix convert dtype when writing numpy array from `h5py.Dataset`. @rly (#427)
- Fix inheritance when non-`AbstractContainer` is base class. @rly (#444)
- Fix use of `hdmf.testing.assertContainerEqual(...)` for `Data` objects. @rly (#445)
- Add missing support for data conversion against spec dtypes "bytes" and "short". @rly (#456)
- Clarify the validator error message when a named data type is missing. @dsleiter (#478)
- Update documentation on validation to indicate that the example command is not implemented @dsleiter (#482)
- Fix generated docval for classes with a LinkSpec. @rly (#487)
- Fix access of `DynamicTableRegion` of a `DynamicTable` with column of references. @rly (#491)
- Fix handling of `__fields__` for `Data` subclasses. @rly (#441)
- Fix `DynamicTableRegion` having duplicate fields conf 'table'. @rly (#441)
- Fix inefficient and sometimes inaccurate build process. @rly (#451)
- Fix garbage collection issue in Python 3.9. @rly (#496)

## HDMF 2.2.0 (August 14, 2020)

### New features
- Add ability to get list of tuples when indexing a `DynamicTable`. i.e. disable conversion to `pandas.DataFrame`.
  @ajtritt (#418)

### Internal improvements
- Improve documentation and index out of bounds error message for `DynamicTable`. @rly (#419)

### Bug fixes:
- Fix error when constructing `DynamicTable` with `DataChunkIterators` as columns. @ajtritt (#418)

## HDMF 2.1.0 (August 10, 2020)

### New features
- Users can now use the `MultiContainerInterface` class to generate custom API classes that contain collections of
  containers of a specified type. @bendichter @rly (#399)
  - See the user guide
    https://hdmf.readthedocs.io/en/stable/tutorials/multicontainerinterface.html for more information.

### Internal improvements
- Add ability to pass callable functions to run when adding or removing items from a ``LabelledDict``.
  An error is now raised when using unsupported functionality in ``LabelledDict``. @rly (#405)
- Raise a warning when building a container that is missing a required dataset. @rly (#413)

## HDMF 2.0.1 (July 22, 2020)

### Internal improvements
- Add tests for writing table columns with DataIO data, e.g., chunked, compressed data. @rly (#402)
- Add CI to check for breakpoints and print statements. @rly (#403)

### Bug fixes:
- Remove breakpoint. @rly (#403)
- Allow passing None for docval enum arguments with default value None. @rly (#409)
- If a file is written with an orphan container, e.g., a link to a container that is not written, then an
  `OrphanContainerBuildError` will be raised. This replaces the `OrphanContainerWarning` that was previously raised.
  @rly (#407)

## HDMF 2.0.0 (July 17, 2020)

### New features
- Users can now call `HDF5IO.export` and `HDF5IO.export_io` to write data that was read from one source to a new HDF5
  file. Developers can implement the `export` method in classes that extend `HDMFIO` to customize the export
  functionality. See https://hdmf.readthedocs.io/en/latest/export.html for more details. @rly (#388)
- Users can use the new export functionality to read data from one source, modify the data in-memory, and then write the
  modified data to a new file. Modifications can include additions and removals. To facilitate removals,
  `AbstractContainer` contains a new `_remove_child` method and `BuildManager` contains a new `purge_outdated` method.
  @rly (#388)
- Users can now call `Container.generate_new_id` to generate new object IDs for the container and all of its children.
  @rly (#401)
- Use hdmf-common-schema 1.2.0. @ajtritt @rly (#397)
  - `VectorIndex` now extends `VectorData` instead of `Index`. This change allows `VectorIndex` to index other `VectorIndex` types.
  - The `Index` data type is now unused and has been removed.
  - Fix missing dtype for `VectorIndex`.
  - Add new `VocabData` data type.

### Breaking changes
- `Builder` objects no longer have the `written` field which was used by `HDF5IO` to mark the object as written. This
  is replaced by `HDF5IO.get_written`. @rly (#381)
- `HDMFIO.write` and `HDMFIO.write_builder` no longer have the keyword argument `exhaust_dcis`. This remains present in
  `HDF5IO.write` and `HDF5IO.write_builder`. @rly (#388)
- The class method `HDF5IO.copy_file` is no longer supported and may be removed in a future version. Please use the
  `HDF5IO.export` method or `h5py.File.copy` method instead. @rly (#388)

## HDMF 1.6.4 (June 26, 2020)

### Internal improvements
- Add ability to close open links. @rly (#383)

### Bug fixes:
- Fix validation of empty arrays and scalar attributes. @rly (#377)
- Fix issue with constructing `DynamicTable` with empty array colnames. @rly (#379)
- Fix `TestCase.assertContainerEqual` passing wrong arguments. @rly (#385)
- Fix 'link_data' argument not being used when writing non-root level datasets. @rly (#384)
- Fix handling of ASCII numpy array. @rly (#387)
- Fix error when optional attribute reference is missing. @rly (#392)
- Improve testing for `get_data_shape` and fix issue with sets. @rly (#394)
- Fix inability to write references to HDF5 when the root builder is not named "root". @rly (#395)

## HDMF 1.6.3 (June 9, 2020)

### Internal improvements
- Improve documentation of `DynamicTable`. @rly (#371)
- Add user guide / tutorial for `DynamicTable`. @rly (#372)
- Improve logging of build and write processes. @rly (#373)

### Bug fixes:
- Fix adding of optional predefined columns to `DynamicTable`. @rly (#371)
- Use dtype from dataset data_type definition when extended spec lacks dtype. @rly (#364)

## HDMF 1.6.2 (May 26, 2020)

### Internal improvements:
- Update MacOS in CI. @rly (#310)
- Raise more informative error when adding column to `DynamicTable` w/ used name. @rly (#307)
- Refactor `_init_class_columns` for use by DynamicTable subclasses. @rly (#323)
- Add/fix docstrings for DynamicTable. @oruebel, @rly (#304, #353)
- Make docval-decorated functions more debuggable in pdb. @rly (#308)
- Change dtype conversion warning to include path to type. @rly (#311)
- Refactor `DynamicTable.add_column` to raise error when name is an optional column. @rly (#305)
- Improve unsupported filter error message. @bendichter (#329)
- Add functionality to validate a yaml file against a json schema file. @bendichter (#332)
- Update requirements-min.txt for yaml validator. @bendichter (#333)
- Add allowed value / enum validation in docval. @rly (#335)
- Add logging of build and hdf5 write process. @rly (#336, #349)
- Allow loading namespaces from h5py.File object not backed by file. @rly (#348)
- Add CHANGELOG.md. @rly (#352)
- Fix codecov reports. @rly (#362)
- Make `getargs` raise an error if the argument name is not found. @rly (#365)
- Improve `get_class` and `docval` support for uint. @rly (#361)

### Bug fixes:
- Register new child types before new parent type for dynamic class generation. @rly (#322)
- Raise warning not error when adding column with existing attr name. @rly (#324)
- Add `__version__`. @rly (#345)
- Only write a specific namespace version if it does not exist. @ajtritt (#346)
- Fix documentation formatting for DynamicTable. @rly (#353)


## HDMF 1.6.1 (Mar. 2, 2020)

### Internal improvements:
- Allow docval to warn about use of positional arguments. @rly (#293)
- Improve efficiency of writing chunks with `DataChunkIterator` and HDF5. @d-sot, @oruebel (#295)

### Bug fixes:
- Flake8 style fixes. @oruebel (#291)
- Handle missing namespace version. @rly (#292)
- Do not raise error when a numeric type with a higher precision is provided for a spec with a lower precision and different base type. Raise a warning when the base type of a given value is converted to the specified base type, regardless of precision level. Add missing support for boolean conversions. @rly (#298, #299)
- Add forgotten validation of links. @t-b, @ajtritt (#286)
- Improve message for "can't change container_source" error. @rly (#302)
- Fix setup.py development status. @rly (#303)
- Refactor missing namespace version handling. @rly, @ajtritt (#297)
- Add print function for `DynamicTableRegion`. @oruebel, @rly (#290)
- Fix writing of refined RefSpec attribute. @oruebel, @rly (#301)

## HDMF 1.6.0 (Jan. 31, 2020)

### Internal improvements:
- Allow extending/overwriting attributes on dataset builders. @rly, @ajtritt (#279)
- Allow ASCII data where UTF8 is specified. @rly (#282)
- Add function to convert `DynamicTableRegion` to a pandas dataframe. @oruebel (#239)
- Add "mode" property to HDF5IO. @t-b (#280)

### Bug fixes:
- Fix readthedocs config to include all submodules. @rly (#277)
- Fix test runner double printing in non-verbose mode. @rly (#278)

## HDMF 1.5.4 (Jan. 21, 2020)

### Bug fixes:
- Upgrade hdmf-common-schema 1.1.2 -> 1.1.3, which includes a bug fix for missing data and shape keys on `VectorData`, `VectorIndex`, and `DynamicTableRegion` data types. @rly (#272)
- Clean up documentation scripts. @rly (#268)
- Fix broken support for pytest testing framework. @rly (#274)
- Fix missing CI testing of minimum requirements on Windows and Mac. @rly (#270)
- Read 1-element datasets as scalar datasets when a scalar dataset is expected by the spec. @rly (#269)
- Fix bug where 'version' was not required for `SpecNamespace`. @bendichter (#276)

## HDMF 1.5.3 (Jan. 14, 2020)

### Minor improvements:
- Update and fix documentation. @rly (#267)

### Bug fixes:
- Fix ReadTheDocs integration. @rly (#263)
- Fix conda build. @rly (#266)

## HDMF 1.5.2 (Jan. 13, 2020)

### Minor improvements:
- Add support and testing for Python 3.8. @rly (#247)
- Remove code duplication and make Type/Value Error exceptions more informative. @yarikoptic (#243)
- Streamline CI and add testing of min requirements. @rly (#258)

### Bug fixes:
- Update hdmf-common-schema submodule to 1.1.2. @rly (#249, #252)
- Add support for `np.array(DataIO)` in py38. @rly (#248)
- Fix bug with latest version of coverage. @rly (#251)
- Stop running CI on latest and latest-tmp tags. @rly (#254)
- Remove lingering mentions of PyNWB. @rly (#257, #261)
- Fix and clean up documentation. @rly (#260)

## HDMF 1.5.1 (Jan. 8, 2020)

### Minor improvements:
- Allow passing HDF5 integer filter ID for dynamically loaded filters. @d-sot (#215)

### Bug fixes:
- Fix reference to hdmf-common-schema 1.1.0. @rly (#231)

## HDMF 1.5.0 (Jan. 6, 2020)

### Minor improvements:
- Improve CI for HDMF to test whether changes in HDMF break PyNWB. #207 (@rly)
- Improve and clean up unit tests. #211, #214, #217 (@rly)
- Refactor code to remove six dependency and separate ObjectMapper into its own file. #213, #221 (@rly)
- Output exception message in ObjectMapper.construct. #220 (@t-b)
- Improve docstrings for VectorData, VectorIndex, and DynamicTableRegion. #226, #227 (@bendichter)
- Remove unused "datetime64" from supported dtype strings. #230 (@bendichter)
- Cache builders by h5py object id not name. #235 (@oruebel)
- Update copyright date and add legal to source distribution. #232 (@rly)
- Allow access to export_spec function from hdmf.spec package. #233 (@bendichter)
- Make calls to docval functions more efficient, resulting in a ~20% overall speedup. #238 (@rly)

### Bug fixes:
- Fix wrong reference in ObjectMapper.get_carg_spec. #208 (@rly)
- Fix container source not being set for some references. #219 (@rly)

Python 2.7 is no longer supported.

## HDMF 1.4.0 and earlier

Please see the release notes on the [HDMF GitHub repo Releases page](https://github.com/hdmf-dev/hdmf/releases).<|MERGE_RESOLUTION|>--- conflicted
+++ resolved
@@ -1,16 +1,10 @@
 # HDMF Changelog
 
-<<<<<<< HEAD
 ## HDMF 3.7.0 (Upcoming)
-
-### New features and minor improvements
-- Added abstract static method `HDMFIO.can_read()` and concrete static method `HDF5IO.can_read()`. @bendichter [#875](https://github.com/hdmf-dev/hdmf/pull/875)
-=======
-## HMDF 3.6.2 (Upcoming)
 
 ### New features and minor improvements
 - Updated `ExternalResources` to have EntityKeyTable with updated tests/documentation and minor bug fix to ObjectKeyTable. @mavaylon1 [#872](https://github.com/hdmf-dev/hdmf/pull/872)
->>>>>>> 5269c1f6
+- Added abstract static method `HDMFIO.can_read()` and concrete static method `HDF5IO.can_read()`. @bendichter [#875](https://github.com/hdmf-dev/hdmf/pull/875)
 
 ## HMDF 3.6.1 (May 18, 2023)
 
