--- conflicted
+++ resolved
@@ -42,12 +42,8 @@
 - Fix bug in slicing tables with DynamicTableRegions. @ajtritt (#449)
 - Add testing for Python 3.9 and using pre-release packages. @ajtritt, @rly (#459, #472)
 - Improve contributing guide. @rly (#474)
-<<<<<<< HEAD
 - Update CI to be more contributor friendly. @rly (#481)
-- Add citation information to documentation. @rly (#477)
-=======
 - Add citation information to documentation and support for duecredit tool. @rly (#477, #488)
->>>>>>> cd1d7eb3
 
 ### Bug fixes
 - Fix development package dependency issues. @rly (#431)
