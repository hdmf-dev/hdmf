# HDMF Changelog

<<<<<<< HEAD
## HDMF 3.14.0 (March 20, 2024)

### Enhancements
- Updated `TermSetWrapper` to support validating a single field within a compound array. @mavaylon1 [#1061](https://github.com/hdmf-dev/hdmf/pull/1061)
=======
## HDMF 3.14.0 (Upcoming)

### Enhancements
- Added `TermSetConfigurator` to automatically wrap fields with `TermSetWrapper` according to a configuration file. @mavaylon1 [#1016](https://github.com/hdmf-dev/hdmf/pull/1016)
>>>>>>> 244d17a2

## HDMF 3.13.0 (March 20, 2024)

### Enhancements
- Unwrap `TermSetWrapper` within the builder to support different backends more efficiently. @mavaylon1 [#1070](https://github.com/hdmf-dev/hdmf/pull/1070)
- Added docs page that lists limitations of support for the HDMF specification language. @rly [#1069](https://github.com/hdmf-dev/hdmf/pull/1069)
- Added warning when using `add_row` or `add_column` to add a ragged array to `DynamicTable` without an index parameter. @stephprince [#1066](https://github.com/hdmf-dev/hdmf/pull/1066)

## HDMF 3.12.2 (February 9, 2024)

### Bug fixes
- Fixed recursion error in html representation generation in jupyter notebooks. @stephprince [#1038](https://github.com/hdmf-dev/hdmf/pull/1038)

## HDMF 3.12.1 (February 5, 2024)

### Bug fixes
- Fixed retrieving the correct path for a `HERD` zip file on read. [#1046](https://github.com/hdmf-dev/hdmf/pull/1046)
- Fixed internal links in docstrings and tutorials. @stephprince [#1031](https://github.com/hdmf-dev/hdmf/pull/1031)
- Fixed issue with creating documentation links to classes in docval arguments. @rly [#1036](https://github.com/hdmf-dev/hdmf/pull/1036)
- Fixed issue with validator not validating against the spec that defines the data type of the builder. @rly [#1050](https://github.com/hdmf-dev/hdmf/pull/1050)

## HDMF 3.12.0 (January 16, 2024)

### Enhancements
- Add Data.set_data_io(), which allows for setting a `DataIO` to a data object after-the-fact. @bendichter and @CodyCBakerPhD [#1013](https://github.com/hdmf-dev/hdmf/pull/1013)
- Added `add_ref_termset`, updated helper methods for `HERD`, revised `add_ref` to support validations prior to populating the tables
  and added `add_ref_container`.  @mavaylon1 [#968](https://github.com/hdmf-dev/hdmf/pull/968)
- Use `stacklevel` in most warnings. @rly [#1027](https://github.com/hdmf-dev/hdmf/pull/1027)
- Fixed broken links in documentation and added internal link checking to workflows. @stephprince [#1031](https://github.com/hdmf-dev/hdmf/pull/1031)

### Minor Improvements
- Updated `__gather_columns` to ignore the order of bases when generating columns from the super class. @mavaylon1 [#991](https://github.com/hdmf-dev/hdmf/pull/991)
- Update `get_key` to return all the keys if there are multiple within a `HERD` instance. @mavaylon1 [#999](https://github.com/hdmf-dev/hdmf/pull/999)
- Improve HTML rendering of tables. @bendichter [#998](https://github.com/hdmf-dev/hdmf/pull/998)
- Improved issue and PR templates. @rly [#1004](https://github.com/hdmf-dev/hdmf/pull/1004)
- Added check during validation for if a variable length dataset is empty. @bendichter, @oruebel [#789](https://github.com/hdmf-dev/hdmf/pull/789)

### Bug fixes
- Fixed issue with custom class generation when a spec has a `name`. @rly [#1006](https://github.com/hdmf-dev/hdmf/pull/1006)
- Fixed issue with usage of deprecated `ruamel.yaml.safe_load` in `src/hdmf/testing/validate_spec.py`. @rly [#1008](https://github.com/hdmf-dev/hdmf/pull/1008)
- Fixed issue where `ElementIdentifiers` data could be set to non-integer values. @rly [#1009](https://github.com/hdmf-dev/hdmf/pull/1009)
- Fixed issue where string datasets/attributes with isodatetime-formatted values failed validation against a text spec. @rly [#1026](https://github.com/hdmf-dev/hdmf/pull/1026)

## HDMF 3.11.0 (October 30, 2023)

### Enhancements
- Added `target_tables` attribute to `DynamicTable` to allow users to specify the target table of any predefined
`DynamicTableRegion` columns of a `DynamicTable` subclass. @rly [#971](https://github.com/hdmf-dev/hdmf/pull/971)
- Updated `TermSet` to include `_repr_html_` for easy to read notebook representation. @mavaylon1 [#967](https://github.com/hdmf-dev/hdmf/pull/967)

### Minor improvements
- Set up GitHub dependabot to check for updates to GitHub Actions. @rly [#977](https://github.com/hdmf-dev/hdmf/pull/977)
- Simplify tox configuration. @rly [#988](https://github.com/hdmf-dev/hdmf/pull/988)
- Add testing for Python 3.12. @rly [#988](https://github.com/hdmf-dev/hdmf/pull/988)

### Bug fixes
- Updated custom class generation to handle specs with fixed values and required names. @rly [#800](https://github.com/hdmf-dev/hdmf/pull/800)
- Fixed custom class generation of `DynamicTable` subtypes to set attributes corresponding to column names for correct write. @rly [#800](https://github.com/hdmf-dev/hdmf/pull/800)
- Added a `.mailmap` file to correct mapping of names/emails in git logs. @oruebel [#976](https://github.com/hdmf-dev/hdmf/pull/976)

## HDMF 3.10.0 (October 3, 2023)

Since version 3.9.1 should have been released as 3.10.0 but failed to release on PyPI and conda-forge, this release
will increase the minor version number to 3.10.0. See the 3.9.1 release notes below for new features.

### Bug fixes
- Fixed issue with testing and deployment of releases. @rly [#957](https://github.com/hdmf-dev/hdmf/pull/957)

## HDMF 3.9.1 (September 29, 2023)

### Enhancements
- Updated `TermSet` to be used with `TermSetWrapper`, allowing for general use of validation for datasets and attributes. This also brings updates to `HERD` integration and updates on `write` to easily add references for wrapped datasets/attributes. @mavaylon1 [#950](https://github.com/hdmf-dev/hdmf/pull/950)

### Minor improvements
- Removed warning when namespaces are loaded and the attribute marking where the specs are cached is missing. @bendichter [#926](https://github.com/hdmf-dev/hdmf/pull/926)

### Bug fixes
- Fixed bug allowing `DynamicTable` to be constructed with empty `id` column when initializing all columns via `AbstractDataChunkIterator` objects. @oruebel [#953](https://github.com/hdmf-dev/hdmf/pull/953)

## HDMF 3.9.0 (August 25, 2023)

### New features and minor improvements
- Increased raw data chunk cache size for reading HDF5 files from 1 MiB to 32 MiB. @bendichter, @rly [#925](https://github.com/hdmf-dev/hdmf/pull/925)
- Increased default chunk size for `GenericDataChunkIterator` from 1 MB to 10 MB. @bendichter, @rly [#925](https://github.com/hdmf-dev/hdmf/pull/925)
- Added the magic `__reduce__` method as well as two private semi-abstract helper methods to enable pickling of the `GenericDataChunkIterator`. @codycbakerphd [#924](https://github.com/hdmf-dev/hdmf/pull/924)
- Updated `add_ref_termset` to add all instances of `TermSet` within a given root container. @mavaylon1 [#935](https://github.com/hdmf-dev/hdmf/pull/935)
- Added Dynamic Enumerations and Schemasheets support to `TermSet`. @mavaylon1 [#923](https://github.com/hdmf-dev/hdmf/pull/923)
- Updated `HERD` to support user defined file name for the `HERD` zip file. @mavaylon1 [#941](https://github.com/hdmf-dev/hdmf/pull/941)
- Added method `Container.set_data_io`, which wraps an existing data field in a `DataIO`. @bendichter [#938](https://github.com/hdmf-dev/hdmf/pull/938)

## HDMF 3.8.1 (July 25, 2023)

### Bug fixes
- Fixed error when calling `HDF5IO.read` twice. @rly [#915](https://github.com/hdmf-dev/hdmf/pull/915)

## HDMF 3.8.0 (July 21, 2023)

### New features and minor improvements
- Added the ability to write ExternalResources if the path is provided and the container has a linked instance of ExternalResources. @mavaylon1 [#910](https://github.com/hdmf-dev/hdmf/pull/910)

### Bug fixes
- Fixed bug on `add_ref_term_set` in which attributes that were not subscribtable returned an error. @mavaylon1 [#909](https://github.com/hdmf-dev/hdmf/pull/909)

## HDMF 3.7.0 (July 10, 2023)

### New features and minor improvements
- Updated `ExternalResources` to have EntityKeyTable with updated tests/documentation and minor bug fix to ObjectKeyTable. @mavaylon1 [#872](https://github.com/hdmf-dev/hdmf/pull/872)
- Added abstract static method `HDMFIO.can_read()` and concrete static method `HDF5IO.can_read()`. @bendichter [#875](https://github.com/hdmf-dev/hdmf/pull/875)
- Added warning for `DynamicTableRegion` links that are not added to the same parent as the original container object. @mavaylon1 [#891](https://github.com/hdmf-dev/hdmf/pull/891)
- Added the `TermSet` class along with integrated validation methods for any child of `AbstractContainer`, e.g., `VectorData`, `Data`, `DynamicTable`. @mavaylon1 [#880](https://github.com/hdmf-dev/hdmf/pull/880)
- Added `AbstractContainer.read_io` property to be able to retrieve the HDMFIO object used for reading from the container and to ensure the I/O object used for reading is not garbage collected before the container is being deleted. @bendichter @oruebel [#882](https://github.com/hdmf-dev/hdmf/pull/882)
- Allow for `datetime.date` to be used instead of `datetime.datetime`. @bendichter [#874](https://github.com/hdmf-dev/hdmf/pull/874)
- Updated `HDMFIO` and `HDF5IO` to support `ExternalResources`. @mavaylon1 [#895](https://github.com/hdmf-dev/hdmf/pull/895)
- Dropped Python 3.7 support. @rly [#897](https://github.com/hdmf-dev/hdmf/pull/897)
- Added HTML repr to `Container` objects which displays an interactive tree of a container's values and children in a Jupyter notebook and other HTML representations. @edeno [#883](https://github.com/hdmf-dev/hdmf/pull/883)
- Update software_process.rst with the correct external links. @mavaylon1 [#900](https://github.com/hdmf-dev/hdmf/pull/900)

### Documentation and tutorial enhancements:
- Added tutorial for the new `TermSet` class @mavaylon1 [#880](https://github.com/hdmf-dev/hdmf/pull/880)

### Bug fixes
- Fixed CI testing of minimum installation requirements, and removed some gallery tests run on each PR. @rly
  [#877](https://github.com/hdmf-dev/hdmf/pull/877)
- Fixed reporting of version when installed using conda. @rly [#890](https://github.com/hdmf-dev/hdmf/pull/890)


## HMDF 3.6.1 (May 18, 2023)

### Bug fixes
- Fixed compatibility with hdmf_zarr for converting string arrays from Zarr to HDF5 by adding logic to determine the dtype for object arrays. @oruebel [#866](https://github.com/hdmf-dev/hdmf/pull/866)

## HDMF 3.6.0 (May 12, 2023)

### New features and minor improvements
- Updated `ExternalResources` to have `FileTable` and new methods to query data. the `ResourceTable` has been removed along with methods relating to `Resource`. @mavaylon1 [#850](https://github.com/hdmf-dev/hdmf/pull/850)
- Updated hdmf-common-schema version to 1.6.0. @mavaylon1 [#850](https://github.com/hdmf-dev/hdmf/pull/850)
- Added testing of HDMF-Zarr on PR and nightly. @rly [#859](https://github.com/hdmf-dev/hdmf/pull/859)
- Replaced `setup.py` with `pyproject.toml`. @rly [#844](https://github.com/hdmf-dev/hdmf/pull/844)
- Use `ruff` instead of `flake8`. @rly [#844](https://github.com/hdmf-dev/hdmf/pull/844)
- Replaced `versioneer` with `setuptools_scm` for versioning. @rly [#844](https://github.com/hdmf-dev/hdmf/pull/844)
- Now recommending developers use `pre-commit`. @rly [#844](https://github.com/hdmf-dev/hdmf/pull/844)

### Bug fixes
- Export cached specs that are loaded in source IO manager but not in export IO manager. @rly
  [#855](https://github.com/hdmf-dev/hdmf/pull/855)
- Fixed issue with passing an S3 URL for source in the constructor of ``HDMFIO`` @rly
  [#853](https://github.com/hdmf-dev/hdmf/pull/853)

### Documentation and tutorial enhancements:
- Updated `ExternalResources` how to tutorial to include the new features. @mavaylon1 [#850](https://github.com/hdmf-dev/hdmf/pull/850)

## HDMF 3.5.6 (April 28, 2023)

### Bug fixes
- Removed references to discontinued `requires.io` service in documentation. @rly
  [#854](https://github.com/hdmf-dev/hdmf/pull/854)

## HDMF 3.5.5 (April 13, 2023)

### Bug fixes
- Fixed error during export where an external link to the same file was created in some situations.
  @rly [#847](https://github.com/hdmf-dev/hdmf/pull/847)
- Removed unused, deprecated `codecov` package from dev installation requirements. @rly
  [#849](https://github.com/hdmf-dev/hdmf/pull/849)
- Fixed export with `'link_data': False'` not copying datasets in some situations. @rly
  [#848](https://github.com/hdmf-dev/hdmf/pull/848)

## HDMF 3.5.4 (April 7, 2023)

### Bug fixes
- Fixed typo in deploy release workflow. @rly [#845](https://github.com/hdmf-dev/hdmf/pull/845)

## HDMF 3.5.3 (April 7, 2023)

### Bug fixes
- Fixed search bar and missing jquery in ReadTheDocs documentation. @rly
  [#840](https://github.com/hdmf-dev/hdmf/pull/840)
- Fixed issue with dynamic class generation for a multi-container interface where one or more are required. @rly
  [#839](https://github.com/hdmf-dev/hdmf/pull/839)

### Minor improvements
- Added support for Python 3.11. @rly [#803](https://github.com/hdmf-dev/hdmf/pull/803)
- No longer set upper bounds on dependencies. @rly [#803](https://github.com/hdmf-dev/hdmf/pull/803)
- `DynamicTable.to_dataframe()` now sets the index (id) column dtype to int64 rather than the OS default (int32 on Windows, int64 on Mac, Linux). @rly [#803](https://github.com/hdmf-dev/hdmf/pull/803)

## HDMF 3.5.2 (March 13, 2023)

### Bug fixes
- Fixed issue with conda CI. @rly [#823](https://github.com/hdmf-dev/hdmf/pull/823)
- Fixed issue with deprecated `pkg_resources`. @mavaylon1 [#822](https://github.com/hdmf-dev/hdmf/pull/822)
- Fixed `hdmf.common` deprecation warning. @mavaylon1 [#826]((https://github.com/hdmf-dev/hdmf/pull/826)

### Internal improvements
- A number of typos fixed and Github action running codespell to ensure that no typo sneaks in [#825](https://github.com/hdmf-dev/hdmf/pull/825) was added.
- Added additional documentation for `__fields__` in `AbstactContainer`. @mavaylon1 [#827](https://github.com/hdmf-dev/hdmf/pull/827)
- Updated warning message for broken links. @mavaylon1 [#829](https://github.com/hdmf-dev/hdmf/pull/829)

## HDMF 3.5.1 (January 26, 2023)

### Bug fixes
- Fixed bug when closing a ``HDF5IO`` on delete via the new ``HDMFIO.__del__`` before ``HDF5IO.__init__`` has been completed. @oruebel [#817](https://github.com/hdmf-dev/hdmf/pull/817)

### Documentation and tutorial enhancements:
- Updated `DynamicTable` how to tutorial to clarify the status of `EnumData`. @oruebel [#819](https://github.com/hdmf-dev/hdmf/pull/819)

## HDMF 3.5.0 (January 17, 2023)

### Bug fixes
- Fixed an issue with `ExternalResources` where retrieving an object resources wasn't in the proper format for a Pandas DataFrame. Additionally, a boolean parameter for creating an object when checking the existence of an object was added. @mavaylon1 [#790](https://github.com/hdmf-dev/hdmf/pull/790)
- Fixed an issue with the `tox` tool when upgrading to tox 4. @rly [#802](https://github.com/hdmf-dev/hdmf/pull/802)
- Fixed export of newly added links to existing elements of the exported file. @rly [#808](https://github.com/hdmf-dev/hdmf/pull/808)
- Added ``HDMFIO.__del__`` to ensure that I/O objects are being closed on delete. @oruebel[#811](https://github.com/hdmf-dev/hdmf/pull/811)

### Minor improvements
- Added support for reading and writing `ExternalResources` to and from denormalized TSV files. @mavaylon1 [#799](https://github.com/hdmf-dev/hdmf/pull/799)
- Changed the name of `ExternalResources.export_to_sqlite` to `ExternalResources.to_sqlite`. @mavaylon1 [#799](https://github.com/hdmf-dev/hdmf/pull/799)
- Updated the tutorial for `ExternalResources`. @mavaylon1 [#799](https://github.com/hdmf-dev/hdmf/pull/799)
- Added `message` argument for assert methods defined by `hdmf.testing.TestCase` to allow developers to include custom error messages with asserts. @oruebel [#812](https://github.com/hdmf-dev/hdmf/pull/812)
- Clarify the expected chunk shape behavior for `DataChunkIterator`. @oruebel [#813](https://github.com/hdmf-dev/hdmf/pull/813)

## HDMF 3.4.7 (November 9, 2022)

### Minor improvements
- Update CI, versioneer, and some requirements. @rly ([#786](https://github.com/hdmf-dev/hdmf/pull/786))

### Bug fixes
- Fix an issue where not providing an optional argument to `__init__` of an auto-generated `MultiContainerInterface`
  class raised an error. @rly ([#779](https://github.com/hdmf-dev/hdmf/pull/779))
- Fixed an issue with the `data_utils.GenericDataChunkIterator` where if the underlying dataset was such that the `numpy.product` of the `maxshape` exceeded the range of the default `int32`, buffer overflow would occur and cause the true buffer shape to exceed available memory. This has been resolved by dropping all `numpy` operations (which forced casting within the passed data type) in favor of the unlimited precision of Python builtin integer types @codycbakerphd ([#780](https://github.com/hdmf-dev/hdmf/pull/780)) ([#781](https://github.com/hdmf-dev/hdmf/pull/781))

## HDMF 3.4.6 (October 4, 2022)

### Minor improvements
- When data is not specified in DataIO, 1) require dtype and shape both be specified and 2) determine length from shape. @ajtritt ([#771](https://github.com/hdmf-dev/hdmf/pull/771))

### Bug fixes
- Fix an issue when autogenerating a class that extends a class where the constructor docval does not include all of
the fields (i.e., when the constructor sets some fields to fixed values). @rly
([#773](https://github.com/hdmf-dev/hdmf/pull/773))

## HDMF 3.4.5 (September 22, 2022)

### Minor improvements
- Allow passing arguments through to column class constructor (argument `col_cls`) when calling `DynamicTable.add_column`. @ajtritt ([#769](https://github.com/hdmf-dev/hdmf/pull/769))

## HDMF 3.4.4 (September 20, 2022)

### Bug fixes
- Fixed missing dependency "packaging" introduced in 3.4.3. The code has been updated to avoid the dependency. @rly @oruebel ([#770](https://github.com/hdmf-dev/hdmf/pull/770))

## HDMF 3.4.3 (September 14, 2022)

### Minor improvements
- Began to deprecate the use of the testing script `test.py` in favor of `pytest` and `test_gallery.py`.
  @rly ([#760](https://github.com/hdmf-dev/hdmf/pull/760))
- Updated installation and maintainer documentation. @rly ([#760](https://github.com/hdmf-dev/hdmf/pull/760))

### Bug fixes
- Fixed CI and flake8 issues. @rly ([#760](https://github.com/hdmf-dev/hdmf/pull/760))
- Updated uses of pandas.DataFrame.set_index to avoid FutureWarnings for pandas >=1.5.x @oruebel ([#762](https://github.com/hdmf-dev/hdmf/pull/762))
- Fixed broken `hdmf.common.get_hdf5io` function. @rly ([#765](https://github.com/hdmf-dev/hdmf/pull/765))

## HDMF 3.4.2 (August 26, 2022)

### Minor improvements
- Updated ``MultiContainerInterface.__make_add`` to clarify the docstring for ``add_*`` methods generated by the function. @oruebel ([#758](https://github.com/hdmf-dev/hdmf/pull/758))
- Support "allow_none=True" in docval for args with non-None default. @rly ([#757](https://github.com/hdmf-dev/hdmf/pull/757))

### Bug fixes
- Fixed deploy release CI. @rly ([#759](https://github.com/hdmf-dev/hdmf/pull/759))

## HDMF 3.4.1 (August 8, 2022)

### Bug fixes
- Fixed deploy release CI. @rly ([#754](https://github.com/hdmf-dev/hdmf/pull/754))

## HDMF 3.4.0 (August 5, 2022)

### Minor improvements
- Allow manual triggering of some GitHub Actions. @rly ([#744](https://github.com/hdmf-dev/hdmf/pull/744))
- Relaxed input validation of `HDF5IO` to allow for s3fs support. Existing arguments of `HDF5IO` are modified as follows: i) `mode` was given a default value of "r", ii) `path` was given a default value of `None`, and iii) `file` can now accept an `S3File` type argument. @bendichter ([#746](https://github.com/hdmf-dev/hdmf/pull/746))
- Added ability to create and get back handle to empty HDF5 dataset. @ajtritt ([#747](https://github.com/hdmf-dev/hdmf/pull/747))
- Added `AbstractContainer._in_construct_mode` that is set and modified only by the ObjectMapper when constructing an
  object from a builder read from a file. Subclasses of `AbstractContainer` can check `_in_construct_mode`
  during the initialization phase as part of ``__init__`` to distinguish between actions during construction
  (i.e., read from disk) vs. creation by the user, e.g., to determine whether to raise a warning or error when
  encountering invalid data to support reading and correcting data that is invalid while preventing creation
  of new data that is invalid. @rly ([#751](https://github.com/hdmf-dev/hdmf/pull/751))

### Bug fixes
- Fixed PyNWB dev CI. @rly ([#749](https://github.com/hdmf-dev/hdmf/pull/749))

## HDMF 3.3.2 (June 27, 2022)

### Bug fixes
- Fix error message when using ``GenericDataChunkIterator`` and chunk shape is larger than dataset size. @rly (#743)
- Fix automatic class generation of extension data types that inherit from both another data type and
  ``MultiContainerInteface``. @rly (#741)

## HDMF 3.3.1 (May 20, 2022)

### Bug fixes
- Fixed release deployment CI. @rly (#734, #735, #736)

## HDMF 3.3.0 (May 18, 2022)

### New features
- Added utility functions and classes useful for implementation of I/O backend to ease maintainability and reuse of functionality across I/O backends. @oruebel (#697)
  - Added `HDF5IODataChunkIteratorQueue` class in `hdmf.backends.hdf5.h5_utils` as a new helper class for managing the write of `DataChunkIterator`s to HDF5. @oruebel (#697)
  - Added new `hdmf/io/utils.py` module with new I/O utility classes: 1) `WriteStatusTracker` as a simple data structure for tracking the write status of `Builders`, and 2) `NamespaceToBuilderHelper` to help with converting of a namespace to a `Builder` for I/O. @oruebel (#697)
- Added `get_min_bounds` function to `hdmf.data_utils.DataChunk`. This functionality was originally part of `HDF5IO.__write_chunk__()` and has been moved here to enable reuse of the code across data backends. @oruebel (#697)
- Added `ignore_string_to_byte` option for `TestCase.assertContainerEqual` to allow us to ignore conversion from string to bytes and just compare unicode values, as different backends may store strings differently. @oruebel (#697)
- Allow `zarr.Array` as array datatype in docval to support conversion data stored in Zarr to HDMF HDF5 data. @oruebel (#721)
- Allow `hdmf.common.table.DynamicTable.add_column` to accept nested lists as column data and automatically create the `VectorIndex` and `VectorData` objects required to represent the ragged array. @oruebel (#728)
- Added a warning when the ``__init__`` of a class mapped to an HDMF-common data type or an autogenerated data type class
  is passed positional arguments instead of all keyword arguments. @rly (#730)
- Added helper function `hdmf.utils.popargs_to_dict` for popping docval args into a dict. @rly (#732)

### Bug fixes
- Fixed error with modifying files that contain external links to other files (e.g., shallow copies). @rly (#709)
- Fixed opening of files in append mode on Windows when the files contain links to other open files. @rly (#710)
- Updated `HDF5IO` to always set the `location` attribute of `GroupBuilders`, `DatasetBuilders`, and `LinkBuilders` on read. @oruebel (#697)
- Updated `HDF5IO.get_types` to correctly determine the data type for `bytes` data. @oruebel (#697)

### Minor improvements
- Updated `HDF5IO` to use the new `WriteStatusTracker`, `NamespaceToBuilderHelper`, and `HDF5IODataChunkIteratorQueue` helper classes. @oruebel (#697)
- Updated `hdmf.common.sparse.CSRMatrix` to avoid direct dependency on h5py as a particular storage backend. @oruebel (#697)
- Improved readability of ``Container`` code. @rly (#707)
- Use GitHub Actions for all CI. @rly (#718)
- Allow `write_args=None` to be passed to `HDF5IO.export`. @rly (#733)
- Updated requirements and fixed minor documentation issues and warnings. @rly (#731)

### Test enhancements
- Moved test functions to ease reuse and updated tests accordingly. @oruebel (#697)
- Moved `Baz`, `BazData`, `BazCpdData`, `BazBucket`, `get_baz_buildmanager` test data classes from `tests.unit.test_io_hdf5_h5tools` to `tests.unit.utils` to ease reuse and updated tests accordingly. Also `_get_baz_manager` was renamed to `get_baz_buildmanager` as part of this move. @oruebel (#697)
- Added numerous tests to `tests/unit/common/test_sparse.py` to enhance testing of the `CSRMatrix` type. @oruebel (#697)

### Documentation and tutorial enhancements:
- Add copy button to code blocks. @weiglszonja @oruebel (#726)

## HDMF 3.2.1 (February 22, 2022)

### Bug fixes
- Fixed release CI that prevented distribution from being uploaded to PyPI. @rly (#699)

## HDMF 3.2.0 (February 22, 2022)

### New features
- Added ``hdmf.container.Row.__str__`` to improve print of rows. @oruebel (#667)
- Added ``to_dataframe`` method for ``hdmf.common.resources.ExternalResource`` to improve visualization. @oruebel (#667)
- Added ``export_to_sqlite`` method for ``hdmf.common.resources.ExternalResource``. @oruebel (#667)
- Added ``reset_parent`` method for ``hdmf.container.Container``. @rly (#692)

### Minor improvements
- Plotted results in external resources tutorial. @oruebel (#667)
- Added support for Python 3.10. @rly (#679)
- Updated requirements. @rly @TheChymera (#681)
- Improved testing for `ExternalResources`. @mavaylon1 (#673)
- Improved docs for export. @rly (#674)
- Enhanced data chunk iteration speeds through new ``GenericDataChunkIterator`` class.  @CodyCBakerPhD (#672)
- Enhanced issue template forms on GitHub. @CodyCBakerPHD (#700)

### Bug fixes
- Fixed `setup.py` not being able to import `versioneer` when installing in an embedded Python environment. @rly (#662)
- Fixed broken tests in Python 3.10. @rly (#664)
- Fixed broken LaTeX PDF build of the docs. @oruebel (#669)
- Fixed adding containers as a child to a parent container sometimes not marking the parent container as modified. @rly
  (#683)
- Fixed `to_hierarchcial_dataframe` failing when a table contains a `VectorIndex` column as a regular data column.
  @oruebel (#666)
- Stop testing against base Python error messages because they may change in the future. @rly (#689)

## HDMF 3.1.1 (July 29, 2021)

### Bug fixes
- Updated the new ``DynamicTableRegion.get_linked_tables`` function (added in 3.1.0) to return lists of ``typing.NamedTuple``
  objects rather than lists of dicts. @oruebel (#660)

## HDMF 3.1.0 (July 29, 2021)

### New features
- Added several features to simplify interaction with ``DynamicTable`` objects that link to other tables via
  ``DynamicTableRegion`` columns. @oruebel (#645)
    - Added ``DynamicTable.get_foreign_columns`` to find all columns in a table that are a ``DynamicTableRegion``
    - Added ``DynamicTable.has_foreign_columns`` to identify if a ``DynamicTable`` contains ``DynamicTableRegion`` columns
    - Added ``DynamicTable.get_linked_tables`` to retrieve all tables linked to either directly or indirectly from
      the current table via ``DynamicTableRegion``
    - Implemented the new ``get_foreign_columns``, ``has_foreign_columns``, and ``get_linked_tables`` also for
      ``AlignedDynamicTable``
    - Added new module ``hdmf.common.hierarchicaltable`` with helper functions to facilitate conversion of
      hierarchically nested ``DynamicTable`` objects via the following new functions:
      - ``to_hierarchical_dataframe`` to merge linked tables into a single consolidated pandas DataFrame.
      - ``drop_id_columns`` to remove "id" columns from a DataFrame.
      - ``flatten_column_index`` to replace a ``pandas.MultiIndex`` with a regular ``pandas.Index``

### Bug fixes
- Do not build wheels compatible with Python 2 because HDMF requires Python 3.7. @rly (#642)
- ``AlignedDynamicTable`` did not overwrite its ``get`` function. When using ``DynamicTableRegion`` to reference ``AlignedDynamicTable`` this led to cases where the columns of the category subtables where omitted during data access (e.g., conversion to pandas.DataFrame). This fix adds the ``AlignedDynamicTable.get`` based on the existing ``AlignedDynamicTable.__getitem__``. @oruebel (#645)
- Fixed #651 to support selection of cells in an ``AlignedDynamicTable`` via slicing with  ``[int, (str, str)]``(and ``[int, str, str]``) to select a single cell, and ``[int, str]`` to select a single row of a category table. @oruebel (#645)

### Minor improvements
- Updated ``DynamicTable.to_dataframe()`` and ``DynamicTable.get`` functions to set the ``.name`` attribute
  on generated pandas DataFrame objects. @oruebel (#645)
- Added ``AlignedDynamicTable.get_colnames(...)`` to support look-up of the full list of columns as the
  ``AlignedDynamicTable.colnames`` property only includes the columns of the main table for compliance with
  ``DynamicTable`` @oruebel (#645)
- Fix documentation for `DynamicTable.get` and `DynamicTableRegion.get`. @rly (#650)
- Allow passing string column name to `DynamicTableRegion`, i.e., `dtr['col_name']` is a shortcut to
  `dtr.table['col_name']`. @rly (#657)

## HDMF 3.0.1 (July 7, 2021)

### Bug fixes
- Fixed release CI that prevented distribution from being uploaded to PyPI. @rly (#641)

## HDMF 3.0.0 (July 6, 2021)

### New features
- Add support for Python 3.9, drop support for Python 3.6. @rly (#620)
- Add support for h5py 3. @ajtritt (#480)
  - h5py 3 introduced [breaking changes regarding how strings are handled]
  (https://docs.h5py.org/en/latest/whatsnew/3.0.html#breaking-changes-deprecations), specifically that
  variable-length UTF-8 strings in datasets are now read as `bytes` objects instead of `str` by default.
  To reduce the impact of this change on HDMF users, when HDMF reads a variable-length UTF-8 string
  dataset, instead of returning an `h5py.Dataset` that is read as `bytes` objects, HDMF will return a
  `hdmf.utils.StrDataset` object that extends `h5py.Dataset` and is read as `str` objects, which preserves
  previous behavior. For example, under HDMF 2.x, an HDF5 dataset `d` with data ['a', 'b'] is read as a
  `h5py.Dataset` object, and `d[:]` returns `str` objects. Under HDMF 3.x, the same dataset `d` is read
  as a `hdmf.utils.StrDataset` object and `d[:]` still returns `str` objects.
- Add RRID to docs. @oruebel (#633)
- Allow passing ``index=True`` to ``DynamicTable.to_dataframe()`` to support returning `DynamicTableRegion` columns
  as indices or Pandas DataFrame. @rly (#579)
- Improve ``DynamicTable`` documentation. @rly (#639)
- Updated external resources tutorial. @mavaylon1 (#611)

### Breaking changes and deprecations
- Previously, when using ``DynamicTable.__getitem__`` or ``DynamicTable.get`` to access a selection of a
  ``DynamicTable`` containing a ``DynamicTableRegion``, new columns with mangled names for the table data referred to
  by the ``DynamicTableRegion`` were added to the returned DataFrame. This did not work properly for ragged
  ``DynamicTableRegion``, multiple levels of nesting, or multiple rows returned.
  Now, these methods will by default return columns of indices of the ``DynamicTableRegion``. If ``index=False`` is
  passed to ``DynamicTable.get``, then nested DataFrames will be returned, one DataFrame per row of the original
  resulting DataFrame. @rly (#579)

### Minor improvements
- Updated requirements and tests. @rly (#640)

### Bug fixes
- Update the validator to allow extensions to data types which only define data_type_inc. @dsleiter (#609)
- Fix error when validating lazy-loaded datasets containing references. @dsleiter (#609)
- Fix error when using ``DynamicTable.__getitem__`` or ``DynamicTable.get`` when table has a ragged
  ``DynamicTableRegion``. @rly (#579)

## HDMF 2.5.8 (June 16, 2021)
- Fix incorrect dtype precision upgrade for VectorIndex (#631)

### Minor improvements
- Improve Sphinx documentation. @rly (#627)

### Bug fix
- Fix error with representing an indexed table column when the `VectorIndex` dtype precision is upgraded more
  than one step, e.g., uint8 to uint32. This can happen when, for example, a single `add_row` call is used to
  add more than 65535 elements to an empty indexed column. @rly (#631)

## HDMF 2.5.7 (June 4, 2021)

### Bug fix
- Fix generation of extension classes that extend `MultiContainerInterface` and use a custom _fieldsname. @rly (#626)

## HDMF 2.5.6 (May 19, 2021)

### Bug fix
- Raise minimum version of pandas from 0.23 to 1.0.5 to be compatible with numpy 1.20. @rly (#618)
- Update documentation and update structure of requirements files. @rly (#619)

## HDMF 2.5.5 (May 17, 2021)

### Bug fix
- Fix incompatibility issue with downstream github-release tool used to deploy releases to GitHub. @rly (#614)

## HDMF 2.5.4 (May 17, 2021)

### Bug fix
- Fix incompatibility issue with downstream github-release tool used to deploy releases to GitHub. @rly (#607)
- Fix issue where dependencies of included types were not being loaded in namespaces / extensions. @rly (#613)

## HDMF 2.5.3 (May 12, 2021)

### Bug fix
- Fix issue where tables with multi-indexed columns defined using `__columns__` did not have attributes properly set.
  @rly (#605)

## HDMF 2.5.2 (May 11, 2021)

### Bug fix
- Add explicit `setuptools` requirement. @hrnciar (#596)
- Fix issue with generated custom classes that use a custom fields name (e.g., PyNWB uses `__nwbfields__` instead
  of `__fields__`). @rly (#598)
- Fix issue with Sphinx Gallery. @rly (#601)

## HDMF 2.5.1 (April 23, 2021)

### Bug fix
- Revert breaking change in `TypeMap.get_container_cls`. While this function is returned to its original behavior,
  it will be modified at the next major release. Please use the new `TypeMap.get_dt_container_cls` instead. @rly (#590)

## HDMF 2.5.0 (April 22, 2021)

### New features
- `DynamicTable` can be automatically generated using `get_class`. Now the HDMF API can read files with extensions
  that contain a `DynamicTable` without needing to import the extension first. @rly and @bendichter (#536)
- Add `HDF5IO.get_namespaces(path=path, file=file)` method which returns a dict of namespace name mapped to the
  namespace version (the largest one if there are multiple) for each namespace cached in the given HDF5 file.
  @rly (#527)
- Use HDMF common schema 1.5.0.
  - Add experimental namespace to HDMF common schema. New data types should go in the experimental namespace
    (hdmf-experimental) prior to being added to the core (hdmf-common) namespace. The purpose of this is to provide
    a place to test new data types that may break backward compatibility as they are refined. @ajtritt (#545)
  - `ExternalResources` was changed to support storing both names and URIs for resources. @mavaylon1 (#517, #548)
  - The `VocabData` data type was replaced by `EnumData` to provide more flexible support for data from a set of
    fixed values.
  - Added `AlignedDynamicTable`, which defines a `DynamicTable` that supports storing a collection of sub-tables.
    Each sub-table is itself a `DynamicTable` that is aligned with the main table by row index. Each sub-table
    defines a sub-category in the main table effectively creating a table with sub-headings to organize columns.
  - See https://hdmf-common-schema.readthedocs.io/en/latest/format_release_notes.html#april-19-2021 for more
    details.
- Add `EnumData` type for storing data that comes from a fixed set of values. This replaces `VocabData` i.e.
  `VocabData` has been removed. `VocabData` stored vocabulary elements in an attribute, which has a size limit.
  `EnumData` now stores elements in a separate dataset, referenced by an attribute stored on the `EnumData` dataset.
  @ajtritt (#537)
- Add `AlignedDynamicTable` type which defines a DynamicTable that supports storing a collection of subtables.
  Each sub-table is itself a DynamicTable that is aligned with the main table by row index. Each subtable
  defines a sub-category in the main table effectively creating a table with sub-headings to organize columns.
  @oruebel (#551)
- Add tutoral for new `AlignedDynamicTable` type. @oruebel (#571)
- Equality check for `DynamicTable` now also checks that the name and description of the table are the same. @rly (#566)

### Internal improvements
- Update CI and copyright year. @rly (#523, #524)
- Refactor class generation code. @rly (#533, #535)
- Equality check for `DynamicTable` returns False if the other object is a `DynamicTable` instead of raising an error.
  @rly (#566)
- Update ruamel.yaml usage to new API. @rly (#587)
- Remove use of ColoredTestRunner for more readable verbose test output. @rly (#588)

### Bug fixes
- Fix CI testing on Python 3.9. @rly (#523)
- Fix certain edge cases where `GroupValidator` would not validate all of the child groups or datasets
  attached to a `GroupBuilder`. @dsleiter (#526)
- Fix bug for generating classes from link specs and ignored 'help' fields. @rly (#535)
- Various fixes for dynamic class generation. @rly (#561)
- Fix generation of classes that extends both `MultiContainerInterface` and another class that extends
  `MultiContainerInterface`. @rly (#567)
- Fix `make clean` command for docs to clean up sphinx-gallery tutorial files. @oruebel (#571)
- Make sure we cannot set ``AlignedDynamicTable`` as a category on an ``AlignedDynamicTable``. @oruebel (#571)
- Fix included data type resolution between HDMF and custom classes that customize the data_type_inc key. @rly (#503)
- Fix classification of attributes as new/overridden. @rly (#503)

## HDMF 2.4.0 (February 23, 2021)

### New features
- `GroupValidator` now checks if child groups, datasets, and links have the correct quantity of elements and returns
  an `IncorrectQuantityError` for each mismatch. @dsleiter (#500)

### Internal improvements
- Update CI. @rly (#432)
- Added  driver option for ros3. @bendichter (#506)

### Bug fixes
- Allow `np.bool_` as a valid `bool` dtype when validating. @dsleiter (#505)
- Fix building of Data objects where the spec has no dtype and the Data object value is a DataIO wrapping an
  AbstractDataChunkIterator. @rly (#512)
- Fix TypeError when validating a group with an illegally-linked child.
  @dsleiter (#515)
- Fix `DynamicTable.get` for compound type columns. @rly (#518)
- Fix and removed error "Field 'x' cannot be defined in y." when opening files with some extensions. @rly
  (#519)

## HDMF 2.3.0 (December 8, 2020)

### New features
- Add methods for automatic creation of `MultiContainerInterface` classes. @bendichter (#420, #425)
- Add ability to specify a custom class for new columns to a `DynamicTable` that are not `VectorData`,
  `DynamicTableRegion`, or `VocabData` using `DynamicTable.__columns__` or `DynamicTable.add_column(...)`. @rly (#436)
- Add support for creating and specifying multi-index columns in a `DynamicTable` using `add_column(...)`.
  @bendichter, @rly (#430)
- Add capability to add a row to a column after IO. @bendichter (#426)
- Add method `AbstractContainer.get_fields_conf`. @rly (#441)
- Add functionality for storing external resource references. @ajtritt (#442)
- Add method `hdmf.utils.get_docval_macro` to get a tuple of the current values for a docval_macro, e.g., 'array_data'
  and 'scalar_data'. @rly (#446)
- Add `SimpleMultiContainer`, a data_type for storing a `Container` and `Data` objects together. @ajtritt (#449)
- Support `pathlib.Path` paths in `HDMFIO.__init__`, `HDF5IO.__init__`, and `HDF5IO.load_namespaces`. @dsleiter (#450)
- Use hdmf-common-schema 1.2.1. See https://hdmf-common-schema.readthedocs.io/en/latest/format_release_notes.html for details.
- Block usage of h5py 3+. h5py>=2.9, <3 is supported. @rly (#461)
- Block usage of numpy>=1.19.4 due to a known issue with numpy on some Windows 10 systems. numpy>1.16, <1.19.4 is supported.
  @rly (#461)
- Add check for correct quantity during the build process in `ObjectMapper`. @rly (#463, #492)
- Allow passing `GroupSpec` and `DatasetSpec` objects for the 'target_type' argument of `LinkSpec.__init__(...)`.
  @rly (#468)
- Use hdmf-common-schema 1.3.0. @rly, @ajtritt (#486)
  - Changes from hdmf-common-schema 1.2.0:
    - Add data type ExternalResources for storing ontology information / external resource references. NOTE:
      this data type is in beta testing and is subject to change in a later version.
    - Fix missing data_type_inc and use dtype uint for CSRMatrix. It now has data_type_inc: Container.
    - Add hdmf-schema-language comment at the top of each yaml file.
    - Add SimpleMultiContainer, a Container for storing other Container and Data objects together.

### Internal improvements
- Drop support for Python 3.5. @ajtritt (#459)
- Improve warning about cached namespace when loading namespaces from file. @rly (#422)
- Refactor `HDF5IO.write_dataset` to be more readable. @rly (#428)
- Fix bug in slicing tables with DynamicTableRegions. @ajtritt (#449)
- Add testing for Python 3.9 and using pre-release packages. @ajtritt, @rly (#459, #472)
- Improve contributing guide. @rly (#474)
- Update CI. @rly, @dsleiter (#481, #493, #497)
- Add citation information to documentation and support for duecredit tool. @rly (#477, #488)
- Add type checking and conversion in `CSRMatrix`. @rly (#485)
- Clean up unreachable validator code. @rly (#483)
- Reformat imports. @bendichter (#469)
- Remove unused or refactored internal builder functions `GroupBuilder.add_group`, `GroupBuilder.add_dataset`,
  `GroupBuilder.add_link`, `GroupBuilder.set_builder`, `BaseBuilder.deep_update`, `GroupBuilder.deep_update`,
  `DatasetBuilder.deep_update`. Make `BaseBuilder` not instantiable and refactor builder code. @rly (#452)

### Bug fixes
- Fix development package dependency issues. @rly (#431)
- Fix handling of empty lists against a spec with text/bytes dtype. @rly (#434)
- Fix handling of 1-element datasets with compound dtype against a scalar spec with text/bytes dtype. @rly (#438)
- Fix convert dtype when writing numpy array from `h5py.Dataset`. @rly (#427)
- Fix inheritance when non-`AbstractContainer` is base class. @rly (#444)
- Fix use of `hdmf.testing.assertContainerEqual(...)` for `Data` objects. @rly (#445)
- Add missing support for data conversion against spec dtypes "bytes" and "short". @rly (#456)
- Clarify the validator error message when a named data type is missing. @dsleiter (#478)
- Update documentation on validation to indicate that the example command is not implemented @dsleiter (#482)
- Fix generated docval for classes with a LinkSpec. @rly (#487)
- Fix access of `DynamicTableRegion` of a `DynamicTable` with column of references. @rly (#491)
- Fix handling of `__fields__` for `Data` subclasses. @rly (#441)
- Fix `DynamicTableRegion` having duplicate fields conf 'table'. @rly (#441)
- Fix inefficient and sometimes inaccurate build process. @rly (#451)
- Fix garbage collection issue in Python 3.9. @rly (#496)

## HDMF 2.2.0 (August 14, 2020)

### New features
- Add ability to get list of tuples when indexing a `DynamicTable`. i.e. disable conversion to `pandas.DataFrame`.
  @ajtritt (#418)

### Internal improvements
- Improve documentation and index out of bounds error message for `DynamicTable`. @rly (#419)

### Bug fixes:
- Fix error when constructing `DynamicTable` with `DataChunkIterators` as columns. @ajtritt (#418)

## HDMF 2.1.0 (August 10, 2020)

### New features
- Users can now use the `MultiContainerInterface` class to generate custom API classes that contain collections of
  containers of a specified type. @bendichter @rly (#399)
  - See the user guide
    https://hdmf.readthedocs.io/en/stable/tutorials/multicontainerinterface.html for more information.

### Internal improvements
- Add ability to pass callable functions to run when adding or removing items from a ``LabelledDict``.
  An error is now raised when using unsupported functionality in ``LabelledDict``. @rly (#405)
- Raise a warning when building a container that is missing a required dataset. @rly (#413)

## HDMF 2.0.1 (July 22, 2020)

### Internal improvements
- Add tests for writing table columns with DataIO data, e.g., chunked, compressed data. @rly (#402)
- Add CI to check for breakpoints and print statements. @rly (#403)

### Bug fixes:
- Remove breakpoint. @rly (#403)
- Allow passing None for docval enum arguments with default value None. @rly (#409)
- If a file is written with an orphan container, e.g., a link to a container that is not written, then an
  `OrphanContainerBuildError` will be raised. This replaces the `OrphanContainerWarning` that was previously raised.
  @rly (#407)

## HDMF 2.0.0 (July 17, 2020)

### New features
- Users can now call `HDF5IO.export` and `HDF5IO.export_io` to write data that was read from one source to a new HDF5
  file. Developers can implement the `export` method in classes that extend `HDMFIO` to customize the export
  functionality. See https://hdmf.readthedocs.io/en/latest/export.html for more details. @rly (#388)
- Users can use the new export functionality to read data from one source, modify the data in-memory, and then write the
  modified data to a new file. Modifications can include additions and removals. To facilitate removals,
  `AbstractContainer` contains a new `_remove_child` method and `BuildManager` contains a new `purge_outdated` method.
  @rly (#388)
- Users can now call `Container.generate_new_id` to generate new object IDs for the container and all of its children.
  @rly (#401)
- Use hdmf-common-schema 1.2.0. @ajtritt @rly (#397)
  - `VectorIndex` now extends `VectorData` instead of `Index`. This change allows `VectorIndex` to index other `VectorIndex` types.
  - The `Index` data type is now unused and has been removed.
  - Fix missing dtype for `VectorIndex`.
  - Add new `VocabData` data type.

### Breaking changes
- `Builder` objects no longer have the `written` field which was used by `HDF5IO` to mark the object as written. This
  is replaced by `HDF5IO.get_written`. @rly (#381)
- `HDMFIO.write` and `HDMFIO.write_builder` no longer have the keyword argument `exhaust_dcis`. This remains present in
  `HDF5IO.write` and `HDF5IO.write_builder`. @rly (#388)
- The class method `HDF5IO.copy_file` is no longer supported and may be removed in a future version. Please use the
  `HDF5IO.export` method or `h5py.File.copy` method instead. @rly (#388)

## HDMF 1.6.4 (June 26, 2020)

### Internal improvements
- Add ability to close open links. @rly (#383)

### Bug fixes:
- Fix validation of empty arrays and scalar attributes. @rly (#377)
- Fix issue with constructing `DynamicTable` with empty array colnames. @rly (#379)
- Fix `TestCase.assertContainerEqual` passing wrong arguments. @rly (#385)
- Fix 'link_data' argument not being used when writing non-root level datasets. @rly (#384)
- Fix handling of ASCII numpy array. @rly (#387)
- Fix error when optional attribute reference is missing. @rly (#392)
- Improve testing for `get_data_shape` and fix issue with sets. @rly (#394)
- Fix inability to write references to HDF5 when the root builder is not named "root". @rly (#395)

## HDMF 1.6.3 (June 9, 2020)

### Internal improvements
- Improve documentation of `DynamicTable`. @rly (#371)
- Add user guide / tutorial for `DynamicTable`. @rly (#372)
- Improve logging of build and write processes. @rly (#373)

### Bug fixes:
- Fix adding of optional predefined columns to `DynamicTable`. @rly (#371)
- Use dtype from dataset data_type definition when extended spec lacks dtype. @rly (#364)

## HDMF 1.6.2 (May 26, 2020)

### Internal improvements:
- Update MacOS in CI. @rly (#310)
- Raise more informative error when adding column to `DynamicTable` w/ used name. @rly (#307)
- Refactor `_init_class_columns` for use by DynamicTable subclasses. @rly (#323)
- Add/fix docstrings for DynamicTable. @oruebel, @rly (#304, #353)
- Make docval-decorated functions more debuggable in pdb. @rly (#308)
- Change dtype conversion warning to include path to type. @rly (#311)
- Refactor `DynamicTable.add_column` to raise error when name is an optional column. @rly (#305)
- Improve unsupported filter error message. @bendichter (#329)
- Add functionality to validate a yaml file against a json schema file. @bendichter (#332)
- Update requirements-min.txt for yaml validator. @bendichter (#333)
- Add allowed value / enum validation in docval. @rly (#335)
- Add logging of build and hdf5 write process. @rly (#336, #349)
- Allow loading namespaces from h5py.File object not backed by file. @rly (#348)
- Add CHANGELOG.md. @rly (#352)
- Fix codecov reports. @rly (#362)
- Make `getargs` raise an error if the argument name is not found. @rly (#365)
- Improve `get_class` and `docval` support for uint. @rly (#361)

### Bug fixes:
- Register new child types before new parent type for dynamic class generation. @rly (#322)
- Raise warning not error when adding column with existing attr name. @rly (#324)
- Add `__version__`. @rly (#345)
- Only write a specific namespace version if it does not exist. @ajtritt (#346)
- Fix documentation formatting for DynamicTable. @rly (#353)


## HDMF 1.6.1 (Mar. 2, 2020)

### Internal improvements:
- Allow docval to warn about use of positional arguments. @rly (#293)
- Improve efficiency of writing chunks with `DataChunkIterator` and HDF5. @d-sot, @oruebel (#295)

### Bug fixes:
- Flake8 style fixes. @oruebel (#291)
- Handle missing namespace version. @rly (#292)
- Do not raise error when a numeric type with a higher precision is provided for a spec with a lower precision and different base type. Raise a warning when the base type of a given value is converted to the specified base type, regardless of precision level. Add missing support for boolean conversions. @rly (#298, #299)
- Add forgotten validation of links. @t-b, @ajtritt (#286)
- Improve message for "can't change container_source" error. @rly (#302)
- Fix setup.py development status. @rly (#303)
- Refactor missing namespace version handling. @rly, @ajtritt (#297)
- Add print function for `DynamicTableRegion`. @oruebel, @rly (#290)
- Fix writing of refined RefSpec attribute. @oruebel, @rly (#301)

## HDMF 1.6.0 (Jan. 31, 2020)

### Internal improvements:
- Allow extending/overwriting attributes on dataset builders. @rly, @ajtritt (#279)
- Allow ASCII data where UTF8 is specified. @rly (#282)
- Add function to convert `DynamicTableRegion` to a pandas dataframe. @oruebel (#239)
- Add "mode" property to HDF5IO. @t-b (#280)

### Bug fixes:
- Fix readthedocs config to include all submodules. @rly (#277)
- Fix test runner double printing in non-verbose mode. @rly (#278)

## HDMF 1.5.4 (Jan. 21, 2020)

### Bug fixes:
- Upgrade hdmf-common-schema 1.1.2 -> 1.1.3, which includes a bug fix for missing data and shape keys on `VectorData`, `VectorIndex`, and `DynamicTableRegion` data types. @rly (#272)
- Clean up documentation scripts. @rly (#268)
- Fix broken support for pytest testing framework. @rly (#274)
- Fix missing CI testing of minimum requirements on Windows and Mac. @rly (#270)
- Read 1-element datasets as scalar datasets when a scalar dataset is expected by the spec. @rly (#269)
- Fix bug where 'version' was not required for `SpecNamespace`. @bendichter (#276)

## HDMF 1.5.3 (Jan. 14, 2020)

### Minor improvements:
- Update and fix documentation. @rly (#267)

### Bug fixes:
- Fix ReadTheDocs integration. @rly (#263)
- Fix conda build. @rly (#266)

## HDMF 1.5.2 (Jan. 13, 2020)

### Minor improvements:
- Add support and testing for Python 3.8. @rly (#247)
- Remove code duplication and make Type/Value Error exceptions more informative. @yarikoptic (#243)
- Streamline CI and add testing of min requirements. @rly (#258)

### Bug fixes:
- Update hdmf-common-schema submodule to 1.1.2. @rly (#249, #252)
- Add support for `np.array(DataIO)` in py38. @rly (#248)
- Fix bug with latest version of coverage. @rly (#251)
- Stop running CI on latest and latest-tmp tags. @rly (#254)
- Remove lingering mentions of PyNWB. @rly (#257, #261)
- Fix and clean up documentation. @rly (#260)

## HDMF 1.5.1 (Jan. 8, 2020)

### Minor improvements:
- Allow passing HDF5 integer filter ID for dynamically loaded filters. @d-sot (#215)

### Bug fixes:
- Fix reference to hdmf-common-schema 1.1.0. @rly (#231)

## HDMF 1.5.0 (Jan. 6, 2020)

### Minor improvements:
- Improve CI for HDMF to test whether changes in HDMF break PyNWB. #207 (@rly)
- Improve and clean up unit tests. #211, #214, #217 (@rly)
- Refactor code to remove six dependency and separate ObjectMapper into its own file. #213, #221 (@rly)
- Output exception message in ObjectMapper.construct. #220 (@t-b)
- Improve docstrings for VectorData, VectorIndex, and DynamicTableRegion. #226, #227 (@bendichter)
- Remove unused "datetime64" from supported dtype strings. #230 (@bendichter)
- Cache builders by h5py object id not name. #235 (@oruebel)
- Update copyright date and add legal to source distribution. #232 (@rly)
- Allow access to export_spec function from hdmf.spec package. #233 (@bendichter)
- Make calls to docval functions more efficient, resulting in a ~20% overall speedup. #238 (@rly)

### Bug fixes:
- Fix wrong reference in ObjectMapper.get_carg_spec. #208 (@rly)
- Fix container source not being set for some references. #219 (@rly)

Python 2.7 is no longer supported.

## HDMF 1.4.0 and earlier

Please see the release notes on the [HDMF GitHub repo Releases page](https://github.com/hdmf-dev/hdmf/releases).<|MERGE_RESOLUTION|>--- conflicted
+++ resolved
@@ -1,16 +1,10 @@
 # HDMF Changelog
 
-<<<<<<< HEAD
-## HDMF 3.14.0 (March 20, 2024)
-
-### Enhancements
-- Updated `TermSetWrapper` to support validating a single field within a compound array. @mavaylon1 [#1061](https://github.com/hdmf-dev/hdmf/pull/1061)
-=======
 ## HDMF 3.14.0 (Upcoming)
 
 ### Enhancements
 - Added `TermSetConfigurator` to automatically wrap fields with `TermSetWrapper` according to a configuration file. @mavaylon1 [#1016](https://github.com/hdmf-dev/hdmf/pull/1016)
->>>>>>> 244d17a2
+- Updated `TermSetWrapper` to support validating a single field within a compound array. @mavaylon1 [#1061](https://github.com/hdmf-dev/hdmf/pull/1061)
 
 ## HDMF 3.13.0 (March 20, 2024)
 
