# HDMF Changelog

## HDMF 2.3.0 (Upcoming)

### New features
- Add methods for automatic creation of `MultiContainerInterface` classes. @bendichter (#420, #425)
- Add ability to specify a custom class for new columns to a `DynamicTable` that are not `VectorData`,
  `DynamicTableRegion`, or `VocabData` using `DynamicTable.__columns__` or `DynamicTable.add_column(...)`. @rly (#436)  
- Add support for creating and specifying multi-index columns in a `DynamicTable` using `add_column(...)`.
  @bendichter, @rly (#430)
- Add capability to add a row to a column after IO. @bendichter (#426)
- Add method `hdmf.utils.get_docval_macro` to get a tuple of the current values for a docval_macro, e.g., 'array_data'  
<<<<<<< HEAD
  and 'scalar_data'. @rly (#456)
- Support `pathlib.Path` paths in `HDMFIO.__init__`, `HDF5IO.__init__`, and `HDF5IO.load_namespaces`. @dsleiter (#439)

### Internal improvements
- Refactor `HDF5IO.write_dataset` to be more readable. @rly (#428)
=======
  and 'scalar_data'. @rly (#446)
- Add SimpleMultiContainer, a data_type for storing a Container and Data objects together. @ajtritt (#449)
- Support `pathlib.Path` paths in `HDMFIO.__init__`, `HDF5IO.__init__`, and `HDF5IO.load_namespaces`. @dsleiter (#439)
- Use hdmf-common-schema 1.2.1. See https://hdmf-common-schema.readthedocs.io/en/latest/format_release_notes.html for details.

### Internal improvements
- Refactor `HDF5IO.write_dataset` to be more readable. @rly (#428)
- Fix bug in slicing tables with DynamicTableRegions. @ajtritt (#449)
>>>>>>> f4b82326

### Bug fixes
- Fix development package dependency issues. @rly (#431)
- Fix handling of empty lists against a spec with text/bytes dtype. @rly (#434)
- Fix handling of 1-element datasets with compound dtype against a scalar spec with text/bytes dtype. @rly (#438)
- Fix convert dtype when writing numpy array from `h5py.Dataset`. @rly (#427)
- Fix inheritance when non-`AbstractContainer` is base class. @rly (#444)
- Fix use of `hdmf.testing.assertContainerEqual(...)` for `Data` objects. @rly (#445)

## HDMF 2.2.0 (August 14, 2020)

### New features
- Add ability to get list of tuples when indexing a `DynamicTable`. i.e. disable conversion to `pandas.DataFrame`.
  @ajtritt (#418)

### Internal improvements
- Improve documentation and index out of bounds error message for `DynamicTable`. @rly (#419)

### Bug fixes:
- Fix error when constructing `DynamicTable` with `DataChunkIterators` as columns. @ajtritt (#418)

## HDMF 2.1.0 (August 10, 2020)

### New features
- Users can now use the `MultiContainerInterface` class to generate custom API classes that contain collections of
  containers of a specified type. @bendichter @rly (#399)
  - See the user guide
    https://hdmf.readthedocs.io/en/stable/tutorials/multicontainerinterface.html for more information.

### Internal improvements
- Add ability to pass callable functions to run when adding or removing items from a ``LabelledDict``.
  An error is now raised when using unsupported functionality in ``LabelledDict``. @rly (#405)
- Raise a warning when building a container that is missing a required dataset. @rly (#413)

## HDMF 2.0.1 (July 22, 2020)

### Internal improvements
- Add tests for writing table columns with DataIO data, e.g., chunked, compressed data. @rly (#402)
- Add CI to check for breakpoints and print statements. @rly (#403)

### Bug fixes:
- Remove breakpoint. @rly (#403)
- Allow passing None for docval enum arguments with default value None. @rly (#409)
- If a file is written with an orphan container, e.g., a link to a container that is not written, then an
  `OrphanContainerBuildError` will be raised. This replaces the `OrphanContainerWarning` that was previously raised.
  @rly (#407)  

## HDMF 2.0.0 (July 17, 2020)

### New features
- Users can now call `HDF5IO.export` and `HDF5IO.export_io` to write data that was read from one source to a new HDF5
  file. Developers can implement the `export` method in classes that extend `HDMFIO` to customize the export
  functionality. See https://hdmf.readthedocs.io/en/latest/export.html for more details. @rly (#388)
- Users can use the new export functionality to read data from one source, modify the data in-memory, and then write the
  modified data to a new file. Modifications can include additions and removals. To facilitate removals,
  `AbstractContainer` contains a new `_remove_child` method and `BuildManager` contains a new `purge_outdated` method.
  @rly (#388)
- Users can now call `Container.generate_new_id` to generate new object IDs for the container and all of its children.
  @rly (#401)
- Use hdmf-common-schema 1.2.0. @ajtritt @rly (#397)
  - `VectorIndex` now extends `VectorData` instead of `Index`. This change allows `VectorIndex` to index other `VectorIndex` types.
  - The `Index` data type is now unused and has been removed.
  - Fix missing dtype for `VectorIndex`.
  - Add new `VocabData` data type.

### Breaking changes
- `Builder` objects no longer have the `written` field which was used by `HDF5IO` to mark the object as written. This
  is replaced by `HDF5IO.get_written`. @rly (#381)
- `HDMFIO.write` and `HDMFIO.write_builder` no longer have the keyword argument `exhaust_dcis`. This remains present in
  `HDF5IO.write` and `HDF5IO.write_builder`. @rly (#388)
- The class method `HDF5IO.copy_file` is no longer supported and may be removed in a future version. Please use the
  `HDF5IO.export` method or `h5py.File.copy` method instead. @rly (#388)

## HDMF 1.6.4 (June 26, 2020)

### Internal improvements
- Add ability to close open links. @rly (#383)

### Bug fixes:
- Fix validation of empty arrays and scalar attributes. @rly (#377)
- Fix issue with constructing `DynamicTable` with empty array colnames. @rly (#379)
- Fix `TestCase.assertContainerEqual` passing wrong arguments. @rly (#385)
- Fix 'link_data' argument not being used when writing non-root level datasets. @rly (#384)
- Fix handling of ASCII numpy array. @rly (#387)
- Fix error when optional attribute reference is missing. @rly (#392)
- Improve testing for `get_data_shape` and fix issue with sets. @rly (#394)
- Fix inability to write references to HDF5 when the root builder is not named "root". @rly (#395)

## HDMF 1.6.3 (June 9, 2020)

### Internal improvements
- Improve documentation of `DynamicTable`. @rly (#371)
- Add user guide / tutorial for `DynamicTable`. @rly (#372)
- Improve logging of build and write processes. @rly (#373)

### Bug fixes:
- Fix adding of optional predefined columns to `DynamicTable`. @rly (#371)
- Use dtype from dataset data_type definition when extended spec lacks dtype. @rly (#364)

## HDMF 1.6.2 (May 26, 2020)

### Internal improvements:
- Update MacOS in CI. @rly (#310)
- Raise more informative error when adding column to `DynamicTable` w/ used name. @rly (#307)
- Refactor `_init_class_columns` for use by DynamicTable subclasses. @rly (#323)
- Add/fix docstrings for DynamicTable. @oruebel, @rly (#304, #353)
- Make docval-decorated functions more debuggable in pdb. @rly (#308)
- Change dtype conversion warning to include path to type. @rly (#311)
- Refactor `DynamicTable.add_column` to raise error when name is an optional column. @rly (#305)
- Improve unsupported filter error message. @bendichter (#329)
- Add functionality to validate a yaml file against a json schema file. @bendichter (#332)
- Update requirements-min.txt for yaml validator. @bendichter (#333)
- Add allowed value / enum validation in docval. @rly (#335)
- Add logging of build and hdf5 write process. @rly (#336, #349)
- Allow loading namespaces from h5py.File object not backed by file. @rly (#348)
- Add CHANGELOG.md. @rly (#352)
- Fix codecov reports. @rly (#362)
- Make `getargs` raise an error if the argument name is not found. @rly (#365)
- Improve `get_class` and `docval` support for uint. @rly (#361)

### Bug fixes:
- Register new child types before new parent type for dynamic class generation. @rly (#322)
- Raise warning not error when adding column with existing attr name. @rly (#324)
- Add `__version__`. @rly (#345)
- Only write a specific namespace version if it does not exist. @ajtritt (#346)
- Fix documentation formatting for DynamicTable. @rly (#353)


## HDMF 1.6.1 (Mar. 2, 2020)

### Internal improvements:
- Allow docval to warn about use of positional arguments. @rly (#293)
- Improve efficiency of writing chunks with `DataChunkIterator` and HDF5. @d-sot, @oruebel (#295)

### Bug fixes:
- Flake8 style fixes. @oruebel (#291)
- Handle missing namespace version. @rly (#292)
- Do not raise error when a numeric type with a higher precision is provided for a spec with a lower precision and different base type. Raise a warning when the base type of a given value is converted to the specified base type, regardless of precision level. Add missing support for boolean conversions. @rly (#298, #299)
- Add forgotten validation of links. @t-b, @ajtritt (#286)
- Improve message for "can't change container_source" error. @rly (#302)
- Fix setup.py development status. @rly (#303)
- Refactor missing namespace version handling. @rly, @ajtritt (#297)
- Add print function for `DynamicTableRegion`. @oruebel, @rly (#290)
- Fix writing of refined RefSpec attribute. @oruebel, @rly (#301)

## HDMF 1.6.0 (Jan. 31, 2020)

### Internal improvements:
- Allow extending/overwriting attributes on dataset builders. @rly, @ajtritt (#279)
- Allow ASCII data where UTF8 is specified. @rly (#282)
- Add function to convert `DynamicTableRegion` to a pandas dataframe. @oruebel (#239)
- Add "mode" property to HDF5IO. @t-b (#280)

### Bug fixes:
- Fix readthedocs config to include all submodules. @rly (#277)
- Fix test runner double printing in non-verbose mode. @rly (#278)

## HDMF 1.5.4 (Jan. 21, 2020)

### Bug fixes:
- Upgrade hdmf-common-schema 1.1.2 -> 1.1.3, which includes a bug fix for missing data and shape keys on `VectorData`, `VectorIndex`, and `DynamicTableRegion` data types. @rly (#272)
- Clean up documentation scripts. @rly (#268)
- Fix broken support for pytest testing framework. @rly (#274)
- Fix missing CI testing of minimum requirements on Windows and Mac. @rly (#270)
- Read 1-element datasets as scalar datasets when a scalar dataset is expected by the spec. @rly (#269)
- Fix bug where 'version' was not required for `SpecNamespace`. @bendichter (#276)

## HDMF 1.5.3 (Jan. 14, 2020)

### Minor improvements:
- Update and fix documentation. @rly (#267)

### Bug fixes:
- Fix ReadTheDocs integration. @rly (#263)
- Fix conda build. @rly (#266)

## HDMF 1.5.2 (Jan. 13, 2020)

### Minor improvements:
- Add support and testing for Python 3.8. @rly (#247)
- Remove code duplication and make Type/Value Error exceptions more informative. @yarikoptic (#243)
- Streamline CI and add testing of min requirements. @rly (#258)

### Bug fixes:
- Update hdmf-common-schema submodule to 1.1.2. @rly (#249, #252)
- Add support for `np.array(DataIO)` in py38. @rly (#248)
- Fix bug with latest version of coverage. @rly (#251)
- Stop running CI on latest and latest-tmp tags. @rly (#254)
- Remove lingering mentions of PyNWB. @rly (#257, #261)
- Fix and clean up documentation. @rly (#260)

## HDMF 1.5.1 (Jan. 8, 2020)

### Minor improvements:
- Allow passing HDF5 integer filter ID for dynamically loaded filters. @d-sot (#215)

### Bug fixes:
- Fix reference to hdmf-common-schema 1.1.0. @rly (#231)

## HDMF 1.5.0 (Jan. 6, 2020)

### Minor improvements:
- Improve CI for HDMF to test whether changes in HDMF break PyNWB. #207 (@rly)
- Improve and clean up unit tests. #211, #214, #217 (@rly)
- Refactor code to remove six dependency and separate ObjectMapper into its own file. #213, #221 (@rly)
- Output exception message in ObjectMapper.construct. #220 (@t-b)
- Improve docstrings for VectorData, VectorIndex, and DynamicTableRegion. #226, #227 (@bendichter)
- Remove unused "datetime64" from supported dtype strings. #230 (@bendichter)
- Cache builders by h5py object id not name. #235 (@oruebel)
- Update copyright date and add legal to source distribution. #232 (@rly)
- Allow access to export_spec function from hdmf.spec package. #233 (@bendichter)
- Make calls to docval functions more efficient, resulting in a ~20% overall speedup. #238 (@rly)

### Bug fixes:
- Fix wrong reference in ObjectMapper.get_carg_spec. #208 (@rly)
- Fix container source not being set for some references. #219 (@rly)

Python 2.7 is no longer supported.

## HDMF 1.4.0 and earlier

Please see the release notes on the [HDMF GitHub repo Releases page](https://github.com/hdmf-dev/hdmf/releases).<|MERGE_RESOLUTION|>--- conflicted
+++ resolved
@@ -10,13 +10,6 @@
   @bendichter, @rly (#430)
 - Add capability to add a row to a column after IO. @bendichter (#426)
 - Add method `hdmf.utils.get_docval_macro` to get a tuple of the current values for a docval_macro, e.g., 'array_data'  
-<<<<<<< HEAD
-  and 'scalar_data'. @rly (#456)
-- Support `pathlib.Path` paths in `HDMFIO.__init__`, `HDF5IO.__init__`, and `HDF5IO.load_namespaces`. @dsleiter (#439)
-
-### Internal improvements
-- Refactor `HDF5IO.write_dataset` to be more readable. @rly (#428)
-=======
   and 'scalar_data'. @rly (#446)
 - Add SimpleMultiContainer, a data_type for storing a Container and Data objects together. @ajtritt (#449)
 - Support `pathlib.Path` paths in `HDMFIO.__init__`, `HDF5IO.__init__`, and `HDF5IO.load_namespaces`. @dsleiter (#439)
@@ -25,7 +18,6 @@
 ### Internal improvements
 - Refactor `HDF5IO.write_dataset` to be more readable. @rly (#428)
 - Fix bug in slicing tables with DynamicTableRegions. @ajtritt (#449)
->>>>>>> f4b82326
 
 ### Bug fixes
 - Fix development package dependency issues. @rly (#431)
