# HDMF Changelog

## HDMF 3.7.0 (Upcoming)

### New features and minor improvements
- Updated `ExternalResources` to have EntityKeyTable with updated tests/documentation and minor bug fix to ObjectKeyTable. @mavaylon1 [#872](https://github.com/hdmf-dev/hdmf/pull/872)
- Added abstract static method `HDMFIO.can_read()` and concrete static method `HDF5IO.can_read()`. @bendichter [#875](https://github.com/hdmf-dev/hdmf/pull/875)
- Added warning for `DynamicTableRegion` links that are not added to the same parent as the original container object. @mavaylon1 [#891](https://github.com/hdmf-dev/hdmf/pull/891)
- Added the `TermSet` class along with integrated validation methods for any child of `AbstractContainer`, e.g., `VectorData`, `Data`, `DynamicTable`. @mavaylon1 [#880](https://github.com/hdmf-dev/hdmf/pull/880)
<<<<<<< HEAD
- Added `AbstractContainer.read_io` property to be able to retrieve the HDMFIO object used for reading from the container and to ensure the I/O object used for reading is not garbage collected before the container is being deleted. @bendichter @oruebel [#882](https://github.com/hdmf-dev/hdmf/pull/882)
=======
- Allow for `datetime.date` to be used instead of `datetime.datetime`. @bendichter [#874](https://github.com/hdmf-dev/hdmf/pull/874)
- Updated `HDMFIO` and `HDF5IO` to support `ExternalResources`. @mavaylon1 [#895](https://github.com/hdmf-dev/hdmf/pull/895)
- Dropped Python 3.7 support. @rly [#897](https://github.com/hdmf-dev/hdmf/pull/897)
- Added HTML repr to `Container` objects which displays an interactive tree of a container's values and children in a Jupyter notebook and other HTML representations. @edeno [#883](https://github.com/hdmf-dev/hdmf/pull/883)
>>>>>>> 01ab6465

### Documentation and tutorial enhancements:
- Added tutorial for the new `TermSet` class @mavaylon1 [#880](https://github.com/hdmf-dev/hdmf/pull/880)

## Bug fixes
- Fixed CI testing of minimum installation requirements, and removed some gallery tests run on each PR. @rly
  [#877](https://github.com/hdmf-dev/hdmf/pull/877)
- Fixed reporting of version when installed using conda. @rly [#890](https://github.com/hdmf-dev/hdmf/pull/890)


## HMDF 3.6.1 (May 18, 2023)

### Bug fixes
- Fixed compatibility with hdmf_zarr for converting string arrays from Zarr to HDF5 by adding logic to determine the dtype for object arrays. @oruebel [#866](https://github.com/hdmf-dev/hdmf/pull/866)

## HDMF 3.6.0 (May 12, 2023)

### New features and minor improvements
- Updated `ExternalResources` to have `FileTable` and new methods to query data. the `ResourceTable` has been removed along with methods relating to `Resource`. @mavaylon [#850](https://github.com/hdmf-dev/hdmf/pull/850)
- Updated hdmf-common-schema version to 1.6.0. @mavaylon [#850](https://github.com/hdmf-dev/hdmf/pull/850)
- Added testing of HDMF-Zarr on PR and nightly. @rly [#859](https://github.com/hdmf-dev/hdmf/pull/859)
- Replaced `setup.py` with `pyproject.toml`. @rly [#844](https://github.com/hdmf-dev/hdmf/pull/844)
- Use `ruff` instead of `flake8`. @rly [#844](https://github.com/hdmf-dev/hdmf/pull/844)
- Replaced `versioneer` with `setuptools_scm` for versioning. @rly [#844](https://github.com/hdmf-dev/hdmf/pull/844)
- Now recommending developers use `pre-commit`. @rly [#844](https://github.com/hdmf-dev/hdmf/pull/844)

### Bug fixes
- Export cached specs that are loaded in source IO manager but not in export IO manager. @rly
  [#855](https://github.com/hdmf-dev/hdmf/pull/855)
- Fixed issue with passing an S3 URL for source in the constructor of ``HDMFIO`` @rly
  [#853](https://github.com/hdmf-dev/hdmf/pull/853)

### Documentation and tutorial enhancements:
- Updated `ExternalResources` how to tutorial to include the new features. @mavaylon [#850](https://github.com/hdmf-dev/hdmf/pull/850)

## HDMF 3.5.6 (April 28, 2023)

### Bug fixes
- Removed references to discontinued `requires.io` service in documentation. @rly
  [#854](https://github.com/hdmf-dev/hdmf/pull/854)

## HDMF 3.5.5 (April 13, 2023)

### Bug fixes
- Fixed error during export where an external link to the same file was created in some situations.
  @rly [#847](https://github.com/hdmf-dev/hdmf/pull/847)
- Removed unused, deprecated `codecov` package from dev installation requirements. @rly
  [#849](https://github.com/hdmf-dev/hdmf/pull/849)
- Fixed export with `'link_data': False'` not copying datasets in some situations. @rly
  [#848](https://github.com/hdmf-dev/hdmf/pull/848)

## HDMF 3.5.4 (April 7, 2023)

### Bug fixes
- Fixed typo in deploy release workflow. @rly [#845](https://github.com/hdmf-dev/hdmf/pull/845)

## HDMF 3.5.3 (April 7, 2023)

### Bug fixes
- Fixed search bar and missing jquery in ReadTheDocs documentation. @rly
  [#840](https://github.com/hdmf-dev/hdmf/pull/840)
- Fixed issue with dynamic class generation for a multi-container interface where one or more are required. @rly
  [#839](https://github.com/hdmf-dev/hdmf/pull/839)

### Minor improvements
- Added support for Python 3.11. @rly [#803](https://github.com/hdmf-dev/hdmf/pull/803)
- No longer set upper bounds on dependencies. @rly [#803](https://github.com/hdmf-dev/hdmf/pull/803)
- `DynamicTable.to_dataframe()` now sets the index (id) column dtype to int64 rather than the OS default (int32 on Windows, int64 on Mac, Linux). @rly [#803](https://github.com/hdmf-dev/hdmf/pull/803)

## HDMF 3.5.2 (March 13, 2023)

### Bug fixes
- Fixed issue with conda CI. @rly [#823](https://github.com/hdmf-dev/hdmf/pull/823)
- Fixed issue with deprecated `pkg_resources`. @mavaylon [#822](https://github.com/hdmf-dev/hdmf/pull/822)
- Fixed `hdmf.common` deprecation warning. @mavaylon [#826]((https://github.com/hdmf-dev/hdmf/pull/826)

### Internal improvements
- A number of typos fixed and Github action running codespell to ensure that no typo sneaks in [#825](https://github.com/hdmf-dev/hdmf/pull/825) was added.
- Added additional documentation for `__fields__` in `AbstactContainer`. @mavaylon [#827](https://github.com/hdmf-dev/hdmf/pull/827)
- Updated warning message for broken links. @mavaylon [#829](https://github.com/hdmf-dev/hdmf/pull/829)

## HDMF 3.5.1 (January 26, 2023)

### Bug fixes
- Fixed bug when closing a ``HDF5IO`` on delete via the new ``HDMFIO.__del__`` before ``HDF5IO.__init__`` has been completed. @oruebel [#817](https://github.com/hdmf-dev/hdmf/pull/817)

### Documentation and tutorial enhancements:
- Updated `DynamicTable` how to tutorial to clarify the status of `EnumData`. @oruebel [#819](https://github.com/hdmf-dev/hdmf/pull/819)

## HDMF 3.5.0 (January 17, 2023)

### Bug fixes
- Fixed an issue with `ExternalResources` where retrieving an object resources wasn't in the proper format for a Pandas DataFrame. Additionally, a boolean parameter for creating an object when checking the existence of an object was added. @mavaylon1 [#790](https://github.com/hdmf-dev/hdmf/pull/790)
- Fixed an issue with the `tox` tool when upgrading to tox 4. @rly [#802](https://github.com/hdmf-dev/hdmf/pull/802)
- Fixed export of newly added links to existing elements of the exported file. @rly [#808](https://github.com/hdmf-dev/hdmf/pull/808)
- Added ``HDMFIO.__del__`` to ensure that I/O objects are being closed on delete. @oruebel[#811](https://github.com/hdmf-dev/hdmf/pull/811)

### Minor improvements
- Added support for reading and writing `ExternalResources` to and from denormalized TSV files. @mavaylon [#799](https://github.com/hdmf-dev/hdmf/pull/799)
- Changed the name of `ExternalResources.export_to_sqlite` to `ExternalResources.to_sqlite`. @mavaylon [#799](https://github.com/hdmf-dev/hdmf/pull/799)
- Updated the tutorial for `ExternalResources`. @mavaylon [#799](https://github.com/hdmf-dev/hdmf/pull/799)
- Added `message` argument for assert methods defined by `hdmf.testing.TestCase` to allow developers to include custom error messages with asserts. @oruebel [#812](https://github.com/hdmf-dev/hdmf/pull/812)
- Clarify the expected chunk shape behavior for `DataChunkIterator`. @oruebel [#813](https://github.com/hdmf-dev/hdmf/pull/813)

## HDMF 3.4.7 (November 9, 2022)

### Minor improvements
- Update CI, versioneer, and some requirements. @rly ([#786](https://github.com/hdmf-dev/hdmf/pull/786))

### Bug fixes
- Fix an issue where not providing an optional argument to `__init__` of an auto-generated `MultiContainerInterface`
  class raised an error. @rly ([#779](https://github.com/hdmf-dev/hdmf/pull/779))
- Fixed an issue with the `data_utils.GenericDataChunkIterator` where if the underlying dataset was such that the `numpy.product` of the `maxshape` exceeded the range of the default `int32`, buffer overflow would occur and cause the true buffer shape to exceed available memory. This has been resolved by dropping all `numpy` operations (which forced casting within the passed data type) in favor of the unlimited precision of Python builtin integer types @codycbakerphd ([#780](https://github.com/hdmf-dev/hdmf/pull/780)) ([#781](https://github.com/hdmf-dev/hdmf/pull/781))

## HDMF 3.4.6 (October 4, 2022)

### Minor improvements
- When data is not specified in DataIO, 1) require dtype and shape both be specified and 2) determine length from shape. @ajtritt ([#771](https://github.com/hdmf-dev/hdmf/pull/771))

### Bug fixes
- Fix an issue when autogenerating a class that extends a class where the constructor docval does not include all of
the fields (i.e., when the constructor sets some fields to fixed values). @rly
([#773](https://github.com/hdmf-dev/hdmf/pull/773))

## HDMF 3.4.5 (September 22, 2022)

### Minor improvements
- Allow passing arguments through to column class constructor (argument `col_cls`) when calling `DynamicTable.add_column`. @ajtritt ([#769](https://github.com/hdmf-dev/hdmf/pull/769))

## HDMF 3.4.4 (September 20, 2022)

### Bug fixes
- Fixed missing dependency "packaging" introduced in 3.4.3. The code has been updated to avoid the dependency. @rly @oruebel ([#770](https://github.com/hdmf-dev/hdmf/pull/770))

## HDMF 3.4.3 (September 14, 2022)

### Minor improvements
- Began to deprecate the use of the testing script `test.py` in favor of `pytest` and `test_gallery.py`.
  @rly ([#760](https://github.com/hdmf-dev/hdmf/pull/760))
- Updated installation and maintainer documentation. @rly ([#760](https://github.com/hdmf-dev/hdmf/pull/760))

### Bug fixes
- Fixed CI and flake8 issues. @rly ([#760](https://github.com/hdmf-dev/hdmf/pull/760))
- Updated uses of pandas.DataFrame.set_index to avoid FutureWarnings for pandas >=1.5.x @oruebel ([#762](https://github.com/hdmf-dev/hdmf/pull/762))
- Fixed broken `hdmf.common.get_hdf5io` function. @rly ([#765](https://github.com/hdmf-dev/hdmf/pull/765))

## HDMF 3.4.2 (August 26, 2022)

### Minor improvements
- Updated ``MultiContainerInterface.__make_add`` to clarify the docstring for ``add_*`` methods generated by the function. @oruebel ([#758](https://github.com/hdmf-dev/hdmf/pull/758))
- Support "allow_none=True" in docval for args with non-None default. @rly ([#757](https://github.com/hdmf-dev/hdmf/pull/757))

### Bug fixes
- Fixed deploy release CI. @rly ([#759](https://github.com/hdmf-dev/hdmf/pull/759))

## HDMF 3.4.1 (August 8, 2022)

### Bug fixes
- Fixed deploy release CI. @rly ([#754](https://github.com/hdmf-dev/hdmf/pull/754))

## HDMF 3.4.0 (August 5, 2022)

### Minor improvements
- Allow manual triggering of some GitHub Actions. @rly ([#744](https://github.com/hdmf-dev/hdmf/pull/744))
- Relaxed input validation of `HDF5IO` to allow for s3fs support. Existing arguments of `HDF5IO` are modified as follows: i) `mode` was given a default value of "r", ii) `path` was given a default value of `None`, and iii) `file` can now accept an `S3File` type argument. @bendichter ([#746](https://github.com/hdmf-dev/hdmf/pull/746))
- Added ability to create and get back handle to empty HDF5 dataset. @ajtritt ([#747](https://github.com/hdmf-dev/hdmf/pull/747))
- Added `AbstractContainer._in_construct_mode` that is set and modified only by the ObjectMapper when constructing an
  object from a builder read from a file. Subclasses of `AbstractContainer` can check `_in_construct_mode`
  during the initialization phase as part of ``__init__`` to distinguish between actions during construction
  (i.e., read from disk) vs. creation by the user, e.g., to determine whether to raise a warning or error when
  encountering invalid data to support reading and correcting data that is invalid while preventing creation
  of new data that is invalid. @rly ([#751](https://github.com/hdmf-dev/hdmf/pull/751))

### Bug fixes
- Fixed PyNWB dev CI. @rly ([#749](https://github.com/hdmf-dev/hdmf/pull/749))

## HDMF 3.3.2 (June 27, 2022)

### Bug fixes
- Fix error message when using ``GenericDataChunkIterator`` and chunk shape is larger than dataset size. @rly (#743)
- Fix automatic class generation of extension data types that inherit from both another data type and
  ``MultiContainerInteface``. @rly (#741)

## HDMF 3.3.1 (May 20, 2022)

### Bug fixes
- Fixed release deployment CI. @rly (#734, #735, #736)

## HDMF 3.3.0 (May 18, 2022)

### New features
- Added utility functions and classes useful for implementation of I/O backend to ease maintainability and reuse of functionality across I/O backends. @oruebel (#697)
  - Added `HDF5IODataChunkIteratorQueue` class in `hdmf.backends.hdf5.h5_utils` as a new helper class for managing the write of `DataChunkIterator`s to HDF5. @oruebel (#697)
  - Added new `hdmf/io/utils.py` module with new I/O utility classes: 1) `WriteStatusTracker` as a simple data structure for tracking the write status of `Builders`, and 2) `NamespaceToBuilderHelper` to help with converting of a namespace to a `Builder` for I/O. @oruebel (#697)
- Added `get_min_bounds` function to `hdmf.data_utils.DataChunk`. This functionality was originally part of `HDF5IO.__write_chunk__()` and has been moved here to enable reuse of the code across data backends. @oruebel (#697)
- Added `ignore_string_to_byte` option for `TestCase.assertContainerEqual` to allow us to ignore conversion from string to bytes and just compare unicode values, as different backends may store strings differently. @oruebel (#697)
- Allow `zarr.Array` as array datatype in docval to support conversion data stored in Zarr to HDMF HDF5 data. @oruebel (#721)
- Allow `hdmf.common.table.DynamicTable.add_column` to accept nested lists as column data and automatically create the `VectorIndex` and `VectorData` objects required to represent the ragged array. @oruebel (#728)
- Added a warning when the ``__init__`` of a class mapped to an HDMF-common data type or an autogenerated data type class
  is passed positional arguments instead of all keyword arguments. @rly (#730)
- Added helper function `hdmf.utils.popargs_to_dict` for popping docval args into a dict. @rly (#732)

### Bug fixes
- Fixed error with modifying files that contain external links to other files (e.g., shallow copies). @rly (#709)
- Fixed opening of files in append mode on Windows when the files contain links to other open files. @rly (#710)
- Updated `HDF5IO` to always set the `location` attribute of `GroupBuilders`, `DatasetBuilders`, and `LinkBuilders` on read. @oruebel (#697)
- Updated `HDF5IO.get_types` to correctly determine the data type for `bytes` data. @oruebel (#697)

### Minor improvements
- Updated `HDF5IO` to use the new `WriteStatusTracker`, `NamespaceToBuilderHelper`, and `HDF5IODataChunkIteratorQueue` helper classes. @oruebel (#697)
- Updated `hdmf.common.sparse.CSRMatrix` to avoid direct dependency on h5py as a particular storage backend. @oruebel (#697)
- Improved readability of ``Container`` code. @rly (#707)
- Use GitHub Actions for all CI. @rly (#718)
- Allow `write_args=None` to be passed to `HDF5IO.export`. @rly (#733)
- Updated requirements and fixed minor documentation issues and warnings. @rly (#731)

### Test enhancements
- Moved test functions to ease reuse and updated tests accordingly. @oruebel (#697)
- Moved `Baz`, `BazData`, `BazCpdData`, `BazBucket`, `get_baz_buildmanager` test data classes from `tests.unit.test_io_hdf5_h5tools` to `tests.unit.utils` to ease reuse and updated tests accordingly. Also `_get_baz_manager` was renamed to `get_baz_buildmanager` as part of this move. @oruebel (#697)
- Added numerous tests to `tests/unit/common/test_sparse.py` to enhance testing of the `CSRMatrix` type. @oruebel (#697)

### Documentation and tutorial enhancements:
- Add copy button to code blocks. @weiglszonja @oruebel (#726)

## HDMF 3.2.1 (February 22, 2022)

### Bug fixes
- Fixed release CI that prevented distribution from being uploaded to PyPI. @rly (#699)

## HDMF 3.2.0 (February 22, 2022)

### New features
- Added ``hdmf.container.Row.__str__`` to improve print of rows. @oruebel (#667)
- Added ``to_dataframe`` method for ``hdmf.common.resources.ExternalResource`` to improve visualization. @oruebel (#667)
- Added ``export_to_sqlite`` method for ``hdmf.common.resources.ExternalResource``. @oruebel (#667)
- Added ``reset_parent`` method for ``hdmf.container.Container``. @rly (#692)

### Minor improvements
- Plotted results in external resources tutorial. @oruebel (#667)
- Added support for Python 3.10. @rly (#679)
- Updated requirements. @rly @TheChymera (#681)
- Improved testing for `ExternalResources`. @mavaylon (#673)
- Improved docs for export. @rly (#674)
- Enhanced data chunk iteration speeds through new ``GenericDataChunkIterator`` class.  @CodyCBakerPhD (#672)
- Enhanced issue template forms on GitHub. @CodyCBakerPHD (#700)

### Bug fixes
- Fixed `setup.py` not being able to import `versioneer` when installing in an embedded Python environment. @rly (#662)
- Fixed broken tests in Python 3.10. @rly (#664)
- Fixed broken LaTeX PDF build of the docs. @oruebel (#669)
- Fixed adding containers as a child to a parent container sometimes not marking the parent container as modified. @rly
  (#683)
- Fixed `to_hierarchcial_dataframe` failing when a table contains a `VectorIndex` column as a regular data column.
  @oruebel (#666)
- Stop testing against base Python error messages because they may change in the future. @rly (#689)

## HDMF 3.1.1 (July 29, 2021)

### Bug fixes
- Updated the new ``DynamicTableRegion.get_linked_tables`` function (added in 3.1.0) to return lists of ``typing.NamedTuple``
  objects rather than lists of dicts. @oruebel (#660)

## HDMF 3.1.0 (July 29, 2021)

### New features
- Added several features to simplify interaction with ``DynamicTable`` objects that link to other tables via
  ``DynamicTableRegion`` columns. @oruebel (#645)
    - Added ``DynamicTable.get_foreign_columns`` to find all columns in a table that are a ``DynamicTableRegion``
    - Added ``DynamicTable.has_foreign_columns`` to identify if a ``DynamicTable`` contains ``DynamicTableRegion`` columns
    - Added ``DynamicTable.get_linked_tables`` to retrieve all tables linked to either directly or indirectly from
      the current table via ``DynamicTableRegion``
    - Implemented the new ``get_foreign_columns``, ``has_foreign_columns``, and ``get_linked_tables`` also for
      ``AlignedDynamicTable``
    - Added new module ``hdmf.common.hierarchicaltable`` with helper functions to facilitate conversion of
      hierarchically nested ``DynamicTable`` objects via the following new functions:
      - ``to_hierarchical_dataframe`` to merge linked tables into a single consolidated pandas DataFrame.
      - ``drop_id_columns`` to remove "id" columns from a DataFrame.
      - ``flatten_column_index`` to replace a ``pandas.MultiIndex`` with a regular ``pandas.Index``

### Bug fixes
- Do not build wheels compatible with Python 2 because HDMF requires Python 3.7. @rly (#642)
- ``AlignedDynamicTable`` did not overwrite its ``get`` function. When using ``DynamicTableRegion`` to reference ``AlignedDynamicTable`` this led to cases where the columns of the category subtables where omitted during data access (e.g., conversion to pandas.DataFrame). This fix adds the ``AlignedDynamicTable.get`` based on the existing ``AlignedDynamicTable.__getitem__``. @oruebel (#645)
- Fixed #651 to support selection of cells in an ``AlignedDynamicTable`` via slicing with  ``[int, (str, str)]``(and ``[int, str, str]``) to select a single cell, and ``[int, str]`` to select a single row of a category table. @oruebel (#645)

### Minor improvements
- Updated ``DynamicTable.to_dataframe()`` and ``DynamicTable.get`` functions to set the ``.name`` attribute
  on generated pandas DataFrame objects. @oruebel (#645)
- Added ``AlignedDynamicTable.get_colnames(...)`` to support look-up of the full list of columns as the
  ``AlignedDynamicTable.colnames`` property only includes the columns of the main table for compliance with
  ``DynamicTable`` @oruebel (#645)
- Fix documentation for `DynamicTable.get` and `DynamicTableRegion.get`. @rly (#650)
- Allow passing string column name to `DynamicTableRegion`, i.e., `dtr['col_name']` is a shortcut to
  `dtr.table['col_name']`. @rly (#657)

## HDMF 3.0.1 (July 7, 2021)

### Bug fixes
- Fixed release CI that prevented distribution from being uploaded to PyPI. @rly (#641)

## HDMF 3.0.0 (July 6, 2021)

### New features
- Add support for Python 3.9, drop support for Python 3.6. @rly (#620)
- Add support for h5py 3. @ajtritt (#480)
  - h5py 3 introduced [breaking changes regarding how strings are handled]
  (https://docs.h5py.org/en/latest/whatsnew/3.0.html#breaking-changes-deprecations), specifically that
  variable-length UTF-8 strings in datasets are now read as `bytes` objects instead of `str` by default.
  To reduce the impact of this change on HDMF users, when HDMF reads a variable-length UTF-8 string
  dataset, instead of returning an `h5py.Dataset` that is read as `bytes` objects, HDMF will return a
  `hdmf.utils.StrDataset` object that extends `h5py.Dataset` and is read as `str` objects, which preserves
  previous behavior. For example, under HDMF 2.x, an HDF5 dataset `d` with data ['a', 'b'] is read as a
  `h5py.Dataset` object, and `d[:]` returns `str` objects. Under HDMF 3.x, the same dataset `d` is read
  as a `hdmf.utils.StrDataset` object and `d[:]` still returns `str` objects.
- Add RRID to docs. @oruebel (#633)
- Allow passing ``index=True`` to ``DynamicTable.to_dataframe()`` to support returning `DynamicTableRegion` columns
  as indices or Pandas DataFrame. @rly (#579)
- Improve ``DynamicTable`` documentation. @rly (#639)
- Updated external resources tutorial. @mavaylon (#611)

### Breaking changes and deprecations
- Previously, when using ``DynamicTable.__getitem__`` or ``DynamicTable.get`` to access a selection of a
  ``DynamicTable`` containing a ``DynamicTableRegion``, new columns with mangled names for the table data referred to
  by the ``DynamicTableRegion`` were added to the returned DataFrame. This did not work properly for ragged
  ``DynamicTableRegion``, multiple levels of nesting, or multiple rows returned.
  Now, these methods will by default return columns of indices of the ``DynamicTableRegion``. If ``index=False`` is
  passed to ``DynamicTable.get``, then nested DataFrames will be returned, one DataFrame per row of the original
  resulting DataFrame. @rly (#579)

### Minor improvements
- Updated requirements and tests. @rly (#640)

### Bug fixes
- Update the validator to allow extensions to data types which only define data_type_inc. @dsleiter (#609)
- Fix error when validating lazy-loaded datasets containing references. @dsleiter (#609)
- Fix error when using ``DynamicTable.__getitem__`` or ``DynamicTable.get`` when table has a ragged
  ``DynamicTableRegion``. @rly (#579)

## HDMF 2.5.8 (June 16, 2021)
- Fix incorrect dtype precision upgrade for VectorIndex (#631)

### Minor improvements
- Improve Sphinx documentation. @rly (#627)

### Bug fix
- Fix error with representing an indexed table column when the `VectorIndex` dtype precision is upgraded more
  than one step, e.g., uint8 to uint32. This can happen when, for example, a single `add_row` call is used to
  add more than 65535 elements to an empty indexed column. @rly (#631)

## HDMF 2.5.7 (June 4, 2021)

### Bug fix
- Fix generation of extension classes that extend `MultiContainerInterface` and use a custom _fieldsname. @rly (#626)

## HDMF 2.5.6 (May 19, 2021)

### Bug fix
- Raise minimum version of pandas from 0.23 to 1.0.5 to be compatible with numpy 1.20. @rly (#618)
- Update documentation and update structure of requirements files. @rly (#619)

## HDMF 2.5.5 (May 17, 2021)

### Bug fix
- Fix incompatibility issue with downstream github-release tool used to deploy releases to GitHub. @rly (#614)

## HDMF 2.5.4 (May 17, 2021)

### Bug fix
- Fix incompatibility issue with downstream github-release tool used to deploy releases to GitHub. @rly (#607)
- Fix issue where dependencies of included types were not being loaded in namespaces / extensions. @rly (#613)

## HDMF 2.5.3 (May 12, 2021)

### Bug fix
- Fix issue where tables with multi-indexed columns defined using `__columns__` did not have attributes properly set.
  @rly (#605)

## HDMF 2.5.2 (May 11, 2021)

### Bug fix
- Add explicit `setuptools` requirement. @hrnciar (#596)
- Fix issue with generated custom classes that use a custom fields name (e.g., PyNWB uses `__nwbfields__` instead
  of `__fields__`). @rly (#598)
- Fix issue with Sphinx Gallery. @rly (#601)

## HDMF 2.5.1 (April 23, 2021)

### Bug fix
- Revert breaking change in `TypeMap.get_container_cls`. While this function is returned to its original behavior,
  it will be modified at the next major release. Please use the new `TypeMap.get_dt_container_cls` instead. @rly (#590)

## HDMF 2.5.0 (April 22, 2021)

### New features
- `DynamicTable` can be automatically generated using `get_class`. Now the HDMF API can read files with extensions
  that contain a `DynamicTable` without needing to import the extension first. @rly and @bendichter (#536)
- Add `HDF5IO.get_namespaces(path=path, file=file)` method which returns a dict of namespace name mapped to the
  namespace version (the largest one if there are multiple) for each namespace cached in the given HDF5 file.
  @rly (#527)
- Use HDMF common schema 1.5.0.
  - Add experimental namespace to HDMF common schema. New data types should go in the experimental namespace
    (hdmf-experimental) prior to being added to the core (hdmf-common) namespace. The purpose of this is to provide
    a place to test new data types that may break backward compatibility as they are refined. @ajtritt (#545)
  - `ExternalResources` was changed to support storing both names and URIs for resources. @mavaylon (#517, #548)
  - The `VocabData` data type was replaced by `EnumData` to provide more flexible support for data from a set of
    fixed values.
  - Added `AlignedDynamicTable`, which defines a `DynamicTable` that supports storing a collection of sub-tables.
    Each sub-table is itself a `DynamicTable` that is aligned with the main table by row index. Each sub-table
    defines a sub-category in the main table effectively creating a table with sub-headings to organize columns.
  - See https://hdmf-common-schema.readthedocs.io/en/latest/format_release_notes.html#april-19-2021 for more
    details.
- Add `EnumData` type for storing data that comes from a fixed set of values. This replaces `VocabData` i.e.
  `VocabData` has been removed. `VocabData` stored vocabulary elements in an attribute, which has a size limit.
  `EnumData` now stores elements in a separate dataset, referenced by an attribute stored on the `EnumData` dataset.
  @ajtritt (#537)
- Add `AlignedDynamicTable` type which defines a DynamicTable that supports storing a collection of subtables.
  Each sub-table is itself a DynamicTable that is aligned with the main table by row index. Each subtable
  defines a sub-category in the main table effectively creating a table with sub-headings to organize columns.
  @oruebel (#551)
- Add tutoral for new `AlignedDynamicTable` type. @oruebel (#571)
- Equality check for `DynamicTable` now also checks that the name and description of the table are the same. @rly (#566)

### Internal improvements
- Update CI and copyright year. @rly (#523, #524)
- Refactor class generation code. @rly (#533, #535)
- Equality check for `DynamicTable` returns False if the other object is a `DynamicTable` instead of raising an error.
  @rly (#566)
- Update ruamel.yaml usage to new API. @rly (#587)
- Remove use of ColoredTestRunner for more readable verbose test output. @rly (#588)

### Bug fixes
- Fix CI testing on Python 3.9. @rly (#523)
- Fix certain edge cases where `GroupValidator` would not validate all of the child groups or datasets
  attached to a `GroupBuilder`. @dsleiter (#526)
- Fix bug for generating classes from link specs and ignored 'help' fields. @rly (#535)
- Various fixes for dynamic class generation. @rly (#561)
- Fix generation of classes that extends both `MultiContainerInterface` and another class that extends
  `MultiContainerInterface`. @rly (#567)
- Fix `make clean` command for docs to clean up sphinx-gallery tutorial files. @oruebel (#571)
- Make sure we cannot set ``AlignedDynamicTable`` as a category on an ``AlignedDynamicTable``. @oruebel (#571)
- Fix included data type resolution between HDMF and custom classes that customize the data_type_inc key. @rly (#503)
- Fix classification of attributes as new/overridden. @rly (#503)

## HDMF 2.4.0 (February 23, 2021)

### New features
- `GroupValidator` now checks if child groups, datasets, and links have the correct quantity of elements and returns
  an `IncorrectQuantityError` for each mismatch. @dsleiter (#500)

### Internal improvements
- Update CI. @rly (#432)
- Added  driver option for ros3. @bendichter (#506)

### Bug fixes
- Allow `np.bool_` as a valid `bool` dtype when validating. @dsleiter (#505)
- Fix building of Data objects where the spec has no dtype and the Data object value is a DataIO wrapping an
  AbstractDataChunkIterator. @rly (#512)
- Fix TypeError when validating a group with an illegally-linked child.
  @dsleiter (#515)
- Fix `DynamicTable.get` for compound type columns. @rly (#518)
- Fix and removed error "Field 'x' cannot be defined in y." when opening files with some extensions. @rly
  (#519)

## HDMF 2.3.0 (December 8, 2020)

### New features
- Add methods for automatic creation of `MultiContainerInterface` classes. @bendichter (#420, #425)
- Add ability to specify a custom class for new columns to a `DynamicTable` that are not `VectorData`,
  `DynamicTableRegion`, or `VocabData` using `DynamicTable.__columns__` or `DynamicTable.add_column(...)`. @rly (#436)
- Add support for creating and specifying multi-index columns in a `DynamicTable` using `add_column(...)`.
  @bendichter, @rly (#430)
- Add capability to add a row to a column after IO. @bendichter (#426)
- Add method `AbstractContainer.get_fields_conf`. @rly (#441)
- Add functionality for storing external resource references. @ajtritt (#442)
- Add method `hdmf.utils.get_docval_macro` to get a tuple of the current values for a docval_macro, e.g., 'array_data'
  and 'scalar_data'. @rly (#446)
- Add `SimpleMultiContainer`, a data_type for storing a `Container` and `Data` objects together. @ajtritt (#449)
- Support `pathlib.Path` paths in `HDMFIO.__init__`, `HDF5IO.__init__`, and `HDF5IO.load_namespaces`. @dsleiter (#450)
- Use hdmf-common-schema 1.2.1. See https://hdmf-common-schema.readthedocs.io/en/latest/format_release_notes.html for details.
- Block usage of h5py 3+. h5py>=2.9, <3 is supported. @rly (#461)
- Block usage of numpy>=1.19.4 due to a known issue with numpy on some Windows 10 systems. numpy>1.16, <1.19.4 is supported.
  @rly (#461)
- Add check for correct quantity during the build process in `ObjectMapper`. @rly (#463, #492)
- Allow passing `GroupSpec` and `DatasetSpec` objects for the 'target_type' argument of `LinkSpec.__init__(...)`.
  @rly (#468)
- Use hdmf-common-schema 1.3.0. @rly, @ajtritt (#486)
  - Changes from hdmf-common-schema 1.2.0:
    - Add data type ExternalResources for storing ontology information / external resource references. NOTE:
      this data type is in beta testing and is subject to change in a later version.
    - Fix missing data_type_inc and use dtype uint for CSRMatrix. It now has data_type_inc: Container.
    - Add hdmf-schema-language comment at the top of each yaml file.
    - Add SimpleMultiContainer, a Container for storing other Container and Data objects together.

### Internal improvements
- Drop support for Python 3.5. @ajtritt (#459)
- Improve warning about cached namespace when loading namespaces from file. @rly (#422)
- Refactor `HDF5IO.write_dataset` to be more readable. @rly (#428)
- Fix bug in slicing tables with DynamicTableRegions. @ajtritt (#449)
- Add testing for Python 3.9 and using pre-release packages. @ajtritt, @rly (#459, #472)
- Improve contributing guide. @rly (#474)
- Update CI. @rly, @dsleiter (#481, #493, #497)
- Add citation information to documentation and support for duecredit tool. @rly (#477, #488)
- Add type checking and conversion in `CSRMatrix`. @rly (#485)
- Clean up unreachable validator code. @rly (#483)
- Reformat imports. @bendichter (#469)
- Remove unused or refactored internal builder functions `GroupBuilder.add_group`, `GroupBuilder.add_dataset`,
  `GroupBuilder.add_link`, `GroupBuilder.set_builder`, `BaseBuilder.deep_update`, `GroupBuilder.deep_update`,
  `DatasetBuilder.deep_update`. Make `BaseBuilder` not instantiable and refactor builder code. @rly (#452)

### Bug fixes
- Fix development package dependency issues. @rly (#431)
- Fix handling of empty lists against a spec with text/bytes dtype. @rly (#434)
- Fix handling of 1-element datasets with compound dtype against a scalar spec with text/bytes dtype. @rly (#438)
- Fix convert dtype when writing numpy array from `h5py.Dataset`. @rly (#427)
- Fix inheritance when non-`AbstractContainer` is base class. @rly (#444)
- Fix use of `hdmf.testing.assertContainerEqual(...)` for `Data` objects. @rly (#445)
- Add missing support for data conversion against spec dtypes "bytes" and "short". @rly (#456)
- Clarify the validator error message when a named data type is missing. @dsleiter (#478)
- Update documentation on validation to indicate that the example command is not implemented @dsleiter (#482)
- Fix generated docval for classes with a LinkSpec. @rly (#487)
- Fix access of `DynamicTableRegion` of a `DynamicTable` with column of references. @rly (#491)
- Fix handling of `__fields__` for `Data` subclasses. @rly (#441)
- Fix `DynamicTableRegion` having duplicate fields conf 'table'. @rly (#441)
- Fix inefficient and sometimes inaccurate build process. @rly (#451)
- Fix garbage collection issue in Python 3.9. @rly (#496)

## HDMF 2.2.0 (August 14, 2020)

### New features
- Add ability to get list of tuples when indexing a `DynamicTable`. i.e. disable conversion to `pandas.DataFrame`.
  @ajtritt (#418)

### Internal improvements
- Improve documentation and index out of bounds error message for `DynamicTable`. @rly (#419)

### Bug fixes:
- Fix error when constructing `DynamicTable` with `DataChunkIterators` as columns. @ajtritt (#418)

## HDMF 2.1.0 (August 10, 2020)

### New features
- Users can now use the `MultiContainerInterface` class to generate custom API classes that contain collections of
  containers of a specified type. @bendichter @rly (#399)
  - See the user guide
    https://hdmf.readthedocs.io/en/stable/tutorials/multicontainerinterface.html for more information.

### Internal improvements
- Add ability to pass callable functions to run when adding or removing items from a ``LabelledDict``.
  An error is now raised when using unsupported functionality in ``LabelledDict``. @rly (#405)
- Raise a warning when building a container that is missing a required dataset. @rly (#413)

## HDMF 2.0.1 (July 22, 2020)

### Internal improvements
- Add tests for writing table columns with DataIO data, e.g., chunked, compressed data. @rly (#402)
- Add CI to check for breakpoints and print statements. @rly (#403)

### Bug fixes:
- Remove breakpoint. @rly (#403)
- Allow passing None for docval enum arguments with default value None. @rly (#409)
- If a file is written with an orphan container, e.g., a link to a container that is not written, then an
  `OrphanContainerBuildError` will be raised. This replaces the `OrphanContainerWarning` that was previously raised.
  @rly (#407)

## HDMF 2.0.0 (July 17, 2020)

### New features
- Users can now call `HDF5IO.export` and `HDF5IO.export_io` to write data that was read from one source to a new HDF5
  file. Developers can implement the `export` method in classes that extend `HDMFIO` to customize the export
  functionality. See https://hdmf.readthedocs.io/en/latest/export.html for more details. @rly (#388)
- Users can use the new export functionality to read data from one source, modify the data in-memory, and then write the
  modified data to a new file. Modifications can include additions and removals. To facilitate removals,
  `AbstractContainer` contains a new `_remove_child` method and `BuildManager` contains a new `purge_outdated` method.
  @rly (#388)
- Users can now call `Container.generate_new_id` to generate new object IDs for the container and all of its children.
  @rly (#401)
- Use hdmf-common-schema 1.2.0. @ajtritt @rly (#397)
  - `VectorIndex` now extends `VectorData` instead of `Index`. This change allows `VectorIndex` to index other `VectorIndex` types.
  - The `Index` data type is now unused and has been removed.
  - Fix missing dtype for `VectorIndex`.
  - Add new `VocabData` data type.

### Breaking changes
- `Builder` objects no longer have the `written` field which was used by `HDF5IO` to mark the object as written. This
  is replaced by `HDF5IO.get_written`. @rly (#381)
- `HDMFIO.write` and `HDMFIO.write_builder` no longer have the keyword argument `exhaust_dcis`. This remains present in
  `HDF5IO.write` and `HDF5IO.write_builder`. @rly (#388)
- The class method `HDF5IO.copy_file` is no longer supported and may be removed in a future version. Please use the
  `HDF5IO.export` method or `h5py.File.copy` method instead. @rly (#388)

## HDMF 1.6.4 (June 26, 2020)

### Internal improvements
- Add ability to close open links. @rly (#383)

### Bug fixes:
- Fix validation of empty arrays and scalar attributes. @rly (#377)
- Fix issue with constructing `DynamicTable` with empty array colnames. @rly (#379)
- Fix `TestCase.assertContainerEqual` passing wrong arguments. @rly (#385)
- Fix 'link_data' argument not being used when writing non-root level datasets. @rly (#384)
- Fix handling of ASCII numpy array. @rly (#387)
- Fix error when optional attribute reference is missing. @rly (#392)
- Improve testing for `get_data_shape` and fix issue with sets. @rly (#394)
- Fix inability to write references to HDF5 when the root builder is not named "root". @rly (#395)

## HDMF 1.6.3 (June 9, 2020)

### Internal improvements
- Improve documentation of `DynamicTable`. @rly (#371)
- Add user guide / tutorial for `DynamicTable`. @rly (#372)
- Improve logging of build and write processes. @rly (#373)

### Bug fixes:
- Fix adding of optional predefined columns to `DynamicTable`. @rly (#371)
- Use dtype from dataset data_type definition when extended spec lacks dtype. @rly (#364)

## HDMF 1.6.2 (May 26, 2020)

### Internal improvements:
- Update MacOS in CI. @rly (#310)
- Raise more informative error when adding column to `DynamicTable` w/ used name. @rly (#307)
- Refactor `_init_class_columns` for use by DynamicTable subclasses. @rly (#323)
- Add/fix docstrings for DynamicTable. @oruebel, @rly (#304, #353)
- Make docval-decorated functions more debuggable in pdb. @rly (#308)
- Change dtype conversion warning to include path to type. @rly (#311)
- Refactor `DynamicTable.add_column` to raise error when name is an optional column. @rly (#305)
- Improve unsupported filter error message. @bendichter (#329)
- Add functionality to validate a yaml file against a json schema file. @bendichter (#332)
- Update requirements-min.txt for yaml validator. @bendichter (#333)
- Add allowed value / enum validation in docval. @rly (#335)
- Add logging of build and hdf5 write process. @rly (#336, #349)
- Allow loading namespaces from h5py.File object not backed by file. @rly (#348)
- Add CHANGELOG.md. @rly (#352)
- Fix codecov reports. @rly (#362)
- Make `getargs` raise an error if the argument name is not found. @rly (#365)
- Improve `get_class` and `docval` support for uint. @rly (#361)

### Bug fixes:
- Register new child types before new parent type for dynamic class generation. @rly (#322)
- Raise warning not error when adding column with existing attr name. @rly (#324)
- Add `__version__`. @rly (#345)
- Only write a specific namespace version if it does not exist. @ajtritt (#346)
- Fix documentation formatting for DynamicTable. @rly (#353)


## HDMF 1.6.1 (Mar. 2, 2020)

### Internal improvements:
- Allow docval to warn about use of positional arguments. @rly (#293)
- Improve efficiency of writing chunks with `DataChunkIterator` and HDF5. @d-sot, @oruebel (#295)

### Bug fixes:
- Flake8 style fixes. @oruebel (#291)
- Handle missing namespace version. @rly (#292)
- Do not raise error when a numeric type with a higher precision is provided for a spec with a lower precision and different base type. Raise a warning when the base type of a given value is converted to the specified base type, regardless of precision level. Add missing support for boolean conversions. @rly (#298, #299)
- Add forgotten validation of links. @t-b, @ajtritt (#286)
- Improve message for "can't change container_source" error. @rly (#302)
- Fix setup.py development status. @rly (#303)
- Refactor missing namespace version handling. @rly, @ajtritt (#297)
- Add print function for `DynamicTableRegion`. @oruebel, @rly (#290)
- Fix writing of refined RefSpec attribute. @oruebel, @rly (#301)

## HDMF 1.6.0 (Jan. 31, 2020)

### Internal improvements:
- Allow extending/overwriting attributes on dataset builders. @rly, @ajtritt (#279)
- Allow ASCII data where UTF8 is specified. @rly (#282)
- Add function to convert `DynamicTableRegion` to a pandas dataframe. @oruebel (#239)
- Add "mode" property to HDF5IO. @t-b (#280)

### Bug fixes:
- Fix readthedocs config to include all submodules. @rly (#277)
- Fix test runner double printing in non-verbose mode. @rly (#278)

## HDMF 1.5.4 (Jan. 21, 2020)

### Bug fixes:
- Upgrade hdmf-common-schema 1.1.2 -> 1.1.3, which includes a bug fix for missing data and shape keys on `VectorData`, `VectorIndex`, and `DynamicTableRegion` data types. @rly (#272)
- Clean up documentation scripts. @rly (#268)
- Fix broken support for pytest testing framework. @rly (#274)
- Fix missing CI testing of minimum requirements on Windows and Mac. @rly (#270)
- Read 1-element datasets as scalar datasets when a scalar dataset is expected by the spec. @rly (#269)
- Fix bug where 'version' was not required for `SpecNamespace`. @bendichter (#276)

## HDMF 1.5.3 (Jan. 14, 2020)

### Minor improvements:
- Update and fix documentation. @rly (#267)

### Bug fixes:
- Fix ReadTheDocs integration. @rly (#263)
- Fix conda build. @rly (#266)

## HDMF 1.5.2 (Jan. 13, 2020)

### Minor improvements:
- Add support and testing for Python 3.8. @rly (#247)
- Remove code duplication and make Type/Value Error exceptions more informative. @yarikoptic (#243)
- Streamline CI and add testing of min requirements. @rly (#258)

### Bug fixes:
- Update hdmf-common-schema submodule to 1.1.2. @rly (#249, #252)
- Add support for `np.array(DataIO)` in py38. @rly (#248)
- Fix bug with latest version of coverage. @rly (#251)
- Stop running CI on latest and latest-tmp tags. @rly (#254)
- Remove lingering mentions of PyNWB. @rly (#257, #261)
- Fix and clean up documentation. @rly (#260)

## HDMF 1.5.1 (Jan. 8, 2020)

### Minor improvements:
- Allow passing HDF5 integer filter ID for dynamically loaded filters. @d-sot (#215)

### Bug fixes:
- Fix reference to hdmf-common-schema 1.1.0. @rly (#231)

## HDMF 1.5.0 (Jan. 6, 2020)

### Minor improvements:
- Improve CI for HDMF to test whether changes in HDMF break PyNWB. #207 (@rly)
- Improve and clean up unit tests. #211, #214, #217 (@rly)
- Refactor code to remove six dependency and separate ObjectMapper into its own file. #213, #221 (@rly)
- Output exception message in ObjectMapper.construct. #220 (@t-b)
- Improve docstrings for VectorData, VectorIndex, and DynamicTableRegion. #226, #227 (@bendichter)
- Remove unused "datetime64" from supported dtype strings. #230 (@bendichter)
- Cache builders by h5py object id not name. #235 (@oruebel)
- Update copyright date and add legal to source distribution. #232 (@rly)
- Allow access to export_spec function from hdmf.spec package. #233 (@bendichter)
- Make calls to docval functions more efficient, resulting in a ~20% overall speedup. #238 (@rly)

### Bug fixes:
- Fix wrong reference in ObjectMapper.get_carg_spec. #208 (@rly)
- Fix container source not being set for some references. #219 (@rly)

Python 2.7 is no longer supported.

## HDMF 1.4.0 and earlier

Please see the release notes on the [HDMF GitHub repo Releases page](https://github.com/hdmf-dev/hdmf/releases).<|MERGE_RESOLUTION|>--- conflicted
+++ resolved
@@ -7,14 +7,11 @@
 - Added abstract static method `HDMFIO.can_read()` and concrete static method `HDF5IO.can_read()`. @bendichter [#875](https://github.com/hdmf-dev/hdmf/pull/875)
 - Added warning for `DynamicTableRegion` links that are not added to the same parent as the original container object. @mavaylon1 [#891](https://github.com/hdmf-dev/hdmf/pull/891)
 - Added the `TermSet` class along with integrated validation methods for any child of `AbstractContainer`, e.g., `VectorData`, `Data`, `DynamicTable`. @mavaylon1 [#880](https://github.com/hdmf-dev/hdmf/pull/880)
-<<<<<<< HEAD
 - Added `AbstractContainer.read_io` property to be able to retrieve the HDMFIO object used for reading from the container and to ensure the I/O object used for reading is not garbage collected before the container is being deleted. @bendichter @oruebel [#882](https://github.com/hdmf-dev/hdmf/pull/882)
-=======
 - Allow for `datetime.date` to be used instead of `datetime.datetime`. @bendichter [#874](https://github.com/hdmf-dev/hdmf/pull/874)
 - Updated `HDMFIO` and `HDF5IO` to support `ExternalResources`. @mavaylon1 [#895](https://github.com/hdmf-dev/hdmf/pull/895)
 - Dropped Python 3.7 support. @rly [#897](https://github.com/hdmf-dev/hdmf/pull/897)
 - Added HTML repr to `Container` objects which displays an interactive tree of a container's values and children in a Jupyter notebook and other HTML representations. @edeno [#883](https://github.com/hdmf-dev/hdmf/pull/883)
->>>>>>> 01ab6465
 
 ### Documentation and tutorial enhancements:
 - Added tutorial for the new `TermSet` class @mavaylon1 [#880](https://github.com/hdmf-dev/hdmf/pull/880)
