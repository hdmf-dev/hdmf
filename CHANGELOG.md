# HDMF Changelog

## Upcoming

<<<<<<< HEAD
### Minor improvements
- Added support for Python 3.11. @rly [#803](https://github.com/hdmf-dev/hdmf/pull/803)
- No longer set upper bounds on dependencies. @rly [#803](https://github.com/hdmf-dev/hdmf/pull/803)
=======
### Bug fixes

- Fixed search bar and missing jquery in ReadTheDocs documentation. @rly
  [#840](https://github.com/hdmf-dev/hdmf/pull/840)

- Fixed issue with dynamic class generation for a multi-container interface where one or more are required. @rly
  [#839](https://github.com/hdmf-dev/hdmf/pull/839)

## HDMF 3.5.2 (March 13, 2023)

### Bug fixes
- Fixed issue with conda CI. @rly [#823](https://github.com/hdmf-dev/hdmf/pull/823)
- Fixed issue with deprecated `pkg_resources`. @mavaylon [#822](https://github.com/hdmf-dev/hdmf/pull/822)
- Fixed `hdmf.common` deprecation warning. @mavaylon [#826]((https://github.com/hdmf-dev/hdmf/pull/826)

### Internal improvements
- A number of typos fixed and Github action running codespell to ensure that no typo sneaks in [#825](https://github.com/hdmf-dev/hdmf/pull/825) was added.
- Added additional documentation for `__fields__` in `AbstactContainer`. @mavaylon [#827](https://github.com/hdmf-dev/hdmf/pull/827)
- Updated warning message for broken links. @mavaylon [#829](https://github.com/hdmf-dev/hdmf/pull/829)
>>>>>>> 95ba8765

## HDMF 3.5.1 (January 26, 2023)

### Bug fixes
- Fixed bug when closing a ``HDF5IO`` on delete via the new ``HDMFIO.__del__`` before ``HDF5IO.__init__`` has been completed. @oruebel [#817](https://github.com/hdmf-dev/hdmf/pull/817)

### Documentation and tutorial enhancements:
- Updated `DynamicTable` how to tutorial to clarify the status of `EnumData`. @oruebel [#819](https://github.com/hdmf-dev/hdmf/pull/819)

## HDMF 3.5.0 (January 17, 2023)

### Bug fixes
- Fixed an issue with `ExternalResources` where retrieving an object resources wasn't in the proper format for a Pandas DataFrame. Additionally, a boolean parameter for creating an object when checking the existence of an object was added. @mavaylon1 [#790](https://github.com/hdmf-dev/hdmf/pull/790)
- Fixed an issue with the `tox` tool when upgrading to tox 4. @rly [#802](https://github.com/hdmf-dev/hdmf/pull/802)
- Fixed export of newly added links to existing elements of the exported file. @rly [#808](https://github.com/hdmf-dev/hdmf/pull/808)
- Added ``HDMFIO.__del__`` to ensure that I/O objects are being closed on delete. @oruebel[#811](https://github.com/hdmf-dev/hdmf/pull/811)

### Minor improvements
- Added support for reading and writing `ExternalResources` to and from denormalized TSV files. @mavaylon [#799](https://github.com/hdmf-dev/hdmf/pull/799)
- Changed the name of `ExternalResources.export_to_sqlite` to `ExternalResources.to_sqlite`. @mavaylon [#799](https://github.com/hdmf-dev/hdmf/pull/799)
- Updated the tutorial for `ExternalResources`. @mavaylon [#799](https://github.com/hdmf-dev/hdmf/pull/799)
- Added `message` argument for assert methods defined by `hdmf.testing.TestCase` to allow developers to include custom error messages with asserts. @oruebel [#812](https://github.com/hdmf-dev/hdmf/pull/812)
- Clarify the expected chunk shape behavior for `DataChunkIterator`. @oruebel [#813](https://github.com/hdmf-dev/hdmf/pull/813)

## HDMF 3.4.7 (November 9, 2022)

### Minor improvements
- Update CI, versioneer, and some requirements. @rly ([#786](https://github.com/hdmf-dev/hdmf/pull/786))

### Bug fixes
- Fix an issue where not providing an optional argument to `__init__` of an auto-generated `MultiContainerInterface`
  class raised an error. @rly ([#779](https://github.com/hdmf-dev/hdmf/pull/779))
- Fixed an issue with the `data_utils.GenericDataChunkIterator` where if the underlying dataset was such that the `numpy.product` of the `maxshape` exceeded the range of the default `int32`, buffer overflow would occur and cause the true buffer shape to exceed available memory. This has been resolved by dropping all `numpy` operations (which forced casting within the passed data type) in favor of the unlimited precision of Python builtin integer types @codycbakerphd ([#780](https://github.com/hdmf-dev/hdmf/pull/780)) ([#781](https://github.com/hdmf-dev/hdmf/pull/781))

## HDMF 3.4.6 (October 4, 2022)

### Minor improvements
- When data is not specified in DataIO, 1) require dtype and shape both be specified and 2) determine length from shape. @ajtritt ([#771](https://github.com/hdmf-dev/hdmf/pull/771))

### Bug fixes
- Fix an issue when autogenerating a class that extends a class where the constructor docval does not include all of
the fields (i.e., when the constructor sets some fields to fixed values). @rly
([#773](https://github.com/hdmf-dev/hdmf/pull/773))

## HDMF 3.4.5 (September 22, 2022)

### Minor improvements
- Allow passing arguments through to column class constructor (argument `col_cls`) when calling `DynamicTable.add_column`. @ajtritt ([#769](https://github.com/hdmf-dev/hdmf/pull/769))

## HDMF 3.4.4 (September 20, 2022)

### Bug fixes
- Fixed missing dependency "packaging" introduced in 3.4.3. The code has been updated to avoid the dependency. @rly @oruebel ([#770](https://github.com/hdmf-dev/hdmf/pull/770))

## HDMF 3.4.3 (September 14, 2022)

### Minor improvements
- Began to deprecate the use of the testing script `test.py` in favor of `pytest` and `test_gallery.py`.
  @rly ([#760](https://github.com/hdmf-dev/hdmf/pull/760))
- Updated installation and maintainer documentation. @rly ([#760](https://github.com/hdmf-dev/hdmf/pull/760))

### Bug fixes
- Fixed CI and flake8 issues. @rly ([#760](https://github.com/hdmf-dev/hdmf/pull/760))
- Updated uses of pandas.DataFrame.set_index to avoid FutureWarnings for pandas >=1.5.x @oruebel ([#762](https://github.com/hdmf-dev/hdmf/pull/762))
- Fixed broken `hdmf.common.get_hdf5io` function. @rly ([#765](https://github.com/hdmf-dev/hdmf/pull/765))

## HDMF 3.4.2 (August 26, 2022)

### Minor improvements
- Updated ``MultiContainerInterface.__make_add`` to clarify the docstring for ``add_*`` methods generated by the function. @oruebel ([#758](https://github.com/hdmf-dev/hdmf/pull/758))
- Support "allow_none=True" in docval for args with non-None default. @rly ([#757](https://github.com/hdmf-dev/hdmf/pull/757))

### Bug fixes
- Fixed deploy release CI. @rly ([#759](https://github.com/hdmf-dev/hdmf/pull/759))

## HDMF 3.4.1 (August 8, 2022)

### Bug fixes
- Fixed deploy release CI. @rly ([#754](https://github.com/hdmf-dev/hdmf/pull/754))

## HDMF 3.4.0 (August 5, 2022)

### Minor improvements
- Allow manual triggering of some GitHub Actions. @rly ([#744](https://github.com/hdmf-dev/hdmf/pull/744))
- Relaxed input validation of `HDF5IO` to allow for s3fs support. Existing arguments of `HDF5IO` are modified as follows: i) `mode` was given a default value of "r", ii) `path` was given a default value of `None`, and iii) `file` can now accept an `S3File` type argument. @bendichter ([#746](https://github.com/hdmf-dev/hdmf/pull/746))
- Added ability to create and get back handle to empty HDF5 dataset. @ajtritt ([#747](https://github.com/hdmf-dev/hdmf/pull/747))
- Added `AbstractContainer._in_construct_mode` that is set and modified only by the ObjectMapper when constructing an
  object from a builder read from a file. Subclasses of `AbstractContainer` can check `_in_construct_mode`
  during the initialization phase as part of ``__init__`` to distinguish between actions during construction
  (i.e., read from disk) vs. creation by the user, e.g., to determine whether to raise a warning or error when
  encountering invalid data to support reading and correcting data that is invalid while preventing creation
  of new data that is invalid. @rly ([#751](https://github.com/hdmf-dev/hdmf/pull/751))

### Bug fixes
- Fixed PyNWB dev CI. @rly ([#749](https://github.com/hdmf-dev/hdmf/pull/749))

## HDMF 3.3.2 (June 27, 2022)

### Bug fixes
- Fix error message when using ``GenericDataChunkIterator`` and chunk shape is larger than dataset size. @rly (#743)
- Fix automatic class generation of extension data types that inherit from both another data type and
  ``MultiContainerInteface``. @rly (#741)

## HDMF 3.3.1 (May 20, 2022)

### Bug fixes
- Fixed release deployment CI. @rly (#734, #735, #736)

## HDMF 3.3.0 (May 18, 2022)

### New features
- Added utility functions and classes useful for implementation of I/O backend to ease maintainability and reuse of functionality across I/O backends. @oruebel (#697)
  - Added `HDF5IODataChunkIteratorQueue` class in `hdmf.backends.hdf5.h5_utils` as a new helper class for managing the write of `DataChunkIterator`s to HDF5. @oruebel (#697)
  - Added new `hdmf/io/utils.py` module with new I/O utility classes: 1) `WriteStatusTracker` as a simple data structure for tracking the write status of `Builders`, and 2) `NamespaceToBuilderHelper` to help with converting of a namespace to a `Builder` for I/O. @oruebel (#697)
- Added `get_min_bounds` function to `hdmf.data_utils.DataChunk`. This functionality was originally part of `HDF5IO.__write_chunk__()` and has been moved here to enable reuse of the code across data backends. @oruebel (#697)
- Added `ignore_string_to_byte` option for `TestCase.assertContainerEqual` to allow us to ignore conversion from string to bytes and just compare unicode values, as different backends may store strings differently. @oruebel (#697)
- Allow `zarr.Array` as array datatype in docval to support conversion data stored in Zarr to HDMF HDF5 data. @oruebel (#721)
- Allow `hdmf.common.table.DynamicTable.add_column` to accept nested lists as column data and automatically create the `VectorIndex` and `VectorData` objects required to represent the ragged array. @oruebel (#728)
- Added a warning when the ``__init__`` of a class mapped to an HDMF-common data type or an autogenerated data type class
  is passed positional arguments instead of all keyword arguments. @rly (#730)
- Added helper function `hdmf.utils.popargs_to_dict` for popping docval args into a dict. @rly (#732)

### Bug fixes
- Fixed error with modifying files that contain external links to other files (e.g., shallow copies). @rly (#709)
- Fixed opening of files in append mode on Windows when the files contain links to other open files. @rly (#710)
- Updated `HDF5IO` to always set the `location` attribute of `GroupBuilders`, `DatasetBuilders`, and `LinkBuilders` on read. @oruebel (#697)
- Updated `HDF5IO.get_types` to correctly determine the data type for `bytes` data. @oruebel (#697)

### Minor improvements
- Updated `HDF5IO` to use the new `WriteStatusTracker`, `NamespaceToBuilderHelper`, and `HDF5IODataChunkIteratorQueue` helper classes. @oruebel (#697)
- Updated `hdmf.common.sparse.CSRMatrix` to avoid direct dependency on h5py as a particular storage backend. @oruebel (#697)
- Improved readability of ``Container`` code. @rly (#707)
- Use GitHub Actions for all CI. @rly (#718)
- Allow `write_args=None` to be passed to `HDF5IO.export`. @rly (#733)
- Updated requirements and fixed minor documentation issues and warnings. @rly (#731)

### Test enhancements
- Moved test functions to ease reuse and updated tests accordingly. @oruebel (#697)
- Moved `Baz`, `BazData`, `BazCpdData`, `BazBucket`, `get_baz_buildmanager` test data classes from `tests.unit.test_io_hdf5_h5tools` to `tests.unit.utils` to ease reuse and updated tests accordingly. Also `_get_baz_manager` was renamed to `get_baz_buildmanager` as part of this move. @oruebel (#697)
- Added numerous tests to `tests/unit/common/test_sparse.py` to enhance testing of the `CSRMatrix` type. @oruebel (#697)

### Documentation and tutorial enhancements:
- Add copy button to code blocks. @weiglszonja @oruebel (#726)

## HDMF 3.2.1 (February 22, 2022)

### Bug fixes
- Fixed release CI that prevented distribution from being uploaded to PyPI. @rly (#699)

## HDMF 3.2.0 (February 22, 2022)

### New features
- Added ``hdmf.container.Row.__str__`` to improve print of rows. @oruebel (#667)
- Added ``to_dataframe`` method for ``hdmf.common.resources.ExternalResource`` to improve visualization. @oruebel (#667)
- Added ``export_to_sqlite`` method for ``hdmf.common.resources.ExternalResource``. @oruebel (#667)
- Added ``reset_parent`` method for ``hdmf.container.Container``. @rly (#692)

### Minor improvements
- Plotted results in external resources tutorial. @oruebel (#667)
- Added support for Python 3.10. @rly (#679)
- Updated requirements. @rly @TheChymera (#681)
- Improved testing for `ExternalResources`. @mavaylon (#673)
- Improved docs for export. @rly (#674)
- Enhanced data chunk iteration speeds through new ``GenericDataChunkIterator`` class.  @CodyCBakerPhD (#672)
- Enhanced issue template forms on GitHub. @CodyCBakerPHD (#700)

### Bug fixes
- Fixed `setup.py` not being able to import `versioneer` when installing in an embedded Python environment. @rly (#662)
- Fixed broken tests in Python 3.10. @rly (#664)
- Fixed broken LaTeX PDF build of the docs. @oruebel (#669)
- Fixed adding containers as a child to a parent container sometimes not marking the parent container as modified. @rly
  (#683)
- Fixed `to_hierarchcial_dataframe` failing when a table contains a `VectorIndex` column as a regular data column.
  @oruebel (#666)
- Stop testing against base Python error messages because they may change in the future. @rly (#689)

## HDMF 3.1.1 (July 29, 2021)

### Bug fixes
- Updated the new ``DynamicTableRegion.get_linked_tables`` function (added in 3.1.0) to return lists of ``typing.NamedTuple``
  objects rather than lists of dicts. @oruebel (#660)

## HDMF 3.1.0 (July 29, 2021)

### New features
- Added several features to simplify interaction with ``DynamicTable`` objects that link to other tables via
  ``DynamicTableRegion`` columns. @oruebel (#645)
    - Added ``DynamicTable.get_foreign_columns`` to find all columns in a table that are a ``DynamicTableRegion``
    - Added ``DynamicTable.has_foreign_columns`` to identify if a ``DynamicTable`` contains ``DynamicTableRegion`` columns
    - Added ``DynamicTable.get_linked_tables`` to retrieve all tables linked to either directly or indirectly from
      the current table via ``DynamicTableRegion``
    - Implemented the new ``get_foreign_columns``, ``has_foreign_columns``, and ``get_linked_tables`` also for
      ``AlignedDynamicTable``
    - Added new module ``hdmf.common.hierarchicaltable`` with helper functions to facilitate conversion of
      hierarchically nested ``DynamicTable`` objects via the following new functions:
      - ``to_hierarchical_dataframe`` to merge linked tables into a single consolidated pandas DataFrame.
      - ``drop_id_columns`` to remove "id" columns from a DataFrame.
      - ``flatten_column_index`` to replace a ``pandas.MultiIndex`` with a regular ``pandas.Index``

### Bug fixes
- Do not build wheels compatible with Python 2 because HDMF requires Python 3.7. @rly (#642)
- ``AlignedDynamicTable`` did not overwrite its ``get`` function. When using ``DynamicTableRegion`` to reference ``AlignedDynamicTable`` this led to cases where the columns of the category subtables where omitted during data access (e.g., conversion to pandas.DataFrame). This fix adds the ``AlignedDynamicTable.get`` based on the existing ``AlignedDynamicTable.__getitem__``. @oruebel (#645)
- Fixed #651 to support selection of cells in an ``AlignedDynamicTable`` via slicing with  ``[int, (str, str)]``(and ``[int, str, str]``) to select a single cell, and ``[int, str]`` to select a single row of a category table. @oruebel (#645)

### Minor improvements
- Updated ``DynamicTable.to_dataframe()`` and ``DynamicTable.get`` functions to set the ``.name`` attribute
  on generated pandas DataFrame objects. @oruebel (#645)
- Added ``AlignedDynamicTable.get_colnames(...)`` to support look-up of the full list of columns as the
  ``AlignedDynamicTable.colnames`` property only includes the columns of the main table for compliance with
  ``DynamicTable`` @oruebel (#645)
- Fix documentation for `DynamicTable.get` and `DynamicTableRegion.get`. @rly (#650)
- Allow passing string column name to `DynamicTableRegion`, i.e., `dtr['col_name']` is a shortcut to
  `dtr.table['col_name']`. @rly (#657)

## HDMF 3.0.1 (July 7, 2021)

### Bug fixes
- Fixed release CI that prevented distribution from being uploaded to PyPI. @rly (#641)

## HDMF 3.0.0 (July 6, 2021)

### New features
- Add support for Python 3.9, drop support for Python 3.6. @rly (#620)
- Add support for h5py 3. @ajtritt (#480)
  - h5py 3 introduced [breaking changes regarding how strings are handled]
  (https://docs.h5py.org/en/latest/whatsnew/3.0.html#breaking-changes-deprecations), specifically that
  variable-length UTF-8 strings in datasets are now read as `bytes` objects instead of `str` by default.
  To reduce the impact of this change on HDMF users, when HDMF reads a variable-length UTF-8 string
  dataset, instead of returning an `h5py.Dataset` that is read as `bytes` objects, HDMF will return a
  `hdmf.utils.StrDataset` object that extends `h5py.Dataset` and is read as `str` objects, which preserves
  previous behavior. For example, under HDMF 2.x, an HDF5 dataset `d` with data ['a', 'b'] is read as a
  `h5py.Dataset` object, and `d[:]` returns `str` objects. Under HDMF 3.x, the same dataset `d` is read
  as a `hdmf.utils.StrDataset` object and `d[:]` still returns `str` objects.
- Add RRID to docs. @oruebel (#633)
- Allow passing ``index=True`` to ``DynamicTable.to_dataframe()`` to support returning `DynamicTableRegion` columns
  as indices or Pandas DataFrame. @rly (#579)
- Improve ``DynamicTable`` documentation. @rly (#639)
- Updated external resources tutorial. @mavaylon (#611)

### Breaking changes and deprecations
- Previously, when using ``DynamicTable.__getitem__`` or ``DynamicTable.get`` to access a selection of a
  ``DynamicTable`` containing a ``DynamicTableRegion``, new columns with mangled names for the table data referred to
  by the ``DynamicTableRegion`` were added to the returned DataFrame. This did not work properly for ragged
  ``DynamicTableRegion``, multiple levels of nesting, or multiple rows returned.
  Now, these methods will by default return columns of indices of the ``DynamicTableRegion``. If ``index=False`` is
  passed to ``DynamicTable.get``, then nested DataFrames will be returned, one DataFrame per row of the original
  resulting DataFrame. @rly (#579)

### Minor improvements
- Updated requirements and tests. @rly (#640)

### Bug fixes
- Update the validator to allow extensions to data types which only define data_type_inc. @dsleiter (#609)
- Fix error when validating lazy-loaded datasets containing references. @dsleiter (#609)
- Fix error when using ``DynamicTable.__getitem__`` or ``DynamicTable.get`` when table has a ragged
  ``DynamicTableRegion``. @rly (#579)

## HDMF 2.5.8 (June 16, 2021)
- Fix incorrect dtype precision upgrade for VectorIndex (#631)

### Minor improvements
- Improve Sphinx documentation. @rly (#627)

### Bug fix
- Fix error with representing an indexed table column when the `VectorIndex` dtype precision is upgraded more
  than one step, e.g., uint8 to uint32. This can happen when, for example, a single `add_row` call is used to
  add more than 65535 elements to an empty indexed column. @rly (#631)

## HDMF 2.5.7 (June 4, 2021)

### Bug fix
- Fix generation of extension classes that extend `MultiContainerInterface` and use a custom _fieldsname. @rly (#626)

## HDMF 2.5.6 (May 19, 2021)

### Bug fix
- Raise minimum version of pandas from 0.23 to 1.0.5 to be compatible with numpy 1.20. @rly (#618)
- Update documentation and update structure of requirements files. @rly (#619)

## HDMF 2.5.5 (May 17, 2021)

### Bug fix
- Fix incompatibility issue with downstream github-release tool used to deploy releases to GitHub. @rly (#614)

## HDMF 2.5.4 (May 17, 2021)

### Bug fix
- Fix incompatibility issue with downstream github-release tool used to deploy releases to GitHub. @rly (#607)
- Fix issue where dependencies of included types were not being loaded in namespaces / extensions. @rly (#613)

## HDMF 2.5.3 (May 12, 2021)

### Bug fix
- Fix issue where tables with multi-indexed columns defined using `__columns__` did not have attributes properly set.
  @rly (#605)

## HDMF 2.5.2 (May 11, 2021)

### Bug fix
- Add explicit `setuptools` requirement. @hrnciar (#596)
- Fix issue with generated custom classes that use a custom fields name (e.g., PyNWB uses `__nwbfields__` instead
  of `__fields__`). @rly (#598)
- Fix issue with Sphinx Gallery. @rly (#601)

## HDMF 2.5.1 (April 23, 2021)

### Bug fix
- Revert breaking change in `TypeMap.get_container_cls`. While this function is returned to its original behavior,
  it will be modified at the next major release. Please use the new `TypeMap.get_dt_container_cls` instead. @rly (#590)

## HDMF 2.5.0 (April 22, 2021)

### New features
- `DynamicTable` can be automatically generated using `get_class`. Now the HDMF API can read files with extensions
  that contain a `DynamicTable` without needing to import the extension first. @rly and @bendichter (#536)
- Add `HDF5IO.get_namespaces(path=path, file=file)` method which returns a dict of namespace name mapped to the
  namespace version (the largest one if there are multiple) for each namespace cached in the given HDF5 file.
  @rly (#527)
- Use HDMF common schema 1.5.0.
  - Add experimental namespace to HDMF common schema. New data types should go in the experimental namespace
    (hdmf-experimental) prior to being added to the core (hdmf-common) namespace. The purpose of this is to provide
    a place to test new data types that may break backward compatibility as they are refined. @ajtritt (#545)
  - `ExternalResources` was changed to support storing both names and URIs for resources. @mavaylon (#517, #548)
  - The `VocabData` data type was replaced by `EnumData` to provide more flexible support for data from a set of
    fixed values.
  - Added `AlignedDynamicTable`, which defines a `DynamicTable` that supports storing a collection of sub-tables.
    Each sub-table is itself a `DynamicTable` that is aligned with the main table by row index. Each sub-table
    defines a sub-category in the main table effectively creating a table with sub-headings to organize columns.
  - See https://hdmf-common-schema.readthedocs.io/en/latest/format_release_notes.html#april-19-2021 for more
    details.
- Add `EnumData` type for storing data that comes from a fixed set of values. This replaces `VocabData` i.e.
  `VocabData` has been removed. `VocabData` stored vocabulary elements in an attribute, which has a size limit.
  `EnumData` now stores elements in a separate dataset, referenced by an attribute stored on the `EnumData` dataset.
  @ajtritt (#537)
- Add `AlignedDynamicTable` type which defines a DynamicTable that supports storing a collection of subtables.
  Each sub-table is itself a DynamicTable that is aligned with the main table by row index. Each subtable
  defines a sub-category in the main table effectively creating a table with sub-headings to organize columns.
  @oruebel (#551)
- Add tutoral for new `AlignedDynamicTable` type. @oruebel (#571)
- Equality check for `DynamicTable` now also checks that the name and description of the table are the same. @rly (#566)

### Internal improvements
- Update CI and copyright year. @rly (#523, #524)
- Refactor class generation code. @rly (#533, #535)
- Equality check for `DynamicTable` returns False if the other object is a `DynamicTable` instead of raising an error.
  @rly (#566)
- Update ruamel.yaml usage to new API. @rly (#587)
- Remove use of ColoredTestRunner for more readable verbose test output. @rly (#588)

### Bug fixes
- Fix CI testing on Python 3.9. @rly (#523)
- Fix certain edge cases where `GroupValidator` would not validate all of the child groups or datasets
  attached to a `GroupBuilder`. @dsleiter (#526)
- Fix bug for generating classes from link specs and ignored 'help' fields. @rly (#535)
- Various fixes for dynamic class generation. @rly (#561)
- Fix generation of classes that extends both `MultiContainerInterface` and another class that extends
  `MultiContainerInterface`. @rly (#567)
- Fix `make clean` command for docs to clean up sphinx-gallery tutorial files. @oruebel (#571)
- Make sure we cannot set ``AlignedDynamicTable`` as a category on an ``AlignedDynamicTable``. @oruebel (#571)
- Fix included data type resolution between HDMF and custom classes that customize the data_type_inc key. @rly (#503)
- Fix classification of attributes as new/overridden. @rly (#503)

## HDMF 2.4.0 (February 23, 2021)

### New features
- `GroupValidator` now checks if child groups, datasets, and links have the correct quantity of elements and returns
  an `IncorrectQuantityError` for each mismatch. @dsleiter (#500)

### Internal improvements
- Update CI. @rly (#432)
- Added  driver option for ros3. @bendichter (#506)

### Bug fixes
- Allow `np.bool_` as a valid `bool` dtype when validating. @dsleiter (#505)
- Fix building of Data objects where the spec has no dtype and the Data object value is a DataIO wrapping an
  AbstractDataChunkIterator. @rly (#512)
- Fix TypeError when validating a group with an illegally-linked child.
  @dsleiter (#515)
- Fix `DynamicTable.get` for compound type columns. @rly (#518)
- Fix and removed error "Field 'x' cannot be defined in y." when opening files with some extensions. @rly
  (#519)

## HDMF 2.3.0 (December 8, 2020)

### New features
- Add methods for automatic creation of `MultiContainerInterface` classes. @bendichter (#420, #425)
- Add ability to specify a custom class for new columns to a `DynamicTable` that are not `VectorData`,
  `DynamicTableRegion`, or `VocabData` using `DynamicTable.__columns__` or `DynamicTable.add_column(...)`. @rly (#436)
- Add support for creating and specifying multi-index columns in a `DynamicTable` using `add_column(...)`.
  @bendichter, @rly (#430)
- Add capability to add a row to a column after IO. @bendichter (#426)
- Add method `AbstractContainer.get_fields_conf`. @rly (#441)
- Add functionality for storing external resource references. @ajtritt (#442)
- Add method `hdmf.utils.get_docval_macro` to get a tuple of the current values for a docval_macro, e.g., 'array_data'
  and 'scalar_data'. @rly (#446)
- Add `SimpleMultiContainer`, a data_type for storing a `Container` and `Data` objects together. @ajtritt (#449)
- Support `pathlib.Path` paths in `HDMFIO.__init__`, `HDF5IO.__init__`, and `HDF5IO.load_namespaces`. @dsleiter (#450)
- Use hdmf-common-schema 1.2.1. See https://hdmf-common-schema.readthedocs.io/en/latest/format_release_notes.html for details.
- Block usage of h5py 3+. h5py>=2.9, <3 is supported. @rly (#461)
- Block usage of numpy>=1.19.4 due to a known issue with numpy on some Windows 10 systems. numpy>1.16, <1.19.4 is supported.
  @rly (#461)
- Add check for correct quantity during the build process in `ObjectMapper`. @rly (#463, #492)
- Allow passing `GroupSpec` and `DatasetSpec` objects for the 'target_type' argument of `LinkSpec.__init__(...)`.
  @rly (#468)
- Use hdmf-common-schema 1.3.0. @rly, @ajtritt (#486)
  - Changes from hdmf-common-schema 1.2.0:
    - Add data type ExternalResources for storing ontology information / external resource references. NOTE:
      this data type is in beta testing and is subject to change in a later version.
    - Fix missing data_type_inc and use dtype uint for CSRMatrix. It now has data_type_inc: Container.
    - Add hdmf-schema-language comment at the top of each yaml file.
    - Add SimpleMultiContainer, a Container for storing other Container and Data objects together.

### Internal improvements
- Drop support for Python 3.5. @ajtritt (#459)
- Improve warning about cached namespace when loading namespaces from file. @rly (#422)
- Refactor `HDF5IO.write_dataset` to be more readable. @rly (#428)
- Fix bug in slicing tables with DynamicTableRegions. @ajtritt (#449)
- Add testing for Python 3.9 and using pre-release packages. @ajtritt, @rly (#459, #472)
- Improve contributing guide. @rly (#474)
- Update CI. @rly, @dsleiter (#481, #493, #497)
- Add citation information to documentation and support for duecredit tool. @rly (#477, #488)
- Add type checking and conversion in `CSRMatrix`. @rly (#485)
- Clean up unreachable validator code. @rly (#483)
- Reformat imports. @bendichter (#469)
- Remove unused or refactored internal builder functions `GroupBuilder.add_group`, `GroupBuilder.add_dataset`,
  `GroupBuilder.add_link`, `GroupBuilder.set_builder`, `BaseBuilder.deep_update`, `GroupBuilder.deep_update`,
  `DatasetBuilder.deep_update`. Make `BaseBuilder` not instantiable and refactor builder code. @rly (#452)

### Bug fixes
- Fix development package dependency issues. @rly (#431)
- Fix handling of empty lists against a spec with text/bytes dtype. @rly (#434)
- Fix handling of 1-element datasets with compound dtype against a scalar spec with text/bytes dtype. @rly (#438)
- Fix convert dtype when writing numpy array from `h5py.Dataset`. @rly (#427)
- Fix inheritance when non-`AbstractContainer` is base class. @rly (#444)
- Fix use of `hdmf.testing.assertContainerEqual(...)` for `Data` objects. @rly (#445)
- Add missing support for data conversion against spec dtypes "bytes" and "short". @rly (#456)
- Clarify the validator error message when a named data type is missing. @dsleiter (#478)
- Update documentation on validation to indicate that the example command is not implemented @dsleiter (#482)
- Fix generated docval for classes with a LinkSpec. @rly (#487)
- Fix access of `DynamicTableRegion` of a `DynamicTable` with column of references. @rly (#491)
- Fix handling of `__fields__` for `Data` subclasses. @rly (#441)
- Fix `DynamicTableRegion` having duplicate fields conf 'table'. @rly (#441)
- Fix inefficient and sometimes inaccurate build process. @rly (#451)
- Fix garbage collection issue in Python 3.9. @rly (#496)

## HDMF 2.2.0 (August 14, 2020)

### New features
- Add ability to get list of tuples when indexing a `DynamicTable`. i.e. disable conversion to `pandas.DataFrame`.
  @ajtritt (#418)

### Internal improvements
- Improve documentation and index out of bounds error message for `DynamicTable`. @rly (#419)

### Bug fixes:
- Fix error when constructing `DynamicTable` with `DataChunkIterators` as columns. @ajtritt (#418)

## HDMF 2.1.0 (August 10, 2020)

### New features
- Users can now use the `MultiContainerInterface` class to generate custom API classes that contain collections of
  containers of a specified type. @bendichter @rly (#399)
  - See the user guide
    https://hdmf.readthedocs.io/en/stable/tutorials/multicontainerinterface.html for more information.

### Internal improvements
- Add ability to pass callable functions to run when adding or removing items from a ``LabelledDict``.
  An error is now raised when using unsupported functionality in ``LabelledDict``. @rly (#405)
- Raise a warning when building a container that is missing a required dataset. @rly (#413)

## HDMF 2.0.1 (July 22, 2020)

### Internal improvements
- Add tests for writing table columns with DataIO data, e.g., chunked, compressed data. @rly (#402)
- Add CI to check for breakpoints and print statements. @rly (#403)

### Bug fixes:
- Remove breakpoint. @rly (#403)
- Allow passing None for docval enum arguments with default value None. @rly (#409)
- If a file is written with an orphan container, e.g., a link to a container that is not written, then an
  `OrphanContainerBuildError` will be raised. This replaces the `OrphanContainerWarning` that was previously raised.
  @rly (#407)

## HDMF 2.0.0 (July 17, 2020)

### New features
- Users can now call `HDF5IO.export` and `HDF5IO.export_io` to write data that was read from one source to a new HDF5
  file. Developers can implement the `export` method in classes that extend `HDMFIO` to customize the export
  functionality. See https://hdmf.readthedocs.io/en/latest/export.html for more details. @rly (#388)
- Users can use the new export functionality to read data from one source, modify the data in-memory, and then write the
  modified data to a new file. Modifications can include additions and removals. To facilitate removals,
  `AbstractContainer` contains a new `_remove_child` method and `BuildManager` contains a new `purge_outdated` method.
  @rly (#388)
- Users can now call `Container.generate_new_id` to generate new object IDs for the container and all of its children.
  @rly (#401)
- Use hdmf-common-schema 1.2.0. @ajtritt @rly (#397)
  - `VectorIndex` now extends `VectorData` instead of `Index`. This change allows `VectorIndex` to index other `VectorIndex` types.
  - The `Index` data type is now unused and has been removed.
  - Fix missing dtype for `VectorIndex`.
  - Add new `VocabData` data type.

### Breaking changes
- `Builder` objects no longer have the `written` field which was used by `HDF5IO` to mark the object as written. This
  is replaced by `HDF5IO.get_written`. @rly (#381)
- `HDMFIO.write` and `HDMFIO.write_builder` no longer have the keyword argument `exhaust_dcis`. This remains present in
  `HDF5IO.write` and `HDF5IO.write_builder`. @rly (#388)
- The class method `HDF5IO.copy_file` is no longer supported and may be removed in a future version. Please use the
  `HDF5IO.export` method or `h5py.File.copy` method instead. @rly (#388)

## HDMF 1.6.4 (June 26, 2020)

### Internal improvements
- Add ability to close open links. @rly (#383)

### Bug fixes:
- Fix validation of empty arrays and scalar attributes. @rly (#377)
- Fix issue with constructing `DynamicTable` with empty array colnames. @rly (#379)
- Fix `TestCase.assertContainerEqual` passing wrong arguments. @rly (#385)
- Fix 'link_data' argument not being used when writing non-root level datasets. @rly (#384)
- Fix handling of ASCII numpy array. @rly (#387)
- Fix error when optional attribute reference is missing. @rly (#392)
- Improve testing for `get_data_shape` and fix issue with sets. @rly (#394)
- Fix inability to write references to HDF5 when the root builder is not named "root". @rly (#395)

## HDMF 1.6.3 (June 9, 2020)

### Internal improvements
- Improve documentation of `DynamicTable`. @rly (#371)
- Add user guide / tutorial for `DynamicTable`. @rly (#372)
- Improve logging of build and write processes. @rly (#373)

### Bug fixes:
- Fix adding of optional predefined columns to `DynamicTable`. @rly (#371)
- Use dtype from dataset data_type definition when extended spec lacks dtype. @rly (#364)

## HDMF 1.6.2 (May 26, 2020)

### Internal improvements:
- Update MacOS in CI. @rly (#310)
- Raise more informative error when adding column to `DynamicTable` w/ used name. @rly (#307)
- Refactor `_init_class_columns` for use by DynamicTable subclasses. @rly (#323)
- Add/fix docstrings for DynamicTable. @oruebel, @rly (#304, #353)
- Make docval-decorated functions more debuggable in pdb. @rly (#308)
- Change dtype conversion warning to include path to type. @rly (#311)
- Refactor `DynamicTable.add_column` to raise error when name is an optional column. @rly (#305)
- Improve unsupported filter error message. @bendichter (#329)
- Add functionality to validate a yaml file against a json schema file. @bendichter (#332)
- Update requirements-min.txt for yaml validator. @bendichter (#333)
- Add allowed value / enum validation in docval. @rly (#335)
- Add logging of build and hdf5 write process. @rly (#336, #349)
- Allow loading namespaces from h5py.File object not backed by file. @rly (#348)
- Add CHANGELOG.md. @rly (#352)
- Fix codecov reports. @rly (#362)
- Make `getargs` raise an error if the argument name is not found. @rly (#365)
- Improve `get_class` and `docval` support for uint. @rly (#361)

### Bug fixes:
- Register new child types before new parent type for dynamic class generation. @rly (#322)
- Raise warning not error when adding column with existing attr name. @rly (#324)
- Add `__version__`. @rly (#345)
- Only write a specific namespace version if it does not exist. @ajtritt (#346)
- Fix documentation formatting for DynamicTable. @rly (#353)


## HDMF 1.6.1 (Mar. 2, 2020)

### Internal improvements:
- Allow docval to warn about use of positional arguments. @rly (#293)
- Improve efficiency of writing chunks with `DataChunkIterator` and HDF5. @d-sot, @oruebel (#295)

### Bug fixes:
- Flake8 style fixes. @oruebel (#291)
- Handle missing namespace version. @rly (#292)
- Do not raise error when a numeric type with a higher precision is provided for a spec with a lower precision and different base type. Raise a warning when the base type of a given value is converted to the specified base type, regardless of precision level. Add missing support for boolean conversions. @rly (#298, #299)
- Add forgotten validation of links. @t-b, @ajtritt (#286)
- Improve message for "can't change container_source" error. @rly (#302)
- Fix setup.py development status. @rly (#303)
- Refactor missing namespace version handling. @rly, @ajtritt (#297)
- Add print function for `DynamicTableRegion`. @oruebel, @rly (#290)
- Fix writing of refined RefSpec attribute. @oruebel, @rly (#301)

## HDMF 1.6.0 (Jan. 31, 2020)

### Internal improvements:
- Allow extending/overwriting attributes on dataset builders. @rly, @ajtritt (#279)
- Allow ASCII data where UTF8 is specified. @rly (#282)
- Add function to convert `DynamicTableRegion` to a pandas dataframe. @oruebel (#239)
- Add "mode" property to HDF5IO. @t-b (#280)

### Bug fixes:
- Fix readthedocs config to include all submodules. @rly (#277)
- Fix test runner double printing in non-verbose mode. @rly (#278)

## HDMF 1.5.4 (Jan. 21, 2020)

### Bug fixes:
- Upgrade hdmf-common-schema 1.1.2 -> 1.1.3, which includes a bug fix for missing data and shape keys on `VectorData`, `VectorIndex`, and `DynamicTableRegion` data types. @rly (#272)
- Clean up documentation scripts. @rly (#268)
- Fix broken support for pytest testing framework. @rly (#274)
- Fix missing CI testing of minimum requirements on Windows and Mac. @rly (#270)
- Read 1-element datasets as scalar datasets when a scalar dataset is expected by the spec. @rly (#269)
- Fix bug where 'version' was not required for `SpecNamespace`. @bendichter (#276)

## HDMF 1.5.3 (Jan. 14, 2020)

### Minor improvements:
- Update and fix documentation. @rly (#267)

### Bug fixes:
- Fix ReadTheDocs integration. @rly (#263)
- Fix conda build. @rly (#266)

## HDMF 1.5.2 (Jan. 13, 2020)

### Minor improvements:
- Add support and testing for Python 3.8. @rly (#247)
- Remove code duplication and make Type/Value Error exceptions more informative. @yarikoptic (#243)
- Streamline CI and add testing of min requirements. @rly (#258)

### Bug fixes:
- Update hdmf-common-schema submodule to 1.1.2. @rly (#249, #252)
- Add support for `np.array(DataIO)` in py38. @rly (#248)
- Fix bug with latest version of coverage. @rly (#251)
- Stop running CI on latest and latest-tmp tags. @rly (#254)
- Remove lingering mentions of PyNWB. @rly (#257, #261)
- Fix and clean up documentation. @rly (#260)

## HDMF 1.5.1 (Jan. 8, 2020)

### Minor improvements:
- Allow passing HDF5 integer filter ID for dynamically loaded filters. @d-sot (#215)

### Bug fixes:
- Fix reference to hdmf-common-schema 1.1.0. @rly (#231)

## HDMF 1.5.0 (Jan. 6, 2020)

### Minor improvements:
- Improve CI for HDMF to test whether changes in HDMF break PyNWB. #207 (@rly)
- Improve and clean up unit tests. #211, #214, #217 (@rly)
- Refactor code to remove six dependency and separate ObjectMapper into its own file. #213, #221 (@rly)
- Output exception message in ObjectMapper.construct. #220 (@t-b)
- Improve docstrings for VectorData, VectorIndex, and DynamicTableRegion. #226, #227 (@bendichter)
- Remove unused "datetime64" from supported dtype strings. #230 (@bendichter)
- Cache builders by h5py object id not name. #235 (@oruebel)
- Update copyright date and add legal to source distribution. #232 (@rly)
- Allow access to export_spec function from hdmf.spec package. #233 (@bendichter)
- Make calls to docval functions more efficient, resulting in a ~20% overall speedup. #238 (@rly)

### Bug fixes:
- Fix wrong reference in ObjectMapper.get_carg_spec. #208 (@rly)
- Fix container source not being set for some references. #219 (@rly)

Python 2.7 is no longer supported.

## HDMF 1.4.0 and earlier

Please see the release notes on the [HDMF GitHub repo Releases page](https://github.com/hdmf-dev/hdmf/releases).<|MERGE_RESOLUTION|>--- conflicted
+++ resolved
@@ -2,18 +2,15 @@
 
 ## Upcoming
 
-<<<<<<< HEAD
+### Bug fixes
+- Fixed search bar and missing jquery in ReadTheDocs documentation. @rly
+  [#840](https://github.com/hdmf-dev/hdmf/pull/840)
+- Fixed issue with dynamic class generation for a multi-container interface where one or more are required. @rly
+  [#839](https://github.com/hdmf-dev/hdmf/pull/839)
+
 ### Minor improvements
 - Added support for Python 3.11. @rly [#803](https://github.com/hdmf-dev/hdmf/pull/803)
 - No longer set upper bounds on dependencies. @rly [#803](https://github.com/hdmf-dev/hdmf/pull/803)
-=======
-### Bug fixes
-
-- Fixed search bar and missing jquery in ReadTheDocs documentation. @rly
-  [#840](https://github.com/hdmf-dev/hdmf/pull/840)
-
-- Fixed issue with dynamic class generation for a multi-container interface where one or more are required. @rly
-  [#839](https://github.com/hdmf-dev/hdmf/pull/839)
 
 ## HDMF 3.5.2 (March 13, 2023)
 
@@ -26,7 +23,6 @@
 - A number of typos fixed and Github action running codespell to ensure that no typo sneaks in [#825](https://github.com/hdmf-dev/hdmf/pull/825) was added.
 - Added additional documentation for `__fields__` in `AbstactContainer`. @mavaylon [#827](https://github.com/hdmf-dev/hdmf/pull/827)
 - Updated warning message for broken links. @mavaylon [#829](https://github.com/hdmf-dev/hdmf/pull/829)
->>>>>>> 95ba8765
 
 ## HDMF 3.5.1 (January 26, 2023)
 
