--- conflicted
+++ resolved
@@ -1,20 +1,14 @@
 # HDMF Changelog
 
-<<<<<<< HEAD
-## HDMF 3.5.5 (Upcoming)
+## HDMF 3.5.5 (April 13, 2023)
 
 ### Bug fixes
 - Fixed error during export where an external link to the same file was created in some situations.
   @rly [#847](https://github.com/hdmf-dev/hdmf/pull/847)
-=======
-## HDMF 3.5.5 (April 12, 2023)
-
-### Bug fixes
 - Remove unused, deprecated `codecov` package from dev installation requirements. @rly
   [#849](https://github.com/hdmf-dev/hdmf/pull/849)
 - Fix export with `'link_data': False'` not copying datasets in some situations. @rly
   [#842](https://github.com/hdmf-dev/hdmf/pull/842)
->>>>>>> f38e0b17
 
 ## HDMF 3.5.4 (April 7, 2023)
 
