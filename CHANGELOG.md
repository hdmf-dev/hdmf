--- conflicted
+++ resolved
@@ -8,16 +8,10 @@
 - Added ``export_to_sqlite`` method for ``hdmf.common.resources.ExternalResource``. @oruebel (#667)
 
 ### Minor improvements
-<<<<<<< HEAD
-- Plot results in external resources tutorial.  @oruebel (#667)
-
-## HDMF 3.1.2 (Upcoming)
-=======
 - Plotted results in external resources tutorial. @oruebel (#667)
 - Added support for Python 3.10. @rly (#679)
 - Updated requirements. @rly @TheChymera (#681)
 - Improved testing for `ExternalResources`. @mavaylon (#673)
->>>>>>> e5f72370
 
 ### Bug fixes
 - Fixed `setup.py` not being able to import `versioneer` when installing in an embedded Python environment. @rly (#662)
