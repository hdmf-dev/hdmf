--- conflicted
+++ resolved
@@ -15,17 +15,13 @@
 
 ### Bug fixes
 - Fixed `setup.py` not being able to import `versioneer` when installing in an embedded Python environment. @rly (#662)
-<<<<<<< HEAD
-- Fix broken tests in Python 3.10. @rly (#664)
-- Fixed `to_hierarchcial_dataframe` failing when a table contains a `VectorIndex` column as a regular data column.
-  @oruebel (#666)
-=======
 - Fixed broken tests in Python 3.10. @rly (#664)
 - Fixed broken LaTeX PDF build of the docs. @oruebel (#669)
 - Fixed adding containers as a child to a parent container sometimes not marking the parent container as modified. @rly
   (#683)
-
->>>>>>> 56851edd
+- Fixed `to_hierarchcial_dataframe` failing when a table contains a `VectorIndex` column as a regular data column.
+  @oruebel (#666)
+
 
 ## HDMF 3.1.1 (July 29, 2021)
 
