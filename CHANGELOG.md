--- conflicted
+++ resolved
@@ -4,11 +4,8 @@
 
 ### Enhancements
 - Added support to append to a dataset of references for HDMF-Zarr. @mavaylon1 [#1157](https://github.com/hdmf-dev/hdmf/pull/1157)
-<<<<<<< HEAD
 - Adjusted stacklevel of warnings to point to user code when possible. @rly [#1166](https://github.com/hdmf-dev/hdmf/pull/1166)
-=======
 - Improved "already exists" error message when adding a container to a `MultiContainerInterface`. @rly [#1165](https://github.com/hdmf-dev/hdmf/pull/1165)
->>>>>>> 2f339d14
 
 ## HDMF 3.14.3 (July 29, 2024)
 
