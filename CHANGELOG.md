--- conflicted
+++ resolved
@@ -2,13 +2,6 @@
 
 ## HDMF 3.0.0 (Upcoming)
 
-<<<<<<< HEAD
-### Internal improvements
-- Add `MultiContainerInterface` class. @bendichter, @rly (#399)
-- Add ability to pass a callable function to run when removing items from a `LabelledDict`. Raise an error when using
-  unsupported functionality in `LabelledDict`. @rly (#405)
-- Raise a warning when building a container that is missing a required dataset. @rly (#413)
-=======
 ### New features
 - Users can now use the `MultiContainerInterface` class to generate custom API classes that contain collections of
   containers of a specified type. See the user guide
@@ -17,7 +10,7 @@
 ### Internal improvements
 - Add ability to pass callable functions to run when adding or removing items from a ``LabelledDict``.
   An error is now raised when using unsupported functionality in ``LabelledDict``. @rly (#405)
->>>>>>> 2ec3f8d2
+- Raise a warning when building a container that is missing a required dataset. @rly (#413)
 
 ## HDMF 2.0.1 (July 22, 2020)
 
