# HDMF Changelog

## Upcoming (TBD)

### New features
- Added several features to simplify interaction with ``DynamicTable`` objects that link to other tables via
  ``DynamicTableRegion`` columns. @oruebel (#645)
    - Added ``DynamicTable.get_foreign_columns`` to find all columns in a table that are a ``DynamicTableRegion``
    - Added ``DynamicTable.has_foreign_columns`` to identify if a ``DynamicTable`` contains ``DynamicTableRegion`` columns
    - Added ``DynamicTable.get_linked_tables`` to retrieve all tables linked to either directly or indirectly from
      the current table via ``DynamicTableRegion``
    - Implemented the new ``get_foreign_columns``, ``has_foreign_columns``, and ``get_linked_tables`` also for
      ``AlignedDynamicTable``
    - Added new module ``hdmf.common.hierarchicaltable`` with helper functions to facilitate conversion of
      hiearchically nested ``DynamicTable`` objects via the following new functions:
      - ``to_hierarchical_dataframe`` to merge linked tables into a single consolidated pandas DataFrame.
      - ``drop_id_columns`` to remove "id" columns from a DataFrame.
      - ``flatten_column_index`` to replace a ``pandas.MultiIndex`` with a regular ``pandas.Index``

### Bug fixes
- Do not build wheels compatible with Python 2 because HDMF requires Python 3.7. @rly (#642)
<<<<<<< HEAD
- ``AlignedDynamicTable`` did not overwrite its ``get`` function. When using ``DynamicTableRegion`` to referenece ``AlignedDynamicTable`` this led to cases where the columns of the category subtables where omitted during data access (e.g., conversion to pandas.DataFrame). This fix adds the ``AlignedDynamicTable.get`` based on the existing ``AlignedDynamicTable.__getitem__``. @oruebel (#645)

### Minor improvements
- Updated ``DynamicTable.to_dataframe()`` and ``DynamicTable.get`` functions to set the ``.name`` attribute
  on generated pandas DataFrame objects. @oruebel (#645)
=======
- Fix documentation for `DynamicTable.get` and `DynamicTableRegion.get`. @rly (#650)
>>>>>>> bf9cf011

## HDMF 3.0.1 (July 7, 2021)

### Bug fixes
- Fixed release CI that prevented distribution from being uploaded to PyPI. @rly (#641)

## HDMF 3.0.0 (July 6, 2021)

### New features
- Add support for Python 3.9, drop support for Python 3.6. @rly (#620)
- Add support for h5py 3. @ajtritt (#480)
  - h5py 3 introduced [breaking changes regarding how strings are handled]
  (https://docs.h5py.org/en/latest/whatsnew/3.0.html#breaking-changes-deprecations), specifically that
  variable-length UTF-8 strings in datasets are now read as `bytes` objects instead of `str` by default.
  To reduce the impact of this change on HDMF users, when HDMF reads a variable-length UTF-8 string
  dataset, instead of returning an `h5py.Dataset` that is read as `bytes` objects, HDMF will return a
  `hdmf.utils.StrDataset` object that extends `h5py.Dataset` and is read as `str` objects, which preserves
  previous behavior. For example, under HDMF 2.x, an HDF5 dataset `d` with data ['a', 'b'] is read as a
  `h5py.Dataset` object, and `d[:]` returns `str` objects. Under HDMF 3.x, the same dataset `d` is read
  as a `hdmf.utils.StrDataset` object and `d[:]` still returns `str` objects.
- Add RRID to docs. @oruebel (#633)
- Allow passing ``index=True`` to ``DynamicTable.to_dataframe()`` to support returning `DynamicTableRegion` columns
  as indices or Pandas DataFrame. @rly (#579)
- Improve ``DynamicTable`` documentation. @rly (#639)
- Updated external resources tutorial. @mavaylon (#611)

### Breaking changes and deprecations
- Previously, when using ``DynamicTable.__getitem__`` or ``DynamicTable.get`` to access a selection of a
  ``DynamicTable`` containing a ``DynamicTableRegion``, new columns with mangled names for the table data referred to
  by the ``DynamicTableRegion`` were added to the returned DataFrame. This did not work properly for ragged
  ``DynamicTableRegion``, multiple levels of nesting, or multiple rows returned.
  Now, these methods will by default return columns of indices of the ``DynamicTableRegion``. If ``index=False`` is
  passed to ``DynamicTable.get``, then nested DataFrames will be returned, one DataFrame per row of the original
  resulting DataFrame. @rly (#579)

### Minor improvements
- Updated requirements and tests. @rly (#640)

### Bug fixes
- Update the validator to allow extensions to data types which only define data_type_inc. @dsleiter (#609)
- Fix error when validating lazy-loaded datasets containing references. @dsleiter (#609)
- Fix error when using ``DynamicTable.__getitem__`` or ``DynamicTable.get`` when table has a ragged
  ``DynamicTableRegion``. @rly (#579)

## HDMF 2.5.8 (June 16, 2021)
- Fix incorrect dtype precision upgrade for VectorIndex (#631)

### Minor improvements
- Improve Sphinx documentation. @rly (#627)

### Bug fix
- Fix error with representing an indexed table column when the `VectorIndex` dtype precision is upgraded more
  than one step, e.g., uint8 to uint32. This can happen when, for example, a single `add_row` call is used to
  add more than 65535 elements to an empty indexed column. @rly (#631)

## HDMF 2.5.7 (June 4, 2021)

### Bug fix
- Fix generation of extension classes that extend `MultiContainerInterface` and use a custom _fieldsname. @rly (#626)

## HDMF 2.5.6 (May 19, 2021)

### Bug fix
- Raise minimum version of pandas from 0.23 to 1.0.5 to be compatible with numpy 1.20. @rly (#618)
- Update documentation and update structure of requirements files. @rly (#619)

## HDMF 2.5.5 (May 17, 2021)

### Bug fix
- Fix incompatibility issue with downstream github-release tool used to deploy releases to GitHub. @rly (#614)

## HDMF 2.5.4 (May 17, 2021)

### Bug fix
- Fix incompatibility issue with downstream github-release tool used to deploy releases to GitHub. @rly (#607)
- Fix issue where dependencies of included types were not being loaded in namespaces / extensions. @rly (#613)

## HDMF 2.5.3 (May 12, 2021)

### Bug fix
- Fix issue where tables with multi-indexed columns defined using `__columns__` did not have attributes properly set.
  @rly (#605)

## HDMF 2.5.2 (May 11, 2021)

### Bug fix
- Add explicit `setuptools` requirement. @hrnciar (#596)
- Fix issue with generated custom classes that use a custom fields name (e.g., PyNWB uses `__nwbfields__` instead
  of `__fields__`). @rly (#598)
- Fix issue with Sphinx Gallery. @rly (#601)

## HDMF 2.5.1 (April 23, 2021)

### Bug fix
- Revert breaking change in `TypeMap.get_container_cls`. While this function is returned to its original behavior,
  it will be modified at the next major release. Please use the new `TypeMap.get_dt_container_cls` instead. @rly (#590)

## HDMF 2.5.0 (April 22, 2021)

### New features
- `DynamicTable` can be automatically generated using `get_class`. Now the HDMF API can read files with extensions
  that contain a `DynamicTable` without needing to import the extension first. @rly and @bendichter (#536)
- Add `HDF5IO.get_namespaces(path=path, file=file)` method which returns a dict of namespace name mapped to the
  namespace version (the largest one if there are multiple) for each namespace cached in the given HDF5 file.
  @rly (#527)
- Use HDMF common schema 1.5.0.
  - Add experimental namespace to HDMF common schema. New data types should go in the experimental namespace
    (hdmf-experimental) prior to being added to the core (hdmf-common) namespace. The purpose of this is to provide
    a place to test new data types that may break backward compatibility as they are refined. @ajtritt (#545)
  - `ExternalResources` was changed to support storing both names and URIs for resources. @mavaylon (#517, #548)
  - The `VocabData` data type was replaced by `EnumData` to provide more flexible support for data from a set of
    fixed values.
  - Added `AlignedDynamicTable`, which defines a `DynamicTable` that supports storing a collection of sub-tables.
    Each sub-table is itself a `DynamicTable` that is aligned with the main table by row index. Each sub-table
    defines a sub-category in the main table effectively creating a table with sub-headings to organize columns.
  - See https://hdmf-common-schema.readthedocs.io/en/latest/format_release_notes.html#april-19-2021 for more
    details.
- Add `EnumData` type for storing data that comes from a fixed set of values. This replaces `VocabData` i.e.
  `VocabData` has been removed. `VocabData` stored vocabulary elements in an attribute, which has a size limit.
  `EnumData` now stores elements in a separate dataset, referenced by an attribute stored on the `EnumData` dataset.
  @ajtritt (#537)
- Add `AlignedDynamicTable` type which defines a DynamicTable that supports storing a collection of subtables.
  Each sub-table is itself a DynamicTable that is aligned with the main table by row index. Each subtable
  defines a sub-category in the main table effectively creating a table with sub-headings to organize columns.
  @oruebel (#551)
- Add tutoral for new `AlignedDynamicTable` type. @oruebel (#571)
- Equality check for `DynamicTable` now also checks that the name and description of the table are the same. @rly (#566)

### Internal improvements
- Update CI and copyright year. @rly (#523, #524)
- Refactor class generation code. @rly (#533, #535)
- Equality check for `DynamicTable` returns False if the other object is a `DynamicTable` instead of raising an error.
  @rly (#566)
- Update ruamel.yaml usage to new API. @rly (#587)
- Remove use of ColoredTestRunner for more readable verbose test output. @rly (#588)

### Bug fixes
- Fix CI testing on Python 3.9. @rly (#523)
- Fix certain edge cases where `GroupValidator` would not validate all of the child groups or datasets
  attached to a `GroupBuilder`. @dsleiter (#526)
- Fix bug for generating classes from link specs and ignored 'help' fields. @rly (#535)
- Various fixes for dynamic class generation. @rly (#561)
- Fix generation of classes that extends both `MultiContainerInterface` and another class that extends
  `MultiContainerInterface`. @rly (#567)
- Fix `make clean` command for docs to clean up sphinx-gallery tutorial files. @oruebel (#571)
- Make sure we cannot set ``AlignedDynamicTable`` as a category on an ``AlignedDynamicTable``. @oruebel (#571)
- Fix included data type resolution between HDMF and custom classes that customize the data_type_inc key. @rly (#503)
- Fix classification of attributes as new/overridden. @rly (#503)

## HDMF 2.4.0 (February 23, 2021)

### New features
- `GroupValidator` now checks if child groups, datasets, and links have the correct quantity of elements and returns
  an `IncorrectQuantityError` for each mismatch. @dsleiter (#500)

### Internal improvements
- Update CI. @rly (#432)
- Added  driver option for ros3. @bendichter (#506)

### Bug fixes
- Allow `np.bool_` as a valid `bool` dtype when validating. @dsleiter (#505)
- Fix building of Data objects where the spec has no dtype and the Data object value is a DataIO wrapping an
  AbstractDataChunkIterator. @rly (#512)
- Fix TypeError when validating a group with an illegally-linked child.
  @dsleiter (#515)
- Fix `DynamicTable.get` for compound type columns. @rly (#518)
- Fix and removed error "Field 'x' cannot be defined in y." when opening files with some extensions. @rly
  (#519)

## HDMF 2.3.0 (December 8, 2020)

### New features
- Add methods for automatic creation of `MultiContainerInterface` classes. @bendichter (#420, #425)
- Add ability to specify a custom class for new columns to a `DynamicTable` that are not `VectorData`,
  `DynamicTableRegion`, or `VocabData` using `DynamicTable.__columns__` or `DynamicTable.add_column(...)`. @rly (#436)
- Add support for creating and specifying multi-index columns in a `DynamicTable` using `add_column(...)`.
  @bendichter, @rly (#430)
- Add capability to add a row to a column after IO. @bendichter (#426)
- Add method `AbstractContainer.get_fields_conf`. @rly (#441)
- Add functionality for storing external resource references. @ajtritt (#442)
- Add method `hdmf.utils.get_docval_macro` to get a tuple of the current values for a docval_macro, e.g., 'array_data'
  and 'scalar_data'. @rly (#446)
- Add `SimpleMultiContainer`, a data_type for storing a `Container` and `Data` objects together. @ajtritt (#449)
- Support `pathlib.Path` paths in `HDMFIO.__init__`, `HDF5IO.__init__`, and `HDF5IO.load_namespaces`. @dsleiter (#450)
- Use hdmf-common-schema 1.2.1. See https://hdmf-common-schema.readthedocs.io/en/latest/format_release_notes.html for details.
- Block usage of h5py 3+. h5py>=2.9, <3 is supported. @rly (#461)
- Block usage of numpy>=1.19.4 due to a known issue with numpy on some Windows 10 systems. numpy>1.16, <1.19.4 is supported.
  @rly (#461)
- Add check for correct quantity during the build process in `ObjectMapper`. @rly (#463, #492)
- Allow passing `GroupSpec` and `DatasetSpec` objects for the 'target_type' argument of `LinkSpec.__init__(...)`.
  @rly (#468)
- Use hdmf-common-schema 1.3.0. @rly, @ajtritt (#486)
  - Changes from hdmf-common-schema 1.2.0:
    - Add data type ExternalResources for storing ontology information / external resource references. NOTE:
      this data type is in beta testing and is subject to change in a later version.
    - Fix missing data_type_inc and use dtype uint for CSRMatrix. It now has data_type_inc: Container.
    - Add hdmf-schema-language comment at the top of each yaml file.
    - Add SimpleMultiContainer, a Container for storing other Container and Data objects together.

### Internal improvements
- Drop support for Python 3.5. @ajtritt (#459)
- Improve warning about cached namespace when loading namespaces from file. @rly (#422)
- Refactor `HDF5IO.write_dataset` to be more readable. @rly (#428)
- Fix bug in slicing tables with DynamicTableRegions. @ajtritt (#449)
- Add testing for Python 3.9 and using pre-release packages. @ajtritt, @rly (#459, #472)
- Improve contributing guide. @rly (#474)
- Update CI. @rly, @dsleiter (#481, #493, #497)
- Add citation information to documentation and support for duecredit tool. @rly (#477, #488)
- Add type checking and conversion in `CSRMatrix`. @rly (#485)
- Clean up unreachable validator code. @rly (#483)
- Reformat imports. @bendichter (#469)
- Remove unused or refactored internal builder functions `GroupBuilder.add_group`, `GroupBuilder.add_dataset`,
  `GroupBuilder.add_link`, `GroupBuilder.set_builder`, `BaseBuilder.deep_update`, `GroupBuilder.deep_update`,
  `DatasetBuilder.deep_update`. Make `BaseBuilder` not instantiable and refactor builder code. @rly (#452)

### Bug fixes
- Fix development package dependency issues. @rly (#431)
- Fix handling of empty lists against a spec with text/bytes dtype. @rly (#434)
- Fix handling of 1-element datasets with compound dtype against a scalar spec with text/bytes dtype. @rly (#438)
- Fix convert dtype when writing numpy array from `h5py.Dataset`. @rly (#427)
- Fix inheritance when non-`AbstractContainer` is base class. @rly (#444)
- Fix use of `hdmf.testing.assertContainerEqual(...)` for `Data` objects. @rly (#445)
- Add missing support for data conversion against spec dtypes "bytes" and "short". @rly (#456)
- Clarify the validator error message when a named data type is missing. @dsleiter (#478)
- Update documentation on validation to indicate that the example command is not implemented @dsleiter (#482)
- Fix generated docval for classes with a LinkSpec. @rly (#487)
- Fix access of `DynamicTableRegion` of a `DynamicTable` with column of references. @rly (#491)
- Fix handling of `__fields__` for `Data` subclasses. @rly (#441)
- Fix `DynamicTableRegion` having duplicate fields conf 'table'. @rly (#441)
- Fix inefficient and sometimes inaccurate build process. @rly (#451)
- Fix garbage collection issue in Python 3.9. @rly (#496)

## HDMF 2.2.0 (August 14, 2020)

### New features
- Add ability to get list of tuples when indexing a `DynamicTable`. i.e. disable conversion to `pandas.DataFrame`.
  @ajtritt (#418)

### Internal improvements
- Improve documentation and index out of bounds error message for `DynamicTable`. @rly (#419)

### Bug fixes:
- Fix error when constructing `DynamicTable` with `DataChunkIterators` as columns. @ajtritt (#418)

## HDMF 2.1.0 (August 10, 2020)

### New features
- Users can now use the `MultiContainerInterface` class to generate custom API classes that contain collections of
  containers of a specified type. @bendichter @rly (#399)
  - See the user guide
    https://hdmf.readthedocs.io/en/stable/tutorials/multicontainerinterface.html for more information.

### Internal improvements
- Add ability to pass callable functions to run when adding or removing items from a ``LabelledDict``.
  An error is now raised when using unsupported functionality in ``LabelledDict``. @rly (#405)
- Raise a warning when building a container that is missing a required dataset. @rly (#413)

## HDMF 2.0.1 (July 22, 2020)

### Internal improvements
- Add tests for writing table columns with DataIO data, e.g., chunked, compressed data. @rly (#402)
- Add CI to check for breakpoints and print statements. @rly (#403)

### Bug fixes:
- Remove breakpoint. @rly (#403)
- Allow passing None for docval enum arguments with default value None. @rly (#409)
- If a file is written with an orphan container, e.g., a link to a container that is not written, then an
  `OrphanContainerBuildError` will be raised. This replaces the `OrphanContainerWarning` that was previously raised.
  @rly (#407)

## HDMF 2.0.0 (July 17, 2020)

### New features
- Users can now call `HDF5IO.export` and `HDF5IO.export_io` to write data that was read from one source to a new HDF5
  file. Developers can implement the `export` method in classes that extend `HDMFIO` to customize the export
  functionality. See https://hdmf.readthedocs.io/en/latest/export.html for more details. @rly (#388)
- Users can use the new export functionality to read data from one source, modify the data in-memory, and then write the
  modified data to a new file. Modifications can include additions and removals. To facilitate removals,
  `AbstractContainer` contains a new `_remove_child` method and `BuildManager` contains a new `purge_outdated` method.
  @rly (#388)
- Users can now call `Container.generate_new_id` to generate new object IDs for the container and all of its children.
  @rly (#401)
- Use hdmf-common-schema 1.2.0. @ajtritt @rly (#397)
  - `VectorIndex` now extends `VectorData` instead of `Index`. This change allows `VectorIndex` to index other `VectorIndex` types.
  - The `Index` data type is now unused and has been removed.
  - Fix missing dtype for `VectorIndex`.
  - Add new `VocabData` data type.

### Breaking changes
- `Builder` objects no longer have the `written` field which was used by `HDF5IO` to mark the object as written. This
  is replaced by `HDF5IO.get_written`. @rly (#381)
- `HDMFIO.write` and `HDMFIO.write_builder` no longer have the keyword argument `exhaust_dcis`. This remains present in
  `HDF5IO.write` and `HDF5IO.write_builder`. @rly (#388)
- The class method `HDF5IO.copy_file` is no longer supported and may be removed in a future version. Please use the
  `HDF5IO.export` method or `h5py.File.copy` method instead. @rly (#388)

## HDMF 1.6.4 (June 26, 2020)

### Internal improvements
- Add ability to close open links. @rly (#383)

### Bug fixes:
- Fix validation of empty arrays and scalar attributes. @rly (#377)
- Fix issue with constructing `DynamicTable` with empty array colnames. @rly (#379)
- Fix `TestCase.assertContainerEqual` passing wrong arguments. @rly (#385)
- Fix 'link_data' argument not being used when writing non-root level datasets. @rly (#384)
- Fix handling of ASCII numpy array. @rly (#387)
- Fix error when optional attribute reference is missing. @rly (#392)
- Improve testing for `get_data_shape` and fix issue with sets. @rly (#394)
- Fix inability to write references to HDF5 when the root builder is not named "root". @rly (#395)

## HDMF 1.6.3 (June 9, 2020)

### Internal improvements
- Improve documentation of `DynamicTable`. @rly (#371)
- Add user guide / tutorial for `DynamicTable`. @rly (#372)
- Improve logging of build and write processes. @rly (#373)

### Bug fixes:
- Fix adding of optional predefined columns to `DynamicTable`. @rly (#371)
- Use dtype from dataset data_type definition when extended spec lacks dtype. @rly (#364)

## HDMF 1.6.2 (May 26, 2020)

### Internal improvements:
- Update MacOS in CI. @rly (#310)
- Raise more informative error when adding column to `DynamicTable` w/ used name. @rly (#307)
- Refactor `_init_class_columns` for use by DynamicTable subclasses. @rly (#323)
- Add/fix docstrings for DynamicTable. @oruebel, @rly (#304, #353)
- Make docval-decorated functions more debuggable in pdb. @rly (#308)
- Change dtype conversion warning to include path to type. @rly (#311)
- Refactor `DynamicTable.add_column` to raise error when name is an optional column. @rly (#305)
- Improve unsupported filter error message. @bendichter (#329)
- Add functionality to validate a yaml file against a json schema file. @bendichter (#332)
- Update requirements-min.txt for yaml validator. @bendichter (#333)
- Add allowed value / enum validation in docval. @rly (#335)
- Add logging of build and hdf5 write process. @rly (#336, #349)
- Allow loading namespaces from h5py.File object not backed by file. @rly (#348)
- Add CHANGELOG.md. @rly (#352)
- Fix codecov reports. @rly (#362)
- Make `getargs` raise an error if the argument name is not found. @rly (#365)
- Improve `get_class` and `docval` support for uint. @rly (#361)

### Bug fixes:
- Register new child types before new parent type for dynamic class generation. @rly (#322)
- Raise warning not error when adding column with existing attr name. @rly (#324)
- Add `__version__`. @rly (#345)
- Only write a specific namespace version if it does not exist. @ajtritt (#346)
- Fix documentation formatting for DynamicTable. @rly (#353)


## HDMF 1.6.1 (Mar. 2, 2020)

### Internal improvements:
- Allow docval to warn about use of positional arguments. @rly (#293)
- Improve efficiency of writing chunks with `DataChunkIterator` and HDF5. @d-sot, @oruebel (#295)

### Bug fixes:
- Flake8 style fixes. @oruebel (#291)
- Handle missing namespace version. @rly (#292)
- Do not raise error when a numeric type with a higher precision is provided for a spec with a lower precision and different base type. Raise a warning when the base type of a given value is converted to the specified base type, regardless of precision level. Add missing support for boolean conversions. @rly (#298, #299)
- Add forgotten validation of links. @t-b, @ajtritt (#286)
- Improve message for "can't change container_source" error. @rly (#302)
- Fix setup.py development status. @rly (#303)
- Refactor missing namespace version handling. @rly, @ajtritt (#297)
- Add print function for `DynamicTableRegion`. @oruebel, @rly (#290)
- Fix writing of refined RefSpec attribute. @oruebel, @rly (#301)

## HDMF 1.6.0 (Jan. 31, 2020)

### Internal improvements:
- Allow extending/overwriting attributes on dataset builders. @rly, @ajtritt (#279)
- Allow ASCII data where UTF8 is specified. @rly (#282)
- Add function to convert `DynamicTableRegion` to a pandas dataframe. @oruebel (#239)
- Add "mode" property to HDF5IO. @t-b (#280)

### Bug fixes:
- Fix readthedocs config to include all submodules. @rly (#277)
- Fix test runner double printing in non-verbose mode. @rly (#278)

## HDMF 1.5.4 (Jan. 21, 2020)

### Bug fixes:
- Upgrade hdmf-common-schema 1.1.2 -> 1.1.3, which includes a bug fix for missing data and shape keys on `VectorData`, `VectorIndex`, and `DynamicTableRegion` data types. @rly (#272)
- Clean up documentation scripts. @rly (#268)
- Fix broken support for pytest testing framework. @rly (#274)
- Fix missing CI testing of minimum requirements on Windows and Mac. @rly (#270)
- Read 1-element datasets as scalar datasets when a scalar dataset is expected by the spec. @rly (#269)
- Fix bug where 'version' was not required for `SpecNamespace`. @bendichter (#276)

## HDMF 1.5.3 (Jan. 14, 2020)

### Minor improvements:
- Update and fix documentation. @rly (#267)

### Bug fixes:
- Fix ReadTheDocs integration. @rly (#263)
- Fix conda build. @rly (#266)

## HDMF 1.5.2 (Jan. 13, 2020)

### Minor improvements:
- Add support and testing for Python 3.8. @rly (#247)
- Remove code duplication and make Type/Value Error exceptions more informative. @yarikoptic (#243)
- Streamline CI and add testing of min requirements. @rly (#258)

### Bug fixes:
- Update hdmf-common-schema submodule to 1.1.2. @rly (#249, #252)
- Add support for `np.array(DataIO)` in py38. @rly (#248)
- Fix bug with latest version of coverage. @rly (#251)
- Stop running CI on latest and latest-tmp tags. @rly (#254)
- Remove lingering mentions of PyNWB. @rly (#257, #261)
- Fix and clean up documentation. @rly (#260)

## HDMF 1.5.1 (Jan. 8, 2020)

### Minor improvements:
- Allow passing HDF5 integer filter ID for dynamically loaded filters. @d-sot (#215)

### Bug fixes:
- Fix reference to hdmf-common-schema 1.1.0. @rly (#231)

## HDMF 1.5.0 (Jan. 6, 2020)

### Minor improvements:
- Improve CI for HDMF to test whether changes in HDMF break PyNWB. #207 (@rly)
- Improve and clean up unit tests. #211, #214, #217 (@rly)
- Refactor code to remove six dependency and separate ObjectMapper into its own file. #213, #221 (@rly)
- Output exception message in ObjectMapper.construct. #220 (@t-b)
- Improve docstrings for VectorData, VectorIndex, and DynamicTableRegion. #226, #227 (@bendichter)
- Remove unused "datetime64" from supported dtype strings. #230 (@bendichter)
- Cache builders by h5py object id not name. #235 (@oruebel)
- Update copyright date and add legal to source distribution. #232 (@rly)
- Allow access to export_spec function from hdmf.spec package. #233 (@bendichter)
- Make calls to docval functions more efficient, resulting in a ~20% overall speedup. #238 (@rly)

### Bug fixes:
- Fix wrong reference in ObjectMapper.get_carg_spec. #208 (@rly)
- Fix container source not being set for some references. #219 (@rly)

Python 2.7 is no longer supported.

## HDMF 1.4.0 and earlier

Please see the release notes on the [HDMF GitHub repo Releases page](https://github.com/hdmf-dev/hdmf/releases).<|MERGE_RESOLUTION|>--- conflicted
+++ resolved
@@ -19,15 +19,12 @@
 
 ### Bug fixes
 - Do not build wheels compatible with Python 2 because HDMF requires Python 3.7. @rly (#642)
-<<<<<<< HEAD
 - ``AlignedDynamicTable`` did not overwrite its ``get`` function. When using ``DynamicTableRegion`` to referenece ``AlignedDynamicTable`` this led to cases where the columns of the category subtables where omitted during data access (e.g., conversion to pandas.DataFrame). This fix adds the ``AlignedDynamicTable.get`` based on the existing ``AlignedDynamicTable.__getitem__``. @oruebel (#645)
 
 ### Minor improvements
 - Updated ``DynamicTable.to_dataframe()`` and ``DynamicTable.get`` functions to set the ``.name`` attribute
   on generated pandas DataFrame objects. @oruebel (#645)
-=======
 - Fix documentation for `DynamicTable.get` and `DynamicTableRegion.get`. @rly (#650)
->>>>>>> bf9cf011
 
 ## HDMF 3.0.1 (July 7, 2021)
 
