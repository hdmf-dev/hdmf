# HDMF Changelog

<<<<<<< HEAD
## HDMF 3.14.3 (TBD)

### Enhancements

### Bug fixes
- Fix H5DataIO not exposing `maxshape` on non-dci dsets. @cboulay [#1149](https://github.com/hdmf-dev/hdmf/pull/1149)
=======
## HDMF 3.14.4 (Upcoming)

### Enhancements
- Added support to append to a dataset of references for HDMF-Zarr. @mavaylon1 [#1157](https://github.com/hdmf-dev/hdmf/pull/1157)

## HDMF 3.14.3 (July 29, 2024)

### Enhancements
- Added new attribute "dimension_labels" on `DatasetBuilder` which specifies the names of the dimensions used in the
dataset based on the shape of the dataset data and the dimension names in the spec for the data type. This attribute
is available on build (during the write process), but not on read of a dataset from a file. @rly [#1081](https://github.com/hdmf-dev/hdmf/pull/1081)
>>>>>>> 49a60df2

## HDMF 3.14.2 (July 7, 2024)

### Enhancements
- Warn when unexpected keys are present in specs. @rly [#1134](https://github.com/hdmf-dev/hdmf/pull/1134)
- Support appending to zarr arrays. @mavaylon1 [#1136](https://github.com/hdmf-dev/hdmf/pull/1136)
- Support specifying "value" key in DatasetSpec. @rly [#1143](https://github.com/hdmf-dev/hdmf/pull/1143)
- Add support for numpy 2. @rly [#1139](https://github.com/hdmf-dev/hdmf/pull/1139)

### Bug fixes
- Fix iterator increment causing an extra +1 added after the end of completion. @CodyCBakerPhD [#1128](https://github.com/hdmf-dev/hdmf/pull/1128)

## HDMF 3.14.1 (June 6, 2024)

### Bug fixes
- Excluded unnecessary artifacts from sdist and wheel. @rly [#1119](https://github.com/hdmf-dev/hdmf/pull/1119)
- Fixed issue with resolving attribute specs that have the same name at different levels of a spec hierarchy.
  @rly [#1122](https://github.com/hdmf-dev/hdmf/pull/1122)

## HDMF 3.14.0 (May 20, 2024)

### Enhancements
- Updated `_field_config` to take `type_map` as an argument for APIs. @mavaylon1 [#1094](https://github.com/hdmf-dev/hdmf/pull/1094)
- Added `TypeConfigurator` to automatically wrap fields with `TermSetWrapper` according to a configuration file. @mavaylon1 [#1016](https://github.com/hdmf-dev/hdmf/pull/1016)
- Updated `TermSetWrapper` to support validating a single field within a compound array. @mavaylon1 [#1061](https://github.com/hdmf-dev/hdmf/pull/1061)
- Updated testing to not install in editable mode and not run `coverage` by default. @rly [#1107](https://github.com/hdmf-dev/hdmf/pull/1107)
- Add `post_init_method` parameter when generating classes to perform post-init functionality, i.e., validation. @mavaylon1 [#1089](https://github.com/hdmf-dev/hdmf/pull/1089)
- Exposed `aws_region` to `HDF5IO` and downstream passes to `h5py.File`. @codycbakerphd [#1040](https://github.com/hdmf-dev/hdmf/pull/1040)
- Exposed `progress_bar_class` to the `GenericDataChunkIterator` for more custom control over display of progress while iterating. @codycbakerphd [#1110](https://github.com/hdmf-dev/hdmf/pull/1110)
- Updated loading, unloading, and getting the `TypeConfigurator` to support a `TypeMap` parameter. @mavaylon1 [#1117](https://github.com/hdmf-dev/hdmf/pull/1117)

### Bug Fixes
- Fixed `TermSetWrapper` warning raised during the setters. @mavaylon1 [#1116](https://github.com/hdmf-dev/hdmf/pull/1116)

## HDMF 3.13.0 (March 20, 2024)

### Enhancements
- Unwrap `TermSetWrapper` within the builder to support different backends more efficiently. @mavaylon1 [#1070](https://github.com/hdmf-dev/hdmf/pull/1070)
- Added docs page that lists limitations of support for the HDMF specification language. @rly [#1069](https://github.com/hdmf-dev/hdmf/pull/1069)
- Added warning when using `add_row` or `add_column` to add a ragged array to `DynamicTable` without an index parameter. @stephprince [#1066](https://github.com/hdmf-dev/hdmf/pull/1066)

## HDMF 3.12.2 (February 9, 2024)

### Bug fixes
- Fixed recursion error in html representation generation in jupyter notebooks. @stephprince [#1038](https://github.com/hdmf-dev/hdmf/pull/1038)

## HDMF 3.12.1 (February 5, 2024)

### Bug fixes
- Fixed retrieving the correct path for a `HERD` zip file on read. [#1046](https://github.com/hdmf-dev/hdmf/pull/1046)
- Fixed internal links in docstrings and tutorials. @stephprince [#1031](https://github.com/hdmf-dev/hdmf/pull/1031)
- Fixed issue with creating documentation links to classes in docval arguments. @rly [#1036](https://github.com/hdmf-dev/hdmf/pull/1036)
- Fixed issue with validator not validating against the spec that defines the data type of the builder. @rly [#1050](https://github.com/hdmf-dev/hdmf/pull/1050)

## HDMF 3.12.0 (January 16, 2024)

### Enhancements
- Add Data.set_data_io(), which allows for setting a `DataIO` to a data object after-the-fact. @bendichter and @CodyCBakerPhD [#1013](https://github.com/hdmf-dev/hdmf/pull/1013)
- Added `add_ref_termset`, updated helper methods for `HERD`, revised `add_ref` to support validations prior to populating the tables
  and added `add_ref_container`.  @mavaylon1 [#968](https://github.com/hdmf-dev/hdmf/pull/968)
- Use `stacklevel` in most warnings. @rly [#1027](https://github.com/hdmf-dev/hdmf/pull/1027)
- Fixed broken links in documentation and added internal link checking to workflows. @stephprince [#1031](https://github.com/hdmf-dev/hdmf/pull/1031)

### Minor Improvements
- Updated `__gather_columns` to ignore the order of bases when generating columns from the super class. @mavaylon1 [#991](https://github.com/hdmf-dev/hdmf/pull/991)
- Update `get_key` to return all the keys if there are multiple within a `HERD` instance. @mavaylon1 [#999](https://github.com/hdmf-dev/hdmf/pull/999)
- Improve HTML rendering of tables. @bendichter [#998](https://github.com/hdmf-dev/hdmf/pull/998)
- Improved issue and PR templates. @rly [#1004](https://github.com/hdmf-dev/hdmf/pull/1004)
- Added check during validation for if a variable length dataset is empty. @bendichter, @oruebel [#789](https://github.com/hdmf-dev/hdmf/pull/789)

### Bug fixes
- Fixed issue with custom class generation when a spec has a `name`. @rly [#1006](https://github.com/hdmf-dev/hdmf/pull/1006)
- Fixed issue with usage of deprecated `ruamel.yaml.safe_load` in `src/hdmf/testing/validate_spec.py`. @rly [#1008](https://github.com/hdmf-dev/hdmf/pull/1008)
- Fixed issue where `ElementIdentifiers` data could be set to non-integer values. @rly [#1009](https://github.com/hdmf-dev/hdmf/pull/1009)
- Fixed issue where string datasets/attributes with isodatetime-formatted values failed validation against a text spec. @rly [#1026](https://github.com/hdmf-dev/hdmf/pull/1026)

## HDMF 3.11.0 (October 30, 2023)

### Enhancements
- Added `target_tables` attribute to `DynamicTable` to allow users to specify the target table of any predefined
`DynamicTableRegion` columns of a `DynamicTable` subclass. @rly [#971](https://github.com/hdmf-dev/hdmf/pull/971)
- Updated `TermSet` to include `_repr_html_` for easy to read notebook representation. @mavaylon1 [#967](https://github.com/hdmf-dev/hdmf/pull/967)

### Minor improvements
- Set up GitHub dependabot to check for updates to GitHub Actions. @rly [#977](https://github.com/hdmf-dev/hdmf/pull/977)
- Simplify tox configuration. @rly [#988](https://github.com/hdmf-dev/hdmf/pull/988)
- Add testing for Python 3.12. @rly [#988](https://github.com/hdmf-dev/hdmf/pull/988)

### Bug fixes
- Updated custom class generation to handle specs with fixed values and required names. @rly [#800](https://github.com/hdmf-dev/hdmf/pull/800)
- Fixed custom class generation of `DynamicTable` subtypes to set attributes corresponding to column names for correct write. @rly [#800](https://github.com/hdmf-dev/hdmf/pull/800)
- Added a `.mailmap` file to correct mapping of names/emails in git logs. @oruebel [#976](https://github.com/hdmf-dev/hdmf/pull/976)

## HDMF 3.10.0 (October 3, 2023)

Since version 3.9.1 should have been released as 3.10.0 but failed to release on PyPI and conda-forge, this release
will increase the minor version number to 3.10.0. See the 3.9.1 release notes below for new features.

### Bug fixes
- Fixed issue with testing and deployment of releases. @rly [#957](https://github.com/hdmf-dev/hdmf/pull/957)

## HDMF 3.9.1 (September 29, 2023)

### Enhancements
- Updated `TermSet` to be used with `TermSetWrapper`, allowing for general use of validation for datasets and attributes. This also brings updates to `HERD` integration and updates on `write` to easily add references for wrapped datasets/attributes. @mavaylon1 [#950](https://github.com/hdmf-dev/hdmf/pull/950)

### Minor improvements
- Removed warning when namespaces are loaded and the attribute marking where the specs are cached is missing. @bendichter [#926](https://github.com/hdmf-dev/hdmf/pull/926)

### Bug fixes
- Fixed bug allowing `DynamicTable` to be constructed with empty `id` column when initializing all columns via `AbstractDataChunkIterator` objects. @oruebel [#953](https://github.com/hdmf-dev/hdmf/pull/953)

## HDMF 3.9.0 (August 25, 2023)

### New features and minor improvements
- Increased raw data chunk cache size for reading HDF5 files from 1 MiB to 32 MiB. @bendichter, @rly [#925](https://github.com/hdmf-dev/hdmf/pull/925)
- Increased default chunk size for `GenericDataChunkIterator` from 1 MB to 10 MB. @bendichter, @rly [#925](https://github.com/hdmf-dev/hdmf/pull/925)
- Added the magic `__reduce__` method as well as two private semi-abstract helper methods to enable pickling of the `GenericDataChunkIterator`. @codycbakerphd [#924](https://github.com/hdmf-dev/hdmf/pull/924)
- Updated `add_ref_termset` to add all instances of `TermSet` within a given root container. @mavaylon1 [#935](https://github.com/hdmf-dev/hdmf/pull/935)
- Added Dynamic Enumerations and Schemasheets support to `TermSet`. @mavaylon1 [#923](https://github.com/hdmf-dev/hdmf/pull/923)
- Updated `HERD` to support user defined file name for the `HERD` zip file. @mavaylon1 [#941](https://github.com/hdmf-dev/hdmf/pull/941)
- Added method `Container.set_data_io`, which wraps an existing data field in a `DataIO`. @bendichter [#938](https://github.com/hdmf-dev/hdmf/pull/938)

## HDMF 3.8.1 (July 25, 2023)

### Bug fixes
- Fixed error when calling `HDF5IO.read` twice. @rly [#915](https://github.com/hdmf-dev/hdmf/pull/915)

## HDMF 3.8.0 (July 21, 2023)

### New features and minor improvements
- Added the ability to write ExternalResources if the path is provided and the container has a linked instance of ExternalResources. @mavaylon1 [#910](https://github.com/hdmf-dev/hdmf/pull/910)

### Bug fixes
- Fixed bug on `add_ref_term_set` in which attributes that were not subscribtable returned an error. @mavaylon1 [#909](https://github.com/hdmf-dev/hdmf/pull/909)

## HDMF 3.7.0 (July 10, 2023)

### New features and minor improvements
- Updated `ExternalResources` to have EntityKeyTable with updated tests/documentation and minor bug fix to ObjectKeyTable. @mavaylon1 [#872](https://github.com/hdmf-dev/hdmf/pull/872)
- Added abstract static method `HDMFIO.can_read()` and concrete static method `HDF5IO.can_read()`. @bendichter [#875](https://github.com/hdmf-dev/hdmf/pull/875)
- Added warning for `DynamicTableRegion` links that are not added to the same parent as the original container object. @mavaylon1 [#891](https://github.com/hdmf-dev/hdmf/pull/891)
- Added the `TermSet` class along with integrated validation methods for any child of `AbstractContainer`, e.g., `VectorData`, `Data`, `DynamicTable`. @mavaylon1 [#880](https://github.com/hdmf-dev/hdmf/pull/880)
- Added `AbstractContainer.read_io` property to be able to retrieve the HDMFIO object used for reading from the container and to ensure the I/O object used for reading is not garbage collected before the container is being deleted. @bendichter @oruebel [#882](https://github.com/hdmf-dev/hdmf/pull/882)
- Allow for `datetime.date` to be used instead of `datetime.datetime`. @bendichter [#874](https://github.com/hdmf-dev/hdmf/pull/874)
- Updated `HDMFIO` and `HDF5IO` to support `ExternalResources`. @mavaylon1 [#895](https://github.com/hdmf-dev/hdmf/pull/895)
- Dropped Python 3.7 support. @rly [#897](https://github.com/hdmf-dev/hdmf/pull/897)
- Added HTML repr to `Container` objects which displays an interactive tree of a container's values and children in a Jupyter notebook and other HTML representations. @edeno [#883](https://github.com/hdmf-dev/hdmf/pull/883)
- Update software_process.rst with the correct external links. @mavaylon1 [#900](https://github.com/hdmf-dev/hdmf/pull/900)

### Documentation and tutorial enhancements:
- Added tutorial for the new `TermSet` class @mavaylon1 [#880](https://github.com/hdmf-dev/hdmf/pull/880)

### Bug fixes
- Fixed CI testing of minimum installation requirements, and removed some gallery tests run on each PR. @rly
  [#877](https://github.com/hdmf-dev/hdmf/pull/877)
- Fixed reporting of version when installed using conda. @rly [#890](https://github.com/hdmf-dev/hdmf/pull/890)


## HMDF 3.6.1 (May 18, 2023)

### Bug fixes
- Fixed compatibility with hdmf_zarr for converting string arrays from Zarr to HDF5 by adding logic to determine the dtype for object arrays. @oruebel [#866](https://github.com/hdmf-dev/hdmf/pull/866)

## HDMF 3.6.0 (May 12, 2023)

### New features and minor improvements
- Updated `ExternalResources` to have `FileTable` and new methods to query data. the `ResourceTable` has been removed along with methods relating to `Resource`. @mavaylon1 [#850](https://github.com/hdmf-dev/hdmf/pull/850)
- Updated hdmf-common-schema version to 1.6.0. @mavaylon1 [#850](https://github.com/hdmf-dev/hdmf/pull/850)
- Added testing of HDMF-Zarr on PR and nightly. @rly [#859](https://github.com/hdmf-dev/hdmf/pull/859)
- Replaced `setup.py` with `pyproject.toml`. @rly [#844](https://github.com/hdmf-dev/hdmf/pull/844)
- Use `ruff` instead of `flake8`. @rly [#844](https://github.com/hdmf-dev/hdmf/pull/844)
- Replaced `versioneer` with `setuptools_scm` for versioning. @rly [#844](https://github.com/hdmf-dev/hdmf/pull/844)
- Now recommending developers use `pre-commit`. @rly [#844](https://github.com/hdmf-dev/hdmf/pull/844)

### Bug fixes
- Export cached specs that are loaded in source IO manager but not in export IO manager. @rly
  [#855](https://github.com/hdmf-dev/hdmf/pull/855)
- Fixed issue with passing an S3 URL for source in the constructor of ``HDMFIO`` @rly
  [#853](https://github.com/hdmf-dev/hdmf/pull/853)

### Documentation and tutorial enhancements:
- Updated `ExternalResources` how to tutorial to include the new features. @mavaylon1 [#850](https://github.com/hdmf-dev/hdmf/pull/850)

## HDMF 3.5.6 (April 28, 2023)

### Bug fixes
- Removed references to discontinued `requires.io` service in documentation. @rly
  [#854](https://github.com/hdmf-dev/hdmf/pull/854)

## HDMF 3.5.5 (April 13, 2023)

### Bug fixes
- Fixed error during export where an external link to the same file was created in some situations.
  @rly [#847](https://github.com/hdmf-dev/hdmf/pull/847)
- Removed unused, deprecated `codecov` package from dev installation requirements. @rly
  [#849](https://github.com/hdmf-dev/hdmf/pull/849)
- Fixed export with `'link_data': False'` not copying datasets in some situations. @rly
  [#848](https://github.com/hdmf-dev/hdmf/pull/848)

## HDMF 3.5.4 (April 7, 2023)

### Bug fixes
- Fixed typo in deploy release workflow. @rly [#845](https://github.com/hdmf-dev/hdmf/pull/845)

## HDMF 3.5.3 (April 7, 2023)

### Bug fixes
- Fixed search bar and missing jquery in ReadTheDocs documentation. @rly
  [#840](https://github.com/hdmf-dev/hdmf/pull/840)
- Fixed issue with dynamic class generation for a multi-container interface where one or more are required. @rly
  [#839](https://github.com/hdmf-dev/hdmf/pull/839)

### Minor improvements
- Added support for Python 3.11. @rly [#803](https://github.com/hdmf-dev/hdmf/pull/803)
- No longer set upper bounds on dependencies. @rly [#803](https://github.com/hdmf-dev/hdmf/pull/803)
- `DynamicTable.to_dataframe()` now sets the index (id) column dtype to int64 rather than the OS default (int32 on Windows, int64 on Mac, Linux). @rly [#803](https://github.com/hdmf-dev/hdmf/pull/803)

## HDMF 3.5.2 (March 13, 2023)

### Bug fixes
- Fixed issue with conda CI. @rly [#823](https://github.com/hdmf-dev/hdmf/pull/823)
- Fixed issue with deprecated `pkg_resources`. @mavaylon1 [#822](https://github.com/hdmf-dev/hdmf/pull/822)
- Fixed `hdmf.common` deprecation warning. @mavaylon1 [#826]((https://github.com/hdmf-dev/hdmf/pull/826)

### Internal improvements
- A number of typos fixed and Github action running codespell to ensure that no typo sneaks in [#825](https://github.com/hdmf-dev/hdmf/pull/825) was added.
- Added additional documentation for `__fields__` in `AbstactContainer`. @mavaylon1 [#827](https://github.com/hdmf-dev/hdmf/pull/827)
- Updated warning message for broken links. @mavaylon1 [#829](https://github.com/hdmf-dev/hdmf/pull/829)

## HDMF 3.5.1 (January 26, 2023)

### Bug fixes
- Fixed bug when closing a ``HDF5IO`` on delete via the new ``HDMFIO.__del__`` before ``HDF5IO.__init__`` has been completed. @oruebel [#817](https://github.com/hdmf-dev/hdmf/pull/817)

### Documentation and tutorial enhancements:
- Updated `DynamicTable` how to tutorial to clarify the status of `EnumData`. @oruebel [#819](https://github.com/hdmf-dev/hdmf/pull/819)

## HDMF 3.5.0 (January 17, 2023)

### Bug fixes
- Fixed an issue with `ExternalResources` where retrieving an object resources wasn't in the proper format for a Pandas DataFrame. Additionally, a boolean parameter for creating an object when checking the existence of an object was added. @mavaylon1 [#790](https://github.com/hdmf-dev/hdmf/pull/790)
- Fixed an issue with the `tox` tool when upgrading to tox 4. @rly [#802](https://github.com/hdmf-dev/hdmf/pull/802)
- Fixed export of newly added links to existing elements of the exported file. @rly [#808](https://github.com/hdmf-dev/hdmf/pull/808)
- Added ``HDMFIO.__del__`` to ensure that I/O objects are being closed on delete. @oruebel[#811](https://github.com/hdmf-dev/hdmf/pull/811)

### Minor improvements
- Added support for reading and writing `ExternalResources` to and from denormalized TSV files. @mavaylon1 [#799](https://github.com/hdmf-dev/hdmf/pull/799)
- Changed the name of `ExternalResources.export_to_sqlite` to `ExternalResources.to_sqlite`. @mavaylon1 [#799](https://github.com/hdmf-dev/hdmf/pull/799)
- Updated the tutorial for `ExternalResources`. @mavaylon1 [#799](https://github.com/hdmf-dev/hdmf/pull/799)
- Added `message` argument for assert methods defined by `hdmf.testing.TestCase` to allow developers to include custom error messages with asserts. @oruebel [#812](https://github.com/hdmf-dev/hdmf/pull/812)
- Clarify the expected chunk shape behavior for `DataChunkIterator`. @oruebel [#813](https://github.com/hdmf-dev/hdmf/pull/813)

## HDMF 3.4.7 (November 9, 2022)

### Minor improvements
- Update CI, versioneer, and some requirements. @rly ([#786](https://github.com/hdmf-dev/hdmf/pull/786))

### Bug fixes
- Fix an issue where not providing an optional argument to `__init__` of an auto-generated `MultiContainerInterface`
  class raised an error. @rly ([#779](https://github.com/hdmf-dev/hdmf/pull/779))
- Fixed an issue with the `data_utils.GenericDataChunkIterator` where if the underlying dataset was such that the `numpy.product` of the `maxshape` exceeded the range of the default `int32`, buffer overflow would occur and cause the true buffer shape to exceed available memory. This has been resolved by dropping all `numpy` operations (which forced casting within the passed data type) in favor of the unlimited precision of Python builtin integer types @codycbakerphd ([#780](https://github.com/hdmf-dev/hdmf/pull/780)) ([#781](https://github.com/hdmf-dev/hdmf/pull/781))

## HDMF 3.4.6 (October 4, 2022)

### Minor improvements
- When data is not specified in DataIO, 1) require dtype and shape both be specified and 2) determine length from shape. @ajtritt ([#771](https://github.com/hdmf-dev/hdmf/pull/771))

### Bug fixes
- Fix an issue when autogenerating a class that extends a class where the constructor docval does not include all of
the fields (i.e., when the constructor sets some fields to fixed values). @rly
([#773](https://github.com/hdmf-dev/hdmf/pull/773))

## HDMF 3.4.5 (September 22, 2022)

### Minor improvements
- Allow passing arguments through to column class constructor (argument `col_cls`) when calling `DynamicTable.add_column`. @ajtritt ([#769](https://github.com/hdmf-dev/hdmf/pull/769))

## HDMF 3.4.4 (September 20, 2022)

### Bug fixes
- Fixed missing dependency "packaging" introduced in 3.4.3. The code has been updated to avoid the dependency. @rly @oruebel ([#770](https://github.com/hdmf-dev/hdmf/pull/770))

## HDMF 3.4.3 (September 14, 2022)

### Minor improvements
- Began to deprecate the use of the testing script `test.py` in favor of `pytest` and `test_gallery.py`.
  @rly ([#760](https://github.com/hdmf-dev/hdmf/pull/760))
- Updated installation and maintainer documentation. @rly ([#760](https://github.com/hdmf-dev/hdmf/pull/760))

### Bug fixes
- Fixed CI and flake8 issues. @rly ([#760](https://github.com/hdmf-dev/hdmf/pull/760))
- Updated uses of pandas.DataFrame.set_index to avoid FutureWarnings for pandas >=1.5.x @oruebel ([#762](https://github.com/hdmf-dev/hdmf/pull/762))
- Fixed broken `hdmf.common.get_hdf5io` function. @rly ([#765](https://github.com/hdmf-dev/hdmf/pull/765))

## HDMF 3.4.2 (August 26, 2022)

### Minor improvements
- Updated ``MultiContainerInterface.__make_add`` to clarify the docstring for ``add_*`` methods generated by the function. @oruebel ([#758](https://github.com/hdmf-dev/hdmf/pull/758))
- Support "allow_none=True" in docval for args with non-None default. @rly ([#757](https://github.com/hdmf-dev/hdmf/pull/757))

### Bug fixes
- Fixed deploy release CI. @rly ([#759](https://github.com/hdmf-dev/hdmf/pull/759))

## HDMF 3.4.1 (August 8, 2022)

### Bug fixes
- Fixed deploy release CI. @rly ([#754](https://github.com/hdmf-dev/hdmf/pull/754))

## HDMF 3.4.0 (August 5, 2022)

### Minor improvements
- Allow manual triggering of some GitHub Actions. @rly ([#744](https://github.com/hdmf-dev/hdmf/pull/744))
- Relaxed input validation of `HDF5IO` to allow for s3fs support. Existing arguments of `HDF5IO` are modified as follows: i) `mode` was given a default value of "r", ii) `path` was given a default value of `None`, and iii) `file` can now accept an `S3File` type argument. @bendichter ([#746](https://github.com/hdmf-dev/hdmf/pull/746))
- Added ability to create and get back handle to empty HDF5 dataset. @ajtritt ([#747](https://github.com/hdmf-dev/hdmf/pull/747))
- Added `AbstractContainer._in_construct_mode` that is set and modified only by the ObjectMapper when constructing an
  object from a builder read from a file. Subclasses of `AbstractContainer` can check `_in_construct_mode`
  during the initialization phase as part of ``__init__`` to distinguish between actions during construction
  (i.e., read from disk) vs. creation by the user, e.g., to determine whether to raise a warning or error when
  encountering invalid data to support reading and correcting data that is invalid while preventing creation
  of new data that is invalid. @rly ([#751](https://github.com/hdmf-dev/hdmf/pull/751))

### Bug fixes
- Fixed PyNWB dev CI. @rly ([#749](https://github.com/hdmf-dev/hdmf/pull/749))

## HDMF 3.3.2 (June 27, 2022)

### Bug fixes
- Fix error message when using ``GenericDataChunkIterator`` and chunk shape is larger than dataset size. @rly (#743)
- Fix automatic class generation of extension data types that inherit from both another data type and
  ``MultiContainerInteface``. @rly (#741)

## HDMF 3.3.1 (May 20, 2022)

### Bug fixes
- Fixed release deployment CI. @rly (#734, #735, #736)

## HDMF 3.3.0 (May 18, 2022)

### New features
- Added utility functions and classes useful for implementation of I/O backend to ease maintainability and reuse of functionality across I/O backends. @oruebel (#697)
  - Added `HDF5IODataChunkIteratorQueue` class in `hdmf.backends.hdf5.h5_utils` as a new helper class for managing the write of `DataChunkIterator`s to HDF5. @oruebel (#697)
  - Added new `hdmf/io/utils.py` module with new I/O utility classes: 1) `WriteStatusTracker` as a simple data structure for tracking the write status of `Builders`, and 2) `NamespaceToBuilderHelper` to help with converting of a namespace to a `Builder` for I/O. @oruebel (#697)
- Added `get_min_bounds` function to `hdmf.data_utils.DataChunk`. This functionality was originally part of `HDF5IO.__write_chunk__()` and has been moved here to enable reuse of the code across data backends. @oruebel (#697)
- Added `ignore_string_to_byte` option for `TestCase.assertContainerEqual` to allow us to ignore conversion from string to bytes and just compare unicode values, as different backends may store strings differently. @oruebel (#697)
- Allow `zarr.Array` as array datatype in docval to support conversion data stored in Zarr to HDMF HDF5 data. @oruebel (#721)
- Allow `hdmf.common.table.DynamicTable.add_column` to accept nested lists as column data and automatically create the `VectorIndex` and `VectorData` objects required to represent the ragged array. @oruebel (#728)
- Added a warning when the ``__init__`` of a class mapped to an HDMF-common data type or an autogenerated data type class
  is passed positional arguments instead of all keyword arguments. @rly (#730)
- Added helper function `hdmf.utils.popargs_to_dict` for popping docval args into a dict. @rly (#732)

### Bug fixes
- Fixed error with modifying files that contain external links to other files (e.g., shallow copies). @rly (#709)
- Fixed opening of files in append mode on Windows when the files contain links to other open files. @rly (#710)
- Updated `HDF5IO` to always set the `location` attribute of `GroupBuilders`, `DatasetBuilders`, and `LinkBuilders` on read. @oruebel (#697)
- Updated `HDF5IO.get_types` to correctly determine the data type for `bytes` data. @oruebel (#697)

### Minor improvements
- Updated `HDF5IO` to use the new `WriteStatusTracker`, `NamespaceToBuilderHelper`, and `HDF5IODataChunkIteratorQueue` helper classes. @oruebel (#697)
- Updated `hdmf.common.sparse.CSRMatrix` to avoid direct dependency on h5py as a particular storage backend. @oruebel (#697)
- Improved readability of ``Container`` code. @rly (#707)
- Use GitHub Actions for all CI. @rly (#718)
- Allow `write_args=None` to be passed to `HDF5IO.export`. @rly (#733)
- Updated requirements and fixed minor documentation issues and warnings. @rly (#731)

### Test enhancements
- Moved test functions to ease reuse and updated tests accordingly. @oruebel (#697)
- Moved `Baz`, `BazData`, `BazCpdData`, `BazBucket`, `get_baz_buildmanager` test data classes from `tests.unit.test_io_hdf5_h5tools` to `tests.unit.utils` to ease reuse and updated tests accordingly. Also `_get_baz_manager` was renamed to `get_baz_buildmanager` as part of this move. @oruebel (#697)
- Added numerous tests to `tests/unit/common/test_sparse.py` to enhance testing of the `CSRMatrix` type. @oruebel (#697)

### Documentation and tutorial enhancements:
- Add copy button to code blocks. @weiglszonja @oruebel (#726)

## HDMF 3.2.1 (February 22, 2022)

### Bug fixes
- Fixed release CI that prevented distribution from being uploaded to PyPI. @rly (#699)

## HDMF 3.2.0 (February 22, 2022)

### New features
- Added ``hdmf.container.Row.__str__`` to improve print of rows. @oruebel (#667)
- Added ``to_dataframe`` method for ``hdmf.common.resources.ExternalResource`` to improve visualization. @oruebel (#667)
- Added ``export_to_sqlite`` method for ``hdmf.common.resources.ExternalResource``. @oruebel (#667)
- Added ``reset_parent`` method for ``hdmf.container.Container``. @rly (#692)

### Minor improvements
- Plotted results in external resources tutorial. @oruebel (#667)
- Added support for Python 3.10. @rly (#679)
- Updated requirements. @rly @TheChymera (#681)
- Improved testing for `ExternalResources`. @mavaylon1 (#673)
- Improved docs for export. @rly (#674)
- Enhanced data chunk iteration speeds through new ``GenericDataChunkIterator`` class.  @CodyCBakerPhD (#672)
- Enhanced issue template forms on GitHub. @CodyCBakerPHD (#700)

### Bug fixes
- Fixed `setup.py` not being able to import `versioneer` when installing in an embedded Python environment. @rly (#662)
- Fixed broken tests in Python 3.10. @rly (#664)
- Fixed broken LaTeX PDF build of the docs. @oruebel (#669)
- Fixed adding containers as a child to a parent container sometimes not marking the parent container as modified. @rly
  (#683)
- Fixed `to_hierarchcial_dataframe` failing when a table contains a `VectorIndex` column as a regular data column.
  @oruebel (#666)
- Stop testing against base Python error messages because they may change in the future. @rly (#689)

## HDMF 3.1.1 (July 29, 2021)

### Bug fixes
- Updated the new ``DynamicTableRegion.get_linked_tables`` function (added in 3.1.0) to return lists of ``typing.NamedTuple``
  objects rather than lists of dicts. @oruebel (#660)

## HDMF 3.1.0 (July 29, 2021)

### New features
- Added several features to simplify interaction with ``DynamicTable`` objects that link to other tables via
  ``DynamicTableRegion`` columns. @oruebel (#645)
    - Added ``DynamicTable.get_foreign_columns`` to find all columns in a table that are a ``DynamicTableRegion``
    - Added ``DynamicTable.has_foreign_columns`` to identify if a ``DynamicTable`` contains ``DynamicTableRegion`` columns
    - Added ``DynamicTable.get_linked_tables`` to retrieve all tables linked to either directly or indirectly from
      the current table via ``DynamicTableRegion``
    - Implemented the new ``get_foreign_columns``, ``has_foreign_columns``, and ``get_linked_tables`` also for
      ``AlignedDynamicTable``
    - Added new module ``hdmf.common.hierarchicaltable`` with helper functions to facilitate conversion of
      hierarchically nested ``DynamicTable`` objects via the following new functions:
      - ``to_hierarchical_dataframe`` to merge linked tables into a single consolidated pandas DataFrame.
      - ``drop_id_columns`` to remove "id" columns from a DataFrame.
      - ``flatten_column_index`` to replace a ``pandas.MultiIndex`` with a regular ``pandas.Index``

### Bug fixes
- Do not build wheels compatible with Python 2 because HDMF requires Python 3.7. @rly (#642)
- ``AlignedDynamicTable`` did not overwrite its ``get`` function. When using ``DynamicTableRegion`` to reference ``AlignedDynamicTable`` this led to cases where the columns of the category subtables where omitted during data access (e.g., conversion to pandas.DataFrame). This fix adds the ``AlignedDynamicTable.get`` based on the existing ``AlignedDynamicTable.__getitem__``. @oruebel (#645)
- Fixed #651 to support selection of cells in an ``AlignedDynamicTable`` via slicing with  ``[int, (str, str)]``(and ``[int, str, str]``) to select a single cell, and ``[int, str]`` to select a single row of a category table. @oruebel (#645)

### Minor improvements
- Updated ``DynamicTable.to_dataframe()`` and ``DynamicTable.get`` functions to set the ``.name`` attribute
  on generated pandas DataFrame objects. @oruebel (#645)
- Added ``AlignedDynamicTable.get_colnames(...)`` to support look-up of the full list of columns as the
  ``AlignedDynamicTable.colnames`` property only includes the columns of the main table for compliance with
  ``DynamicTable`` @oruebel (#645)
- Fix documentation for `DynamicTable.get` and `DynamicTableRegion.get`. @rly (#650)
- Allow passing string column name to `DynamicTableRegion`, i.e., `dtr['col_name']` is a shortcut to
  `dtr.table['col_name']`. @rly (#657)

## HDMF 3.0.1 (July 7, 2021)

### Bug fixes
- Fixed release CI that prevented distribution from being uploaded to PyPI. @rly (#641)

## HDMF 3.0.0 (July 6, 2021)

### New features
- Add support for Python 3.9, drop support for Python 3.6. @rly (#620)
- Add support for h5py 3. @ajtritt (#480)
  - h5py 3 introduced [breaking changes regarding how strings are handled]
  (https://docs.h5py.org/en/latest/whatsnew/3.0.html#breaking-changes-deprecations), specifically that
  variable-length UTF-8 strings in datasets are now read as `bytes` objects instead of `str` by default.
  To reduce the impact of this change on HDMF users, when HDMF reads a variable-length UTF-8 string
  dataset, instead of returning an `h5py.Dataset` that is read as `bytes` objects, HDMF will return a
  `hdmf.utils.StrDataset` object that extends `h5py.Dataset` and is read as `str` objects, which preserves
  previous behavior. For example, under HDMF 2.x, an HDF5 dataset `d` with data ['a', 'b'] is read as a
  `h5py.Dataset` object, and `d[:]` returns `str` objects. Under HDMF 3.x, the same dataset `d` is read
  as a `hdmf.utils.StrDataset` object and `d[:]` still returns `str` objects.
- Add RRID to docs. @oruebel (#633)
- Allow passing ``index=True`` to ``DynamicTable.to_dataframe()`` to support returning `DynamicTableRegion` columns
  as indices or Pandas DataFrame. @rly (#579)
- Improve ``DynamicTable`` documentation. @rly (#639)
- Updated external resources tutorial. @mavaylon1 (#611)

### Breaking changes and deprecations
- Previously, when using ``DynamicTable.__getitem__`` or ``DynamicTable.get`` to access a selection of a
  ``DynamicTable`` containing a ``DynamicTableRegion``, new columns with mangled names for the table data referred to
  by the ``DynamicTableRegion`` were added to the returned DataFrame. This did not work properly for ragged
  ``DynamicTableRegion``, multiple levels of nesting, or multiple rows returned.
  Now, these methods will by default return columns of indices of the ``DynamicTableRegion``. If ``index=False`` is
  passed to ``DynamicTable.get``, then nested DataFrames will be returned, one DataFrame per row of the original
  resulting DataFrame. @rly (#579)

### Minor improvements
- Updated requirements and tests. @rly (#640)

### Bug fixes
- Update the validator to allow extensions to data types which only define data_type_inc. @dsleiter (#609)
- Fix error when validating lazy-loaded datasets containing references. @dsleiter (#609)
- Fix error when using ``DynamicTable.__getitem__`` or ``DynamicTable.get`` when table has a ragged
  ``DynamicTableRegion``. @rly (#579)

## HDMF 2.5.8 (June 16, 2021)
- Fix incorrect dtype precision upgrade for VectorIndex (#631)

### Minor improvements
- Improve Sphinx documentation. @rly (#627)

### Bug fix
- Fix error with representing an indexed table column when the `VectorIndex` dtype precision is upgraded more
  than one step, e.g., uint8 to uint32. This can happen when, for example, a single `add_row` call is used to
  add more than 65535 elements to an empty indexed column. @rly (#631)

## HDMF 2.5.7 (June 4, 2021)

### Bug fix
- Fix generation of extension classes that extend `MultiContainerInterface` and use a custom _fieldsname. @rly (#626)

## HDMF 2.5.6 (May 19, 2021)

### Bug fix
- Raise minimum version of pandas from 0.23 to 1.0.5 to be compatible with numpy 1.20. @rly (#618)
- Update documentation and update structure of requirements files. @rly (#619)

## HDMF 2.5.5 (May 17, 2021)

### Bug fix
- Fix incompatibility issue with downstream github-release tool used to deploy releases to GitHub. @rly (#614)

## HDMF 2.5.4 (May 17, 2021)

### Bug fix
- Fix incompatibility issue with downstream github-release tool used to deploy releases to GitHub. @rly (#607)
- Fix issue where dependencies of included types were not being loaded in namespaces / extensions. @rly (#613)

## HDMF 2.5.3 (May 12, 2021)

### Bug fix
- Fix issue where tables with multi-indexed columns defined using `__columns__` did not have attributes properly set.
  @rly (#605)

## HDMF 2.5.2 (May 11, 2021)

### Bug fix
- Add explicit `setuptools` requirement. @hrnciar (#596)
- Fix issue with generated custom classes that use a custom fields name (e.g., PyNWB uses `__nwbfields__` instead
  of `__fields__`). @rly (#598)
- Fix issue with Sphinx Gallery. @rly (#601)

## HDMF 2.5.1 (April 23, 2021)

### Bug fix
- Revert breaking change in `TypeMap.get_container_cls`. While this function is returned to its original behavior,
  it will be modified at the next major release. Please use the new `TypeMap.get_dt_container_cls` instead. @rly (#590)

## HDMF 2.5.0 (April 22, 2021)

### New features
- `DynamicTable` can be automatically generated using `get_class`. Now the HDMF API can read files with extensions
  that contain a `DynamicTable` without needing to import the extension first. @rly and @bendichter (#536)
- Add `HDF5IO.get_namespaces(path=path, file=file)` method which returns a dict of namespace name mapped to the
  namespace version (the largest one if there are multiple) for each namespace cached in the given HDF5 file.
  @rly (#527)
- Use HDMF common schema 1.5.0.
  - Add experimental namespace to HDMF common schema. New data types should go in the experimental namespace
    (hdmf-experimental) prior to being added to the core (hdmf-common) namespace. The purpose of this is to provide
    a place to test new data types that may break backward compatibility as they are refined. @ajtritt (#545)
  - `ExternalResources` was changed to support storing both names and URIs for resources. @mavaylon1 (#517, #548)
  - The `VocabData` data type was replaced by `EnumData` to provide more flexible support for data from a set of
    fixed values.
  - Added `AlignedDynamicTable`, which defines a `DynamicTable` that supports storing a collection of sub-tables.
    Each sub-table is itself a `DynamicTable` that is aligned with the main table by row index. Each sub-table
    defines a sub-category in the main table effectively creating a table with sub-headings to organize columns.
  - See https://hdmf-common-schema.readthedocs.io/en/latest/format_release_notes.html#april-19-2021 for more
    details.
- Add `EnumData` type for storing data that comes from a fixed set of values. This replaces `VocabData` i.e.
  `VocabData` has been removed. `VocabData` stored vocabulary elements in an attribute, which has a size limit.
  `EnumData` now stores elements in a separate dataset, referenced by an attribute stored on the `EnumData` dataset.
  @ajtritt (#537)
- Add `AlignedDynamicTable` type which defines a DynamicTable that supports storing a collection of subtables.
  Each sub-table is itself a DynamicTable that is aligned with the main table by row index. Each subtable
  defines a sub-category in the main table effectively creating a table with sub-headings to organize columns.
  @oruebel (#551)
- Add tutorial for new `AlignedDynamicTable` type. @oruebel (#571)
- Equality check for `DynamicTable` now also checks that the name and description of the table are the same. @rly (#566)

### Internal improvements
- Update CI and copyright year. @rly (#523, #524)
- Refactor class generation code. @rly (#533, #535)
- Equality check for `DynamicTable` returns False if the other object is a `DynamicTable` instead of raising an error.
  @rly (#566)
- Update ruamel.yaml usage to new API. @rly (#587)
- Remove use of ColoredTestRunner for more readable verbose test output. @rly (#588)

### Bug fixes
- Fix CI testing on Python 3.9. @rly (#523)
- Fix certain edge cases where `GroupValidator` would not validate all of the child groups or datasets
  attached to a `GroupBuilder`. @dsleiter (#526)
- Fix bug for generating classes from link specs and ignored 'help' fields. @rly (#535)
- Various fixes for dynamic class generation. @rly (#561)
- Fix generation of classes that extends both `MultiContainerInterface` and another class that extends
  `MultiContainerInterface`. @rly (#567)
- Fix `make clean` command for docs to clean up sphinx-gallery tutorial files. @oruebel (#571)
- Make sure we cannot set ``AlignedDynamicTable`` as a category on an ``AlignedDynamicTable``. @oruebel (#571)
- Fix included data type resolution between HDMF and custom classes that customize the data_type_inc key. @rly (#503)
- Fix classification of attributes as new/overridden. @rly (#503)

## HDMF 2.4.0 (February 23, 2021)

### New features
- `GroupValidator` now checks if child groups, datasets, and links have the correct quantity of elements and returns
  an `IncorrectQuantityError` for each mismatch. @dsleiter (#500)

### Internal improvements
- Update CI. @rly (#432)
- Added  driver option for ros3. @bendichter (#506)

### Bug fixes
- Allow `np.bool_` as a valid `bool` dtype when validating. @dsleiter (#505)
- Fix building of Data objects where the spec has no dtype and the Data object value is a DataIO wrapping an
  AbstractDataChunkIterator. @rly (#512)
- Fix TypeError when validating a group with an illegally-linked child.
  @dsleiter (#515)
- Fix `DynamicTable.get` for compound type columns. @rly (#518)
- Fix and removed error "Field 'x' cannot be defined in y." when opening files with some extensions. @rly
  (#519)

## HDMF 2.3.0 (December 8, 2020)

### New features
- Add methods for automatic creation of `MultiContainerInterface` classes. @bendichter (#420, #425)
- Add ability to specify a custom class for new columns to a `DynamicTable` that are not `VectorData`,
  `DynamicTableRegion`, or `VocabData` using `DynamicTable.__columns__` or `DynamicTable.add_column(...)`. @rly (#436)
- Add support for creating and specifying multi-index columns in a `DynamicTable` using `add_column(...)`.
  @bendichter, @rly (#430)
- Add capability to add a row to a column after IO. @bendichter (#426)
- Add method `AbstractContainer.get_fields_conf`. @rly (#441)
- Add functionality for storing external resource references. @ajtritt (#442)
- Add method `hdmf.utils.get_docval_macro` to get a tuple of the current values for a docval_macro, e.g., 'array_data'
  and 'scalar_data'. @rly (#446)
- Add `SimpleMultiContainer`, a data_type for storing a `Container` and `Data` objects together. @ajtritt (#449)
- Support `pathlib.Path` paths in `HDMFIO.__init__`, `HDF5IO.__init__`, and `HDF5IO.load_namespaces`. @dsleiter (#450)
- Use hdmf-common-schema 1.2.1. See https://hdmf-common-schema.readthedocs.io/en/latest/format_release_notes.html for details.
- Block usage of h5py 3+. h5py>=2.9, <3 is supported. @rly (#461)
- Block usage of numpy>=1.19.4 due to a known issue with numpy on some Windows 10 systems. numpy>1.16, <1.19.4 is supported.
  @rly (#461)
- Add check for correct quantity during the build process in `ObjectMapper`. @rly (#463, #492)
- Allow passing `GroupSpec` and `DatasetSpec` objects for the 'target_type' argument of `LinkSpec.__init__(...)`.
  @rly (#468)
- Use hdmf-common-schema 1.3.0. @rly, @ajtritt (#486)
  - Changes from hdmf-common-schema 1.2.0:
    - Add data type ExternalResources for storing ontology information / external resource references. NOTE:
      this data type is in beta testing and is subject to change in a later version.
    - Fix missing data_type_inc and use dtype uint for CSRMatrix. It now has data_type_inc: Container.
    - Add hdmf-schema-language comment at the top of each yaml file.
    - Add SimpleMultiContainer, a Container for storing other Container and Data objects together.

### Internal improvements
- Drop support for Python 3.5. @ajtritt (#459)
- Improve warning about cached namespace when loading namespaces from file. @rly (#422)
- Refactor `HDF5IO.write_dataset` to be more readable. @rly (#428)
- Fix bug in slicing tables with DynamicTableRegions. @ajtritt (#449)
- Add testing for Python 3.9 and using pre-release packages. @ajtritt, @rly (#459, #472)
- Improve contributing guide. @rly (#474)
- Update CI. @rly, @dsleiter (#481, #493, #497)
- Add citation information to documentation and support for duecredit tool. @rly (#477, #488)
- Add type checking and conversion in `CSRMatrix`. @rly (#485)
- Clean up unreachable validator code. @rly (#483)
- Reformat imports. @bendichter (#469)
- Remove unused or refactored internal builder functions `GroupBuilder.add_group`, `GroupBuilder.add_dataset`,
  `GroupBuilder.add_link`, `GroupBuilder.set_builder`, `BaseBuilder.deep_update`, `GroupBuilder.deep_update`,
  `DatasetBuilder.deep_update`. Make `BaseBuilder` not instantiable and refactor builder code. @rly (#452)

### Bug fixes
- Fix development package dependency issues. @rly (#431)
- Fix handling of empty lists against a spec with text/bytes dtype. @rly (#434)
- Fix handling of 1-element datasets with compound dtype against a scalar spec with text/bytes dtype. @rly (#438)
- Fix convert dtype when writing numpy array from `h5py.Dataset`. @rly (#427)
- Fix inheritance when non-`AbstractContainer` is base class. @rly (#444)
- Fix use of `hdmf.testing.assertContainerEqual(...)` for `Data` objects. @rly (#445)
- Add missing support for data conversion against spec dtypes "bytes" and "short". @rly (#456)
- Clarify the validator error message when a named data type is missing. @dsleiter (#478)
- Update documentation on validation to indicate that the example command is not implemented @dsleiter (#482)
- Fix generated docval for classes with a LinkSpec. @rly (#487)
- Fix access of `DynamicTableRegion` of a `DynamicTable` with column of references. @rly (#491)
- Fix handling of `__fields__` for `Data` subclasses. @rly (#441)
- Fix `DynamicTableRegion` having duplicate fields conf 'table'. @rly (#441)
- Fix inefficient and sometimes inaccurate build process. @rly (#451)
- Fix garbage collection issue in Python 3.9. @rly (#496)

## HDMF 2.2.0 (August 14, 2020)

### New features
- Add ability to get list of tuples when indexing a `DynamicTable`. i.e. disable conversion to `pandas.DataFrame`.
  @ajtritt (#418)

### Internal improvements
- Improve documentation and index out of bounds error message for `DynamicTable`. @rly (#419)

### Bug fixes:
- Fix error when constructing `DynamicTable` with `DataChunkIterators` as columns. @ajtritt (#418)

## HDMF 2.1.0 (August 10, 2020)

### New features
- Users can now use the `MultiContainerInterface` class to generate custom API classes that contain collections of
  containers of a specified type. @bendichter @rly (#399)
  - See the user guide
    https://hdmf.readthedocs.io/en/stable/tutorials/multicontainerinterface.html for more information.

### Internal improvements
- Add ability to pass callable functions to run when adding or removing items from a ``LabelledDict``.
  An error is now raised when using unsupported functionality in ``LabelledDict``. @rly (#405)
- Raise a warning when building a container that is missing a required dataset. @rly (#413)

## HDMF 2.0.1 (July 22, 2020)

### Internal improvements
- Add tests for writing table columns with DataIO data, e.g., chunked, compressed data. @rly (#402)
- Add CI to check for breakpoints and print statements. @rly (#403)

### Bug fixes:
- Remove breakpoint. @rly (#403)
- Allow passing None for docval enum arguments with default value None. @rly (#409)
- If a file is written with an orphan container, e.g., a link to a container that is not written, then an
  `OrphanContainerBuildError` will be raised. This replaces the `OrphanContainerWarning` that was previously raised.
  @rly (#407)

## HDMF 2.0.0 (July 17, 2020)

### New features
- Users can now call `HDF5IO.export` and `HDF5IO.export_io` to write data that was read from one source to a new HDF5
  file. Developers can implement the `export` method in classes that extend `HDMFIO` to customize the export
  functionality. See https://hdmf.readthedocs.io/en/latest/export.html for more details. @rly (#388)
- Users can use the new export functionality to read data from one source, modify the data in-memory, and then write the
  modified data to a new file. Modifications can include additions and removals. To facilitate removals,
  `AbstractContainer` contains a new `_remove_child` method and `BuildManager` contains a new `purge_outdated` method.
  @rly (#388)
- Users can now call `Container.generate_new_id` to generate new object IDs for the container and all of its children.
  @rly (#401)
- Use hdmf-common-schema 1.2.0. @ajtritt @rly (#397)
  - `VectorIndex` now extends `VectorData` instead of `Index`. This change allows `VectorIndex` to index other `VectorIndex` types.
  - The `Index` data type is now unused and has been removed.
  - Fix missing dtype for `VectorIndex`.
  - Add new `VocabData` data type.

### Breaking changes
- `Builder` objects no longer have the `written` field which was used by `HDF5IO` to mark the object as written. This
  is replaced by `HDF5IO.get_written`. @rly (#381)
- `HDMFIO.write` and `HDMFIO.write_builder` no longer have the keyword argument `exhaust_dcis`. This remains present in
  `HDF5IO.write` and `HDF5IO.write_builder`. @rly (#388)
- The class method `HDF5IO.copy_file` is no longer supported and may be removed in a future version. Please use the
  `HDF5IO.export` method or `h5py.File.copy` method instead. @rly (#388)

## HDMF 1.6.4 (June 26, 2020)

### Internal improvements
- Add ability to close open links. @rly (#383)

### Bug fixes:
- Fix validation of empty arrays and scalar attributes. @rly (#377)
- Fix issue with constructing `DynamicTable` with empty array colnames. @rly (#379)
- Fix `TestCase.assertContainerEqual` passing wrong arguments. @rly (#385)
- Fix 'link_data' argument not being used when writing non-root level datasets. @rly (#384)
- Fix handling of ASCII numpy array. @rly (#387)
- Fix error when optional attribute reference is missing. @rly (#392)
- Improve testing for `get_data_shape` and fix issue with sets. @rly (#394)
- Fix inability to write references to HDF5 when the root builder is not named "root". @rly (#395)

## HDMF 1.6.3 (June 9, 2020)

### Internal improvements
- Improve documentation of `DynamicTable`. @rly (#371)
- Add user guide / tutorial for `DynamicTable`. @rly (#372)
- Improve logging of build and write processes. @rly (#373)

### Bug fixes:
- Fix adding of optional predefined columns to `DynamicTable`. @rly (#371)
- Use dtype from dataset data_type definition when extended spec lacks dtype. @rly (#364)

## HDMF 1.6.2 (May 26, 2020)

### Internal improvements:
- Update MacOS in CI. @rly (#310)
- Raise more informative error when adding column to `DynamicTable` w/ used name. @rly (#307)
- Refactor `_init_class_columns` for use by DynamicTable subclasses. @rly (#323)
- Add/fix docstrings for DynamicTable. @oruebel, @rly (#304, #353)
- Make docval-decorated functions more debuggable in pdb. @rly (#308)
- Change dtype conversion warning to include path to type. @rly (#311)
- Refactor `DynamicTable.add_column` to raise error when name is an optional column. @rly (#305)
- Improve unsupported filter error message. @bendichter (#329)
- Add functionality to validate a yaml file against a json schema file. @bendichter (#332)
- Update requirements-min.txt for yaml validator. @bendichter (#333)
- Add allowed value / enum validation in docval. @rly (#335)
- Add logging of build and hdf5 write process. @rly (#336, #349)
- Allow loading namespaces from h5py.File object not backed by file. @rly (#348)
- Add CHANGELOG.md. @rly (#352)
- Fix codecov reports. @rly (#362)
- Make `getargs` raise an error if the argument name is not found. @rly (#365)
- Improve `get_class` and `docval` support for uint. @rly (#361)

### Bug fixes:
- Register new child types before new parent type for dynamic class generation. @rly (#322)
- Raise warning not error when adding column with existing attr name. @rly (#324)
- Add `__version__`. @rly (#345)
- Only write a specific namespace version if it does not exist. @ajtritt (#346)
- Fix documentation formatting for DynamicTable. @rly (#353)


## HDMF 1.6.1 (Mar. 2, 2020)

### Internal improvements:
- Allow docval to warn about use of positional arguments. @rly (#293)
- Improve efficiency of writing chunks with `DataChunkIterator` and HDF5. @d-sot, @oruebel (#295)

### Bug fixes:
- Flake8 style fixes. @oruebel (#291)
- Handle missing namespace version. @rly (#292)
- Do not raise error when a numeric type with a higher precision is provided for a spec with a lower precision and different base type. Raise a warning when the base type of a given value is converted to the specified base type, regardless of precision level. Add missing support for boolean conversions. @rly (#298, #299)
- Add forgotten validation of links. @t-b, @ajtritt (#286)
- Improve message for "can't change container_source" error. @rly (#302)
- Fix setup.py development status. @rly (#303)
- Refactor missing namespace version handling. @rly, @ajtritt (#297)
- Add print function for `DynamicTableRegion`. @oruebel, @rly (#290)
- Fix writing of refined RefSpec attribute. @oruebel, @rly (#301)

## HDMF 1.6.0 (Jan. 31, 2020)

### Internal improvements:
- Allow extending/overwriting attributes on dataset builders. @rly, @ajtritt (#279)
- Allow ASCII data where UTF8 is specified. @rly (#282)
- Add function to convert `DynamicTableRegion` to a pandas dataframe. @oruebel (#239)
- Add "mode" property to HDF5IO. @t-b (#280)

### Bug fixes:
- Fix readthedocs config to include all submodules. @rly (#277)
- Fix test runner double printing in non-verbose mode. @rly (#278)

## HDMF 1.5.4 (Jan. 21, 2020)

### Bug fixes:
- Upgrade hdmf-common-schema 1.1.2 -> 1.1.3, which includes a bug fix for missing data and shape keys on `VectorData`, `VectorIndex`, and `DynamicTableRegion` data types. @rly (#272)
- Clean up documentation scripts. @rly (#268)
- Fix broken support for pytest testing framework. @rly (#274)
- Fix missing CI testing of minimum requirements on Windows and Mac. @rly (#270)
- Read 1-element datasets as scalar datasets when a scalar dataset is expected by the spec. @rly (#269)
- Fix bug where 'version' was not required for `SpecNamespace`. @bendichter (#276)

## HDMF 1.5.3 (Jan. 14, 2020)

### Minor improvements:
- Update and fix documentation. @rly (#267)

### Bug fixes:
- Fix ReadTheDocs integration. @rly (#263)
- Fix conda build. @rly (#266)

## HDMF 1.5.2 (Jan. 13, 2020)

### Minor improvements:
- Add support and testing for Python 3.8. @rly (#247)
- Remove code duplication and make Type/Value Error exceptions more informative. @yarikoptic (#243)
- Streamline CI and add testing of min requirements. @rly (#258)

### Bug fixes:
- Update hdmf-common-schema submodule to 1.1.2. @rly (#249, #252)
- Add support for `np.array(DataIO)` in py38. @rly (#248)
- Fix bug with latest version of coverage. @rly (#251)
- Stop running CI on latest and latest-tmp tags. @rly (#254)
- Remove lingering mentions of PyNWB. @rly (#257, #261)
- Fix and clean up documentation. @rly (#260)

## HDMF 1.5.1 (Jan. 8, 2020)

### Minor improvements:
- Allow passing HDF5 integer filter ID for dynamically loaded filters. @d-sot (#215)

### Bug fixes:
- Fix reference to hdmf-common-schema 1.1.0. @rly (#231)

## HDMF 1.5.0 (Jan. 6, 2020)

### Minor improvements:
- Improve CI for HDMF to test whether changes in HDMF break PyNWB. #207 (@rly)
- Improve and clean up unit tests. #211, #214, #217 (@rly)
- Refactor code to remove six dependency and separate ObjectMapper into its own file. #213, #221 (@rly)
- Output exception message in ObjectMapper.construct. #220 (@t-b)
- Improve docstrings for VectorData, VectorIndex, and DynamicTableRegion. #226, #227 (@bendichter)
- Remove unused "datetime64" from supported dtype strings. #230 (@bendichter)
- Cache builders by h5py object id not name. #235 (@oruebel)
- Update copyright date and add legal to source distribution. #232 (@rly)
- Allow access to export_spec function from hdmf.spec package. #233 (@bendichter)
- Make calls to docval functions more efficient, resulting in a ~20% overall speedup. #238 (@rly)

### Bug fixes:
- Fix wrong reference in ObjectMapper.get_carg_spec. #208 (@rly)
- Fix container source not being set for some references. #219 (@rly)

Python 2.7 is no longer supported.

## HDMF 1.4.0 and earlier

Please see the release notes on the [HDMF GitHub repo Releases page](https://github.com/hdmf-dev/hdmf/releases).<|MERGE_RESOLUTION|>--- conflicted
+++ resolved
@@ -1,17 +1,12 @@
 # HDMF Changelog
 
-<<<<<<< HEAD
-## HDMF 3.14.3 (TBD)
-
-### Enhancements
-
-### Bug fixes
-- Fix H5DataIO not exposing `maxshape` on non-dci dsets. @cboulay [#1149](https://github.com/hdmf-dev/hdmf/pull/1149)
-=======
 ## HDMF 3.14.4 (Upcoming)
 
 ### Enhancements
 - Added support to append to a dataset of references for HDMF-Zarr. @mavaylon1 [#1157](https://github.com/hdmf-dev/hdmf/pull/1157)
+
+### Bug fixes
+- Fix H5DataIO not exposing `maxshape` on non-dci dsets. @cboulay [#1149](https://github.com/hdmf-dev/hdmf/pull/1149)
 
 ## HDMF 3.14.3 (July 29, 2024)
 
@@ -19,7 +14,6 @@
 - Added new attribute "dimension_labels" on `DatasetBuilder` which specifies the names of the dimensions used in the
 dataset based on the shape of the dataset data and the dimension names in the spec for the data type. This attribute
 is available on build (during the write process), but not on read of a dataset from a file. @rly [#1081](https://github.com/hdmf-dev/hdmf/pull/1081)
->>>>>>> 49a60df2
 
 ## HDMF 3.14.2 (July 7, 2024)
 
