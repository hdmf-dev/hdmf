--- conflicted
+++ resolved
@@ -1,17 +1,11 @@
 # HDMF Changelog
 
-<<<<<<< HEAD
-## HDMF 3.10.1 (Upcoming)
-
-### Enhancements
-- Updated `TermSet` to include `_repr_html_` for easy to read notebook representation. @mavaylon1 [967](https://github.com/hdmf-dev/hdmf/pull/967)
-=======
 ## HDMF 3.11.0 (Upcoming)
 
 ### Enhancements
 - Added `target_tables` attribute to `DynamicTable` to allow users to specify the target table of any predefined
 `DynamicTableRegion` columns of a `DynamicTable` subclass. @rly [#971](https://github.com/hdmf-dev/hdmf/pull/971)
->>>>>>> c00ae11a
+- Updated `TermSet` to include `_repr_html_` for easy to read notebook representation. @mavaylon1 [967](https://github.com/hdmf-dev/hdmf/pull/967)
 
 ## HDMF 3.10.0 (October 3, 2023)
 
