# HDMF Changelog

<<<<<<< HEAD
## HDMF 3.14.1 (Upcoming)

### Bug fixes
- Excluded unnecessary artifacts from sdist and wheel. @rly [#1119](https://github.com/hdmf-dev/hdmf/pull/1119)
=======
## HDMF 3.14.1 (June 3, 2024)

### Bug Fixes
- Fixed issue with resolving attribute specs that have the same name at different levels of a spec hierarchy.
  @rly [#1122](https://github.com/hdmf-dev/hdmf/pull/1122)

>>>>>>> 2505a0e3

## HDMF 3.14.0 (May 20, 2024)

### Enhancements
- Updated `_field_config` to take `type_map` as an argument for APIs. @mavaylon1 [#1094](https://github.com/hdmf-dev/hdmf/pull/1094)
- Added `TypeConfigurator` to automatically wrap fields with `TermSetWrapper` according to a configuration file. @mavaylon1 [#1016](https://github.com/hdmf-dev/hdmf/pull/1016)
- Updated `TermSetWrapper` to support validating a single field within a compound array. @mavaylon1 [#1061](https://github.com/hdmf-dev/hdmf/pull/1061)
- Updated testing to not install in editable mode and not run `coverage` by default. @rly [#1107](https://github.com/hdmf-dev/hdmf/pull/1107)
- Add `post_init_method` parameter when generating classes to perform post-init functionality, i.e., validation. @mavaylon1 [#1089](https://github.com/hdmf-dev/hdmf/pull/1089)
- Exposed `aws_region` to `HDF5IO` and downstream passes to `h5py.File`. @codycbakerphd [#1040](https://github.com/hdmf-dev/hdmf/pull/1040)
- Exposed `progress_bar_class` to the `GenericDataChunkIterator` for more custom control over display of progress while iterating. @codycbakerphd [#1110](https://github.com/hdmf-dev/hdmf/pull/1110)
- Updated loading, unloading, and getting the `TypeConfigurator` to support a `TypeMap` parameter. @mavaylon1 [#1117](https://github.com/hdmf-dev/hdmf/pull/1117)

### Bug Fixes
- Fixed `TermSetWrapper` warning raised during the setters. @mavaylon1 [#1116](https://github.com/hdmf-dev/hdmf/pull/1116)

## HDMF 3.13.0 (March 20, 2024)

### Enhancements
- Unwrap `TermSetWrapper` within the builder to support different backends more efficiently. @mavaylon1 [#1070](https://github.com/hdmf-dev/hdmf/pull/1070)
- Added docs page that lists limitations of support for the HDMF specification language. @rly [#1069](https://github.com/hdmf-dev/hdmf/pull/1069)
- Added warning when using `add_row` or `add_column` to add a ragged array to `DynamicTable` without an index parameter. @stephprince [#1066](https://github.com/hdmf-dev/hdmf/pull/1066)

## HDMF 3.12.2 (February 9, 2024)

### Bug fixes
- Fixed recursion error in html representation generation in jupyter notebooks. @stephprince [#1038](https://github.com/hdmf-dev/hdmf/pull/1038)

## HDMF 3.12.1 (February 5, 2024)

### Bug fixes
- Fixed retrieving the correct path for a `HERD` zip file on read. [#1046](https://github.com/hdmf-dev/hdmf/pull/1046)
- Fixed internal links in docstrings and tutorials. @stephprince [#1031](https://github.com/hdmf-dev/hdmf/pull/1031)
- Fixed issue with creating documentation links to classes in docval arguments. @rly [#1036](https://github.com/hdmf-dev/hdmf/pull/1036)
- Fixed issue with validator not validating against the spec that defines the data type of the builder. @rly [#1050](https://github.com/hdmf-dev/hdmf/pull/1050)

## HDMF 3.12.0 (January 16, 2024)

### Enhancements
- Add Data.set_data_io(), which allows for setting a `DataIO` to a data object after-the-fact. @bendichter and @CodyCBakerPhD [#1013](https://github.com/hdmf-dev/hdmf/pull/1013)
- Added `add_ref_termset`, updated helper methods for `HERD`, revised `add_ref` to support validations prior to populating the tables
  and added `add_ref_container`.  @mavaylon1 [#968](https://github.com/hdmf-dev/hdmf/pull/968)
- Use `stacklevel` in most warnings. @rly [#1027](https://github.com/hdmf-dev/hdmf/pull/1027)
- Fixed broken links in documentation and added internal link checking to workflows. @stephprince [#1031](https://github.com/hdmf-dev/hdmf/pull/1031)

### Minor Improvements
- Updated `__gather_columns` to ignore the order of bases when generating columns from the super class. @mavaylon1 [#991](https://github.com/hdmf-dev/hdmf/pull/991)
- Update `get_key` to return all the keys if there are multiple within a `HERD` instance. @mavaylon1 [#999](https://github.com/hdmf-dev/hdmf/pull/999)
- Improve HTML rendering of tables. @bendichter [#998](https://github.com/hdmf-dev/hdmf/pull/998)
- Improved issue and PR templates. @rly [#1004](https://github.com/hdmf-dev/hdmf/pull/1004)
- Added check during validation for if a variable length dataset is empty. @bendichter, @oruebel [#789](https://github.com/hdmf-dev/hdmf/pull/789)

### Bug fixes
- Fixed issue with custom class generation when a spec has a `name`. @rly [#1006](https://github.com/hdmf-dev/hdmf/pull/1006)
- Fixed issue with usage of deprecated `ruamel.yaml.safe_load` in `src/hdmf/testing/validate_spec.py`. @rly [#1008](https://github.com/hdmf-dev/hdmf/pull/1008)
- Fixed issue where `ElementIdentifiers` data could be set to non-integer values. @rly [#1009](https://github.com/hdmf-dev/hdmf/pull/1009)
- Fixed issue where string datasets/attributes with isodatetime-formatted values failed validation against a text spec. @rly [#1026](https://github.com/hdmf-dev/hdmf/pull/1026)

## HDMF 3.11.0 (October 30, 2023)

### Enhancements
- Added `target_tables` attribute to `DynamicTable` to allow users to specify the target table of any predefined
`DynamicTableRegion` columns of a `DynamicTable` subclass. @rly [#971](https://github.com/hdmf-dev/hdmf/pull/971)
- Updated `TermSet` to include `_repr_html_` for easy to read notebook representation. @mavaylon1 [#967](https://github.com/hdmf-dev/hdmf/pull/967)

### Minor improvements
- Set up GitHub dependabot to check for updates to GitHub Actions. @rly [#977](https://github.com/hdmf-dev/hdmf/pull/977)
- Simplify tox configuration. @rly [#988](https://github.com/hdmf-dev/hdmf/pull/988)
- Add testing for Python 3.12. @rly [#988](https://github.com/hdmf-dev/hdmf/pull/988)

### Bug fixes
- Updated custom class generation to handle specs with fixed values and required names. @rly [#800](https://github.com/hdmf-dev/hdmf/pull/800)
- Fixed custom class generation of `DynamicTable` subtypes to set attributes corresponding to column names for correct write. @rly [#800](https://github.com/hdmf-dev/hdmf/pull/800)
- Added a `.mailmap` file to correct mapping of names/emails in git logs. @oruebel [#976](https://github.com/hdmf-dev/hdmf/pull/976)

## HDMF 3.10.0 (October 3, 2023)

Since version 3.9.1 should have been released as 3.10.0 but failed to release on PyPI and conda-forge, this release
will increase the minor version number to 3.10.0. See the 3.9.1 release notes below for new features.

### Bug fixes
- Fixed issue with testing and deployment of releases. @rly [#957](https://github.com/hdmf-dev/hdmf/pull/957)

## HDMF 3.9.1 (September 29, 2023)

### Enhancements
- Updated `TermSet` to be used with `TermSetWrapper`, allowing for general use of validation for datasets and attributes. This also brings updates to `HERD` integration and updates on `write` to easily add references for wrapped datasets/attributes. @mavaylon1 [#950](https://github.com/hdmf-dev/hdmf/pull/950)

### Minor improvements
- Removed warning when namespaces are loaded and the attribute marking where the specs are cached is missing. @bendichter [#926](https://github.com/hdmf-dev/hdmf/pull/926)

### Bug fixes
- Fixed bug allowing `DynamicTable` to be constructed with empty `id` column when initializing all columns via `AbstractDataChunkIterator` objects. @oruebel [#953](https://github.com/hdmf-dev/hdmf/pull/953)

## HDMF 3.9.0 (August 25, 2023)

### New features and minor improvements
- Increased raw data chunk cache size for reading HDF5 files from 1 MiB to 32 MiB. @bendichter, @rly [#925](https://github.com/hdmf-dev/hdmf/pull/925)
- Increased default chunk size for `GenericDataChunkIterator` from 1 MB to 10 MB. @bendichter, @rly [#925](https://github.com/hdmf-dev/hdmf/pull/925)
- Added the magic `__reduce__` method as well as two private semi-abstract helper methods to enable pickling of the `GenericDataChunkIterator`. @codycbakerphd [#924](https://github.com/hdmf-dev/hdmf/pull/924)
- Updated `add_ref_termset` to add all instances of `TermSet` within a given root container. @mavaylon1 [#935](https://github.com/hdmf-dev/hdmf/pull/935)
- Added Dynamic Enumerations and Schemasheets support to `TermSet`. @mavaylon1 [#923](https://github.com/hdmf-dev/hdmf/pull/923)
- Updated `HERD` to support user defined file name for the `HERD` zip file. @mavaylon1 [#941](https://github.com/hdmf-dev/hdmf/pull/941)
- Added method `Container.set_data_io`, which wraps an existing data field in a `DataIO`. @bendichter [#938](https://github.com/hdmf-dev/hdmf/pull/938)

## HDMF 3.8.1 (July 25, 2023)

### Bug fixes
- Fixed error when calling `HDF5IO.read` twice. @rly [#915](https://github.com/hdmf-dev/hdmf/pull/915)

## HDMF 3.8.0 (July 21, 2023)

### New features and minor improvements
- Added the ability to write ExternalResources if the path is provided and the container has a linked instance of ExternalResources. @mavaylon1 [#910](https://github.com/hdmf-dev/hdmf/pull/910)

### Bug fixes
- Fixed bug on `add_ref_term_set` in which attributes that were not subscribtable returned an error. @mavaylon1 [#909](https://github.com/hdmf-dev/hdmf/pull/909)

## HDMF 3.7.0 (July 10, 2023)

### New features and minor improvements
- Updated `ExternalResources` to have EntityKeyTable with updated tests/documentation and minor bug fix to ObjectKeyTable. @mavaylon1 [#872](https://github.com/hdmf-dev/hdmf/pull/872)
- Added abstract static method `HDMFIO.can_read()` and concrete static method `HDF5IO.can_read()`. @bendichter [#875](https://github.com/hdmf-dev/hdmf/pull/875)
- Added warning for `DynamicTableRegion` links that are not added to the same parent as the original container object. @mavaylon1 [#891](https://github.com/hdmf-dev/hdmf/pull/891)
- Added the `TermSet` class along with integrated validation methods for any child of `AbstractContainer`, e.g., `VectorData`, `Data`, `DynamicTable`. @mavaylon1 [#880](https://github.com/hdmf-dev/hdmf/pull/880)
- Added `AbstractContainer.read_io` property to be able to retrieve the HDMFIO object used for reading from the container and to ensure the I/O object used for reading is not garbage collected before the container is being deleted. @bendichter @oruebel [#882](https://github.com/hdmf-dev/hdmf/pull/882)
- Allow for `datetime.date` to be used instead of `datetime.datetime`. @bendichter [#874](https://github.com/hdmf-dev/hdmf/pull/874)
- Updated `HDMFIO` and `HDF5IO` to support `ExternalResources`. @mavaylon1 [#895](https://github.com/hdmf-dev/hdmf/pull/895)
- Dropped Python 3.7 support. @rly [#897](https://github.com/hdmf-dev/hdmf/pull/897)
- Added HTML repr to `Container` objects which displays an interactive tree of a container's values and children in a Jupyter notebook and other HTML representations. @edeno [#883](https://github.com/hdmf-dev/hdmf/pull/883)
- Update software_process.rst with the correct external links. @mavaylon1 [#900](https://github.com/hdmf-dev/hdmf/pull/900)

### Documentation and tutorial enhancements:
- Added tutorial for the new `TermSet` class @mavaylon1 [#880](https://github.com/hdmf-dev/hdmf/pull/880)

### Bug fixes
- Fixed CI testing of minimum installation requirements, and removed some gallery tests run on each PR. @rly
  [#877](https://github.com/hdmf-dev/hdmf/pull/877)
- Fixed reporting of version when installed using conda. @rly [#890](https://github.com/hdmf-dev/hdmf/pull/890)


## HMDF 3.6.1 (May 18, 2023)

### Bug fixes
- Fixed compatibility with hdmf_zarr for converting string arrays from Zarr to HDF5 by adding logic to determine the dtype for object arrays. @oruebel [#866](https://github.com/hdmf-dev/hdmf/pull/866)

## HDMF 3.6.0 (May 12, 2023)

### New features and minor improvements
- Updated `ExternalResources` to have `FileTable` and new methods to query data. the `ResourceTable` has been removed along with methods relating to `Resource`. @mavaylon1 [#850](https://github.com/hdmf-dev/hdmf/pull/850)
- Updated hdmf-common-schema version to 1.6.0. @mavaylon1 [#850](https://github.com/hdmf-dev/hdmf/pull/850)
- Added testing of HDMF-Zarr on PR and nightly. @rly [#859](https://github.com/hdmf-dev/hdmf/pull/859)
- Replaced `setup.py` with `pyproject.toml`. @rly [#844](https://github.com/hdmf-dev/hdmf/pull/844)
- Use `ruff` instead of `flake8`. @rly [#844](https://github.com/hdmf-dev/hdmf/pull/844)
- Replaced `versioneer` with `setuptools_scm` for versioning. @rly [#844](https://github.com/hdmf-dev/hdmf/pull/844)
- Now recommending developers use `pre-commit`. @rly [#844](https://github.com/hdmf-dev/hdmf/pull/844)

### Bug fixes
- Export cached specs that are loaded in source IO manager but not in export IO manager. @rly
  [#855](https://github.com/hdmf-dev/hdmf/pull/855)
- Fixed issue with passing an S3 URL for source in the constructor of ``HDMFIO`` @rly
  [#853](https://github.com/hdmf-dev/hdmf/pull/853)

### Documentation and tutorial enhancements:
- Updated `ExternalResources` how to tutorial to include the new features. @mavaylon1 [#850](https://github.com/hdmf-dev/hdmf/pull/850)

## HDMF 3.5.6 (April 28, 2023)

### Bug fixes
- Removed references to discontinued `requires.io` service in documentation. @rly
  [#854](https://github.com/hdmf-dev/hdmf/pull/854)

## HDMF 3.5.5 (April 13, 2023)

### Bug fixes
- Fixed error during export where an external link to the same file was created in some situations.
  @rly [#847](https://github.com/hdmf-dev/hdmf/pull/847)
- Removed unused, deprecated `codecov` package from dev installation requirements. @rly
  [#849](https://github.com/hdmf-dev/hdmf/pull/849)
- Fixed export with `'link_data': False'` not copying datasets in some situations. @rly
  [#848](https://github.com/hdmf-dev/hdmf/pull/848)

## HDMF 3.5.4 (April 7, 2023)

### Bug fixes
- Fixed typo in deploy release workflow. @rly [#845](https://github.com/hdmf-dev/hdmf/pull/845)

## HDMF 3.5.3 (April 7, 2023)

### Bug fixes
- Fixed search bar and missing jquery in ReadTheDocs documentation. @rly
  [#840](https://github.com/hdmf-dev/hdmf/pull/840)
- Fixed issue with dynamic class generation for a multi-container interface where one or more are required. @rly
  [#839](https://github.com/hdmf-dev/hdmf/pull/839)

### Minor improvements
- Added support for Python 3.11. @rly [#803](https://github.com/hdmf-dev/hdmf/pull/803)
- No longer set upper bounds on dependencies. @rly [#803](https://github.com/hdmf-dev/hdmf/pull/803)
- `DynamicTable.to_dataframe()` now sets the index (id) column dtype to int64 rather than the OS default (int32 on Windows, int64 on Mac, Linux). @rly [#803](https://github.com/hdmf-dev/hdmf/pull/803)

## HDMF 3.5.2 (March 13, 2023)

### Bug fixes
- Fixed issue with conda CI. @rly [#823](https://github.com/hdmf-dev/hdmf/pull/823)
- Fixed issue with deprecated `pkg_resources`. @mavaylon1 [#822](https://github.com/hdmf-dev/hdmf/pull/822)
- Fixed `hdmf.common` deprecation warning. @mavaylon1 [#826]((https://github.com/hdmf-dev/hdmf/pull/826)

### Internal improvements
- A number of typos fixed and Github action running codespell to ensure that no typo sneaks in [#825](https://github.com/hdmf-dev/hdmf/pull/825) was added.
- Added additional documentation for `__fields__` in `AbstactContainer`. @mavaylon1 [#827](https://github.com/hdmf-dev/hdmf/pull/827)
- Updated warning message for broken links. @mavaylon1 [#829](https://github.com/hdmf-dev/hdmf/pull/829)

## HDMF 3.5.1 (January 26, 2023)

### Bug fixes
- Fixed bug when closing a ``HDF5IO`` on delete via the new ``HDMFIO.__del__`` before ``HDF5IO.__init__`` has been completed. @oruebel [#817](https://github.com/hdmf-dev/hdmf/pull/817)

### Documentation and tutorial enhancements:
- Updated `DynamicTable` how to tutorial to clarify the status of `EnumData`. @oruebel [#819](https://github.com/hdmf-dev/hdmf/pull/819)

## HDMF 3.5.0 (January 17, 2023)

### Bug fixes
- Fixed an issue with `ExternalResources` where retrieving an object resources wasn't in the proper format for a Pandas DataFrame. Additionally, a boolean parameter for creating an object when checking the existence of an object was added. @mavaylon1 [#790](https://github.com/hdmf-dev/hdmf/pull/790)
- Fixed an issue with the `tox` tool when upgrading to tox 4. @rly [#802](https://github.com/hdmf-dev/hdmf/pull/802)
- Fixed export of newly added links to existing elements of the exported file. @rly [#808](https://github.com/hdmf-dev/hdmf/pull/808)
- Added ``HDMFIO.__del__`` to ensure that I/O objects are being closed on delete. @oruebel[#811](https://github.com/hdmf-dev/hdmf/pull/811)

### Minor improvements
- Added support for reading and writing `ExternalResources` to and from denormalized TSV files. @mavaylon1 [#799](https://github.com/hdmf-dev/hdmf/pull/799)
- Changed the name of `ExternalResources.export_to_sqlite` to `ExternalResources.to_sqlite`. @mavaylon1 [#799](https://github.com/hdmf-dev/hdmf/pull/799)
- Updated the tutorial for `ExternalResources`. @mavaylon1 [#799](https://github.com/hdmf-dev/hdmf/pull/799)
- Added `message` argument for assert methods defined by `hdmf.testing.TestCase` to allow developers to include custom error messages with asserts. @oruebel [#812](https://github.com/hdmf-dev/hdmf/pull/812)
- Clarify the expected chunk shape behavior for `DataChunkIterator`. @oruebel [#813](https://github.com/hdmf-dev/hdmf/pull/813)

## HDMF 3.4.7 (November 9, 2022)

### Minor improvements
- Update CI, versioneer, and some requirements. @rly ([#786](https://github.com/hdmf-dev/hdmf/pull/786))

### Bug fixes
- Fix an issue where not providing an optional argument to `__init__` of an auto-generated `MultiContainerInterface`
  class raised an error. @rly ([#779](https://github.com/hdmf-dev/hdmf/pull/779))
- Fixed an issue with the `data_utils.GenericDataChunkIterator` where if the underlying dataset was such that the `numpy.product` of the `maxshape` exceeded the range of the default `int32`, buffer overflow would occur and cause the true buffer shape to exceed available memory. This has been resolved by dropping all `numpy` operations (which forced casting within the passed data type) in favor of the unlimited precision of Python builtin integer types @codycbakerphd ([#780](https://github.com/hdmf-dev/hdmf/pull/780)) ([#781](https://github.com/hdmf-dev/hdmf/pull/781))

## HDMF 3.4.6 (October 4, 2022)

### Minor improvements
- When data is not specified in DataIO, 1) require dtype and shape both be specified and 2) determine length from shape. @ajtritt ([#771](https://github.com/hdmf-dev/hdmf/pull/771))

### Bug fixes
- Fix an issue when autogenerating a class that extends a class where the constructor docval does not include all of
the fields (i.e., when the constructor sets some fields to fixed values). @rly
([#773](https://github.com/hdmf-dev/hdmf/pull/773))

## HDMF 3.4.5 (September 22, 2022)

### Minor improvements
- Allow passing arguments through to column class constructor (argument `col_cls`) when calling `DynamicTable.add_column`. @ajtritt ([#769](https://github.com/hdmf-dev/hdmf/pull/769))

## HDMF 3.4.4 (September 20, 2022)

### Bug fixes
- Fixed missing dependency "packaging" introduced in 3.4.3. The code has been updated to avoid the dependency. @rly @oruebel ([#770](https://github.com/hdmf-dev/hdmf/pull/770))

## HDMF 3.4.3 (September 14, 2022)

### Minor improvements
- Began to deprecate the use of the testing script `test.py` in favor of `pytest` and `test_gallery.py`.
  @rly ([#760](https://github.com/hdmf-dev/hdmf/pull/760))
- Updated installation and maintainer documentation. @rly ([#760](https://github.com/hdmf-dev/hdmf/pull/760))

### Bug fixes
- Fixed CI and flake8 issues. @rly ([#760](https://github.com/hdmf-dev/hdmf/pull/760))
- Updated uses of pandas.DataFrame.set_index to avoid FutureWarnings for pandas >=1.5.x @oruebel ([#762](https://github.com/hdmf-dev/hdmf/pull/762))
- Fixed broken `hdmf.common.get_hdf5io` function. @rly ([#765](https://github.com/hdmf-dev/hdmf/pull/765))

## HDMF 3.4.2 (August 26, 2022)

### Minor improvements
- Updated ``MultiContainerInterface.__make_add`` to clarify the docstring for ``add_*`` methods generated by the function. @oruebel ([#758](https://github.com/hdmf-dev/hdmf/pull/758))
- Support "allow_none=True" in docval for args with non-None default. @rly ([#757](https://github.com/hdmf-dev/hdmf/pull/757))

### Bug fixes
- Fixed deploy release CI. @rly ([#759](https://github.com/hdmf-dev/hdmf/pull/759))

## HDMF 3.4.1 (August 8, 2022)

### Bug fixes
- Fixed deploy release CI. @rly ([#754](https://github.com/hdmf-dev/hdmf/pull/754))

## HDMF 3.4.0 (August 5, 2022)

### Minor improvements
- Allow manual triggering of some GitHub Actions. @rly ([#744](https://github.com/hdmf-dev/hdmf/pull/744))
- Relaxed input validation of `HDF5IO` to allow for s3fs support. Existing arguments of `HDF5IO` are modified as follows: i) `mode` was given a default value of "r", ii) `path` was given a default value of `None`, and iii) `file` can now accept an `S3File` type argument. @bendichter ([#746](https://github.com/hdmf-dev/hdmf/pull/746))
- Added ability to create and get back handle to empty HDF5 dataset. @ajtritt ([#747](https://github.com/hdmf-dev/hdmf/pull/747))
- Added `AbstractContainer._in_construct_mode` that is set and modified only by the ObjectMapper when constructing an
  object from a builder read from a file. Subclasses of `AbstractContainer` can check `_in_construct_mode`
  during the initialization phase as part of ``__init__`` to distinguish between actions during construction
  (i.e., read from disk) vs. creation by the user, e.g., to determine whether to raise a warning or error when
  encountering invalid data to support reading and correcting data that is invalid while preventing creation
  of new data that is invalid. @rly ([#751](https://github.com/hdmf-dev/hdmf/pull/751))

### Bug fixes
- Fixed PyNWB dev CI. @rly ([#749](https://github.com/hdmf-dev/hdmf/pull/749))

## HDMF 3.3.2 (June 27, 2022)

### Bug fixes
- Fix error message when using ``GenericDataChunkIterator`` and chunk shape is larger than dataset size. @rly (#743)
- Fix automatic class generation of extension data types that inherit from both another data type and
  ``MultiContainerInteface``. @rly (#741)

## HDMF 3.3.1 (May 20, 2022)

### Bug fixes
- Fixed release deployment CI. @rly (#734, #735, #736)

## HDMF 3.3.0 (May 18, 2022)

### New features
- Added utility functions and classes useful for implementation of I/O backend to ease maintainability and reuse of functionality across I/O backends. @oruebel (#697)
  - Added `HDF5IODataChunkIteratorQueue` class in `hdmf.backends.hdf5.h5_utils` as a new helper class for managing the write of `DataChunkIterator`s to HDF5. @oruebel (#697)
  - Added new `hdmf/io/utils.py` module with new I/O utility classes: 1) `WriteStatusTracker` as a simple data structure for tracking the write status of `Builders`, and 2) `NamespaceToBuilderHelper` to help with converting of a namespace to a `Builder` for I/O. @oruebel (#697)
- Added `get_min_bounds` function to `hdmf.data_utils.DataChunk`. This functionality was originally part of `HDF5IO.__write_chunk__()` and has been moved here to enable reuse of the code across data backends. @oruebel (#697)
- Added `ignore_string_to_byte` option for `TestCase.assertContainerEqual` to allow us to ignore conversion from string to bytes and just compare unicode values, as different backends may store strings differently. @oruebel (#697)
- Allow `zarr.Array` as array datatype in docval to support conversion data stored in Zarr to HDMF HDF5 data. @oruebel (#721)
- Allow `hdmf.common.table.DynamicTable.add_column` to accept nested lists as column data and automatically create the `VectorIndex` and `VectorData` objects required to represent the ragged array. @oruebel (#728)
- Added a warning when the ``__init__`` of a class mapped to an HDMF-common data type or an autogenerated data type class
  is passed positional arguments instead of all keyword arguments. @rly (#730)
- Added helper function `hdmf.utils.popargs_to_dict` for popping docval args into a dict. @rly (#732)

### Bug fixes
- Fixed error with modifying files that contain external links to other files (e.g., shallow copies). @rly (#709)
- Fixed opening of files in append mode on Windows when the files contain links to other open files. @rly (#710)
- Updated `HDF5IO` to always set the `location` attribute of `GroupBuilders`, `DatasetBuilders`, and `LinkBuilders` on read. @oruebel (#697)
- Updated `HDF5IO.get_types` to correctly determine the data type for `bytes` data. @oruebel (#697)

### Minor improvements
- Updated `HDF5IO` to use the new `WriteStatusTracker`, `NamespaceToBuilderHelper`, and `HDF5IODataChunkIteratorQueue` helper classes. @oruebel (#697)
- Updated `hdmf.common.sparse.CSRMatrix` to avoid direct dependency on h5py as a particular storage backend. @oruebel (#697)
- Improved readability of ``Container`` code. @rly (#707)
- Use GitHub Actions for all CI. @rly (#718)
- Allow `write_args=None` to be passed to `HDF5IO.export`. @rly (#733)
- Updated requirements and fixed minor documentation issues and warnings. @rly (#731)

### Test enhancements
- Moved test functions to ease reuse and updated tests accordingly. @oruebel (#697)
- Moved `Baz`, `BazData`, `BazCpdData`, `BazBucket`, `get_baz_buildmanager` test data classes from `tests.unit.test_io_hdf5_h5tools` to `tests.unit.utils` to ease reuse and updated tests accordingly. Also `_get_baz_manager` was renamed to `get_baz_buildmanager` as part of this move. @oruebel (#697)
- Added numerous tests to `tests/unit/common/test_sparse.py` to enhance testing of the `CSRMatrix` type. @oruebel (#697)

### Documentation and tutorial enhancements:
- Add copy button to code blocks. @weiglszonja @oruebel (#726)

## HDMF 3.2.1 (February 22, 2022)

### Bug fixes
- Fixed release CI that prevented distribution from being uploaded to PyPI. @rly (#699)

## HDMF 3.2.0 (February 22, 2022)

### New features
- Added ``hdmf.container.Row.__str__`` to improve print of rows. @oruebel (#667)
- Added ``to_dataframe`` method for ``hdmf.common.resources.ExternalResource`` to improve visualization. @oruebel (#667)
- Added ``export_to_sqlite`` method for ``hdmf.common.resources.ExternalResource``. @oruebel (#667)
- Added ``reset_parent`` method for ``hdmf.container.Container``. @rly (#692)

### Minor improvements
- Plotted results in external resources tutorial. @oruebel (#667)
- Added support for Python 3.10. @rly (#679)
- Updated requirements. @rly @TheChymera (#681)
- Improved testing for `ExternalResources`. @mavaylon1 (#673)
- Improved docs for export. @rly (#674)
- Enhanced data chunk iteration speeds through new ``GenericDataChunkIterator`` class.  @CodyCBakerPhD (#672)
- Enhanced issue template forms on GitHub. @CodyCBakerPHD (#700)

### Bug fixes
- Fixed `setup.py` not being able to import `versioneer` when installing in an embedded Python environment. @rly (#662)
- Fixed broken tests in Python 3.10. @rly (#664)
- Fixed broken LaTeX PDF build of the docs. @oruebel (#669)
- Fixed adding containers as a child to a parent container sometimes not marking the parent container as modified. @rly
  (#683)
- Fixed `to_hierarchcial_dataframe` failing when a table contains a `VectorIndex` column as a regular data column.
  @oruebel (#666)
- Stop testing against base Python error messages because they may change in the future. @rly (#689)

## HDMF 3.1.1 (July 29, 2021)

### Bug fixes
- Updated the new ``DynamicTableRegion.get_linked_tables`` function (added in 3.1.0) to return lists of ``typing.NamedTuple``
  objects rather than lists of dicts. @oruebel (#660)

## HDMF 3.1.0 (July 29, 2021)

### New features
- Added several features to simplify interaction with ``DynamicTable`` objects that link to other tables via
  ``DynamicTableRegion`` columns. @oruebel (#645)
    - Added ``DynamicTable.get_foreign_columns`` to find all columns in a table that are a ``DynamicTableRegion``
    - Added ``DynamicTable.has_foreign_columns`` to identify if a ``DynamicTable`` contains ``DynamicTableRegion`` columns
    - Added ``DynamicTable.get_linked_tables`` to retrieve all tables linked to either directly or indirectly from
      the current table via ``DynamicTableRegion``
    - Implemented the new ``get_foreign_columns``, ``has_foreign_columns``, and ``get_linked_tables`` also for
      ``AlignedDynamicTable``
    - Added new module ``hdmf.common.hierarchicaltable`` with helper functions to facilitate conversion of
      hierarchically nested ``DynamicTable`` objects via the following new functions:
      - ``to_hierarchical_dataframe`` to merge linked tables into a single consolidated pandas DataFrame.
      - ``drop_id_columns`` to remove "id" columns from a DataFrame.
      - ``flatten_column_index`` to replace a ``pandas.MultiIndex`` with a regular ``pandas.Index``

### Bug fixes
- Do not build wheels compatible with Python 2 because HDMF requires Python 3.7. @rly (#642)
- ``AlignedDynamicTable`` did not overwrite its ``get`` function. When using ``DynamicTableRegion`` to reference ``AlignedDynamicTable`` this led to cases where the columns of the category subtables where omitted during data access (e.g., conversion to pandas.DataFrame). This fix adds the ``AlignedDynamicTable.get`` based on the existing ``AlignedDynamicTable.__getitem__``. @oruebel (#645)
- Fixed #651 to support selection of cells in an ``AlignedDynamicTable`` via slicing with  ``[int, (str, str)]``(and ``[int, str, str]``) to select a single cell, and ``[int, str]`` to select a single row of a category table. @oruebel (#645)

### Minor improvements
- Updated ``DynamicTable.to_dataframe()`` and ``DynamicTable.get`` functions to set the ``.name`` attribute
  on generated pandas DataFrame objects. @oruebel (#645)
- Added ``AlignedDynamicTable.get_colnames(...)`` to support look-up of the full list of columns as the
  ``AlignedDynamicTable.colnames`` property only includes the columns of the main table for compliance with
  ``DynamicTable`` @oruebel (#645)
- Fix documentation for `DynamicTable.get` and `DynamicTableRegion.get`. @rly (#650)
- Allow passing string column name to `DynamicTableRegion`, i.e., `dtr['col_name']` is a shortcut to
  `dtr.table['col_name']`. @rly (#657)

## HDMF 3.0.1 (July 7, 2021)

### Bug fixes
- Fixed release CI that prevented distribution from being uploaded to PyPI. @rly (#641)

## HDMF 3.0.0 (July 6, 2021)

### New features
- Add support for Python 3.9, drop support for Python 3.6. @rly (#620)
- Add support for h5py 3. @ajtritt (#480)
  - h5py 3 introduced [breaking changes regarding how strings are handled]
  (https://docs.h5py.org/en/latest/whatsnew/3.0.html#breaking-changes-deprecations), specifically that
  variable-length UTF-8 strings in datasets are now read as `bytes` objects instead of `str` by default.
  To reduce the impact of this change on HDMF users, when HDMF reads a variable-length UTF-8 string
  dataset, instead of returning an `h5py.Dataset` that is read as `bytes` objects, HDMF will return a
  `hdmf.utils.StrDataset` object that extends `h5py.Dataset` and is read as `str` objects, which preserves
  previous behavior. For example, under HDMF 2.x, an HDF5 dataset `d` with data ['a', 'b'] is read as a
  `h5py.Dataset` object, and `d[:]` returns `str` objects. Under HDMF 3.x, the same dataset `d` is read
  as a `hdmf.utils.StrDataset` object and `d[:]` still returns `str` objects.
- Add RRID to docs. @oruebel (#633)
- Allow passing ``index=True`` to ``DynamicTable.to_dataframe()`` to support returning `DynamicTableRegion` columns
  as indices or Pandas DataFrame. @rly (#579)
- Improve ``DynamicTable`` documentation. @rly (#639)
- Updated external resources tutorial. @mavaylon1 (#611)

### Breaking changes and deprecations
- Previously, when using ``DynamicTable.__getitem__`` or ``DynamicTable.get`` to access a selection of a
  ``DynamicTable`` containing a ``DynamicTableRegion``, new columns with mangled names for the table data referred to
  by the ``DynamicTableRegion`` were added to the returned DataFrame. This did not work properly for ragged
  ``DynamicTableRegion``, multiple levels of nesting, or multiple rows returned.
  Now, these methods will by default return columns of indices of the ``DynamicTableRegion``. If ``index=False`` is
  passed to ``DynamicTable.get``, then nested DataFrames will be returned, one DataFrame per row of the original
  resulting DataFrame. @rly (#579)

### Minor improvements
- Updated requirements and tests. @rly (#640)

### Bug fixes
- Update the validator to allow extensions to data types which only define data_type_inc. @dsleiter (#609)
- Fix error when validating lazy-loaded datasets containing references. @dsleiter (#609)
- Fix error when using ``DynamicTable.__getitem__`` or ``DynamicTable.get`` when table has a ragged
  ``DynamicTableRegion``. @rly (#579)

## HDMF 2.5.8 (June 16, 2021)
- Fix incorrect dtype precision upgrade for VectorIndex (#631)

### Minor improvements
- Improve Sphinx documentation. @rly (#627)

### Bug fix
- Fix error with representing an indexed table column when the `VectorIndex` dtype precision is upgraded more
  than one step, e.g., uint8 to uint32. This can happen when, for example, a single `add_row` call is used to
  add more than 65535 elements to an empty indexed column. @rly (#631)

## HDMF 2.5.7 (June 4, 2021)

### Bug fix
- Fix generation of extension classes that extend `MultiContainerInterface` and use a custom _fieldsname. @rly (#626)

## HDMF 2.5.6 (May 19, 2021)

### Bug fix
- Raise minimum version of pandas from 0.23 to 1.0.5 to be compatible with numpy 1.20. @rly (#618)
- Update documentation and update structure of requirements files. @rly (#619)

## HDMF 2.5.5 (May 17, 2021)

### Bug fix
- Fix incompatibility issue with downstream github-release tool used to deploy releases to GitHub. @rly (#614)

## HDMF 2.5.4 (May 17, 2021)

### Bug fix
- Fix incompatibility issue with downstream github-release tool used to deploy releases to GitHub. @rly (#607)
- Fix issue where dependencies of included types were not being loaded in namespaces / extensions. @rly (#613)

## HDMF 2.5.3 (May 12, 2021)

### Bug fix
- Fix issue where tables with multi-indexed columns defined using `__columns__` did not have attributes properly set.
  @rly (#605)

## HDMF 2.5.2 (May 11, 2021)

### Bug fix
- Add explicit `setuptools` requirement. @hrnciar (#596)
- Fix issue with generated custom classes that use a custom fields name (e.g., PyNWB uses `__nwbfields__` instead
  of `__fields__`). @rly (#598)
- Fix issue with Sphinx Gallery. @rly (#601)

## HDMF 2.5.1 (April 23, 2021)

### Bug fix
- Revert breaking change in `TypeMap.get_container_cls`. While this function is returned to its original behavior,
  it will be modified at the next major release. Please use the new `TypeMap.get_dt_container_cls` instead. @rly (#590)

## HDMF 2.5.0 (April 22, 2021)

### New features
- `DynamicTable` can be automatically generated using `get_class`. Now the HDMF API can read files with extensions
  that contain a `DynamicTable` without needing to import the extension first. @rly and @bendichter (#536)
- Add `HDF5IO.get_namespaces(path=path, file=file)` method which returns a dict of namespace name mapped to the
  namespace version (the largest one if there are multiple) for each namespace cached in the given HDF5 file.
  @rly (#527)
- Use HDMF common schema 1.5.0.
  - Add experimental namespace to HDMF common schema. New data types should go in the experimental namespace
    (hdmf-experimental) prior to being added to the core (hdmf-common) namespace. The purpose of this is to provide
    a place to test new data types that may break backward compatibility as they are refined. @ajtritt (#545)
  - `ExternalResources` was changed to support storing both names and URIs for resources. @mavaylon1 (#517, #548)
  - The `VocabData` data type was replaced by `EnumData` to provide more flexible support for data from a set of
    fixed values.
  - Added `AlignedDynamicTable`, which defines a `DynamicTable` that supports storing a collection of sub-tables.
    Each sub-table is itself a `DynamicTable` that is aligned with the main table by row index. Each sub-table
    defines a sub-category in the main table effectively creating a table with sub-headings to organize columns.
  - See https://hdmf-common-schema.readthedocs.io/en/latest/format_release_notes.html#april-19-2021 for more
    details.
- Add `EnumData` type for storing data that comes from a fixed set of values. This replaces `VocabData` i.e.
  `VocabData` has been removed. `VocabData` stored vocabulary elements in an attribute, which has a size limit.
  `EnumData` now stores elements in a separate dataset, referenced by an attribute stored on the `EnumData` dataset.
  @ajtritt (#537)
- Add `AlignedDynamicTable` type which defines a DynamicTable that supports storing a collection of subtables.
  Each sub-table is itself a DynamicTable that is aligned with the main table by row index. Each subtable
  defines a sub-category in the main table effectively creating a table with sub-headings to organize columns.
  @oruebel (#551)
- Add tutorial for new `AlignedDynamicTable` type. @oruebel (#571)
- Equality check for `DynamicTable` now also checks that the name and description of the table are the same. @rly (#566)

### Internal improvements
- Update CI and copyright year. @rly (#523, #524)
- Refactor class generation code. @rly (#533, #535)
- Equality check for `DynamicTable` returns False if the other object is a `DynamicTable` instead of raising an error.
  @rly (#566)
- Update ruamel.yaml usage to new API. @rly (#587)
- Remove use of ColoredTestRunner for more readable verbose test output. @rly (#588)

### Bug fixes
- Fix CI testing on Python 3.9. @rly (#523)
- Fix certain edge cases where `GroupValidator` would not validate all of the child groups or datasets
  attached to a `GroupBuilder`. @dsleiter (#526)
- Fix bug for generating classes from link specs and ignored 'help' fields. @rly (#535)
- Various fixes for dynamic class generation. @rly (#561)
- Fix generation of classes that extends both `MultiContainerInterface` and another class that extends
  `MultiContainerInterface`. @rly (#567)
- Fix `make clean` command for docs to clean up sphinx-gallery tutorial files. @oruebel (#571)
- Make sure we cannot set ``AlignedDynamicTable`` as a category on an ``AlignedDynamicTable``. @oruebel (#571)
- Fix included data type resolution between HDMF and custom classes that customize the data_type_inc key. @rly (#503)
- Fix classification of attributes as new/overridden. @rly (#503)

## HDMF 2.4.0 (February 23, 2021)

### New features
- `GroupValidator` now checks if child groups, datasets, and links have the correct quantity of elements and returns
  an `IncorrectQuantityError` for each mismatch. @dsleiter (#500)

### Internal improvements
- Update CI. @rly (#432)
- Added  driver option for ros3. @bendichter (#506)

### Bug fixes
- Allow `np.bool_` as a valid `bool` dtype when validating. @dsleiter (#505)
- Fix building of Data objects where the spec has no dtype and the Data object value is a DataIO wrapping an
  AbstractDataChunkIterator. @rly (#512)
- Fix TypeError when validating a group with an illegally-linked child.
  @dsleiter (#515)
- Fix `DynamicTable.get` for compound type columns. @rly (#518)
- Fix and removed error "Field 'x' cannot be defined in y." when opening files with some extensions. @rly
  (#519)

## HDMF 2.3.0 (December 8, 2020)

### New features
- Add methods for automatic creation of `MultiContainerInterface` classes. @bendichter (#420, #425)
- Add ability to specify a custom class for new columns to a `DynamicTable` that are not `VectorData`,
  `DynamicTableRegion`, or `VocabData` using `DynamicTable.__columns__` or `DynamicTable.add_column(...)`. @rly (#436)
- Add support for creating and specifying multi-index columns in a `DynamicTable` using `add_column(...)`.
  @bendichter, @rly (#430)
- Add capability to add a row to a column after IO. @bendichter (#426)
- Add method `AbstractContainer.get_fields_conf`. @rly (#441)
- Add functionality for storing external resource references. @ajtritt (#442)
- Add method `hdmf.utils.get_docval_macro` to get a tuple of the current values for a docval_macro, e.g., 'array_data'
  and 'scalar_data'. @rly (#446)
- Add `SimpleMultiContainer`, a data_type for storing a `Container` and `Data` objects together. @ajtritt (#449)
- Support `pathlib.Path` paths in `HDMFIO.__init__`, `HDF5IO.__init__`, and `HDF5IO.load_namespaces`. @dsleiter (#450)
- Use hdmf-common-schema 1.2.1. See https://hdmf-common-schema.readthedocs.io/en/latest/format_release_notes.html for details.
- Block usage of h5py 3+. h5py>=2.9, <3 is supported. @rly (#461)
- Block usage of numpy>=1.19.4 due to a known issue with numpy on some Windows 10 systems. numpy>1.16, <1.19.4 is supported.
  @rly (#461)
- Add check for correct quantity during the build process in `ObjectMapper`. @rly (#463, #492)
- Allow passing `GroupSpec` and `DatasetSpec` objects for the 'target_type' argument of `LinkSpec.__init__(...)`.
  @rly (#468)
- Use hdmf-common-schema 1.3.0. @rly, @ajtritt (#486)
  - Changes from hdmf-common-schema 1.2.0:
    - Add data type ExternalResources for storing ontology information / external resource references. NOTE:
      this data type is in beta testing and is subject to change in a later version.
    - Fix missing data_type_inc and use dtype uint for CSRMatrix. It now has data_type_inc: Container.
    - Add hdmf-schema-language comment at the top of each yaml file.
    - Add SimpleMultiContainer, a Container for storing other Container and Data objects together.

### Internal improvements
- Drop support for Python 3.5. @ajtritt (#459)
- Improve warning about cached namespace when loading namespaces from file. @rly (#422)
- Refactor `HDF5IO.write_dataset` to be more readable. @rly (#428)
- Fix bug in slicing tables with DynamicTableRegions. @ajtritt (#449)
- Add testing for Python 3.9 and using pre-release packages. @ajtritt, @rly (#459, #472)
- Improve contributing guide. @rly (#474)
- Update CI. @rly, @dsleiter (#481, #493, #497)
- Add citation information to documentation and support for duecredit tool. @rly (#477, #488)
- Add type checking and conversion in `CSRMatrix`. @rly (#485)
- Clean up unreachable validator code. @rly (#483)
- Reformat imports. @bendichter (#469)
- Remove unused or refactored internal builder functions `GroupBuilder.add_group`, `GroupBuilder.add_dataset`,
  `GroupBuilder.add_link`, `GroupBuilder.set_builder`, `BaseBuilder.deep_update`, `GroupBuilder.deep_update`,
  `DatasetBuilder.deep_update`. Make `BaseBuilder` not instantiable and refactor builder code. @rly (#452)

### Bug fixes
- Fix development package dependency issues. @rly (#431)
- Fix handling of empty lists against a spec with text/bytes dtype. @rly (#434)
- Fix handling of 1-element datasets with compound dtype against a scalar spec with text/bytes dtype. @rly (#438)
- Fix convert dtype when writing numpy array from `h5py.Dataset`. @rly (#427)
- Fix inheritance when non-`AbstractContainer` is base class. @rly (#444)
- Fix use of `hdmf.testing.assertContainerEqual(...)` for `Data` objects. @rly (#445)
- Add missing support for data conversion against spec dtypes "bytes" and "short". @rly (#456)
- Clarify the validator error message when a named data type is missing. @dsleiter (#478)
- Update documentation on validation to indicate that the example command is not implemented @dsleiter (#482)
- Fix generated docval for classes with a LinkSpec. @rly (#487)
- Fix access of `DynamicTableRegion` of a `DynamicTable` with column of references. @rly (#491)
- Fix handling of `__fields__` for `Data` subclasses. @rly (#441)
- Fix `DynamicTableRegion` having duplicate fields conf 'table'. @rly (#441)
- Fix inefficient and sometimes inaccurate build process. @rly (#451)
- Fix garbage collection issue in Python 3.9. @rly (#496)

## HDMF 2.2.0 (August 14, 2020)

### New features
- Add ability to get list of tuples when indexing a `DynamicTable`. i.e. disable conversion to `pandas.DataFrame`.
  @ajtritt (#418)

### Internal improvements
- Improve documentation and index out of bounds error message for `DynamicTable`. @rly (#419)

### Bug fixes:
- Fix error when constructing `DynamicTable` with `DataChunkIterators` as columns. @ajtritt (#418)

## HDMF 2.1.0 (August 10, 2020)

### New features
- Users can now use the `MultiContainerInterface` class to generate custom API classes that contain collections of
  containers of a specified type. @bendichter @rly (#399)
  - See the user guide
    https://hdmf.readthedocs.io/en/stable/tutorials/multicontainerinterface.html for more information.

### Internal improvements
- Add ability to pass callable functions to run when adding or removing items from a ``LabelledDict``.
  An error is now raised when using unsupported functionality in ``LabelledDict``. @rly (#405)
- Raise a warning when building a container that is missing a required dataset. @rly (#413)

## HDMF 2.0.1 (July 22, 2020)

### Internal improvements
- Add tests for writing table columns with DataIO data, e.g., chunked, compressed data. @rly (#402)
- Add CI to check for breakpoints and print statements. @rly (#403)

### Bug fixes:
- Remove breakpoint. @rly (#403)
- Allow passing None for docval enum arguments with default value None. @rly (#409)
- If a file is written with an orphan container, e.g., a link to a container that is not written, then an
  `OrphanContainerBuildError` will be raised. This replaces the `OrphanContainerWarning` that was previously raised.
  @rly (#407)

## HDMF 2.0.0 (July 17, 2020)

### New features
- Users can now call `HDF5IO.export` and `HDF5IO.export_io` to write data that was read from one source to a new HDF5
  file. Developers can implement the `export` method in classes that extend `HDMFIO` to customize the export
  functionality. See https://hdmf.readthedocs.io/en/latest/export.html for more details. @rly (#388)
- Users can use the new export functionality to read data from one source, modify the data in-memory, and then write the
  modified data to a new file. Modifications can include additions and removals. To facilitate removals,
  `AbstractContainer` contains a new `_remove_child` method and `BuildManager` contains a new `purge_outdated` method.
  @rly (#388)
- Users can now call `Container.generate_new_id` to generate new object IDs for the container and all of its children.
  @rly (#401)
- Use hdmf-common-schema 1.2.0. @ajtritt @rly (#397)
  - `VectorIndex` now extends `VectorData` instead of `Index`. This change allows `VectorIndex` to index other `VectorIndex` types.
  - The `Index` data type is now unused and has been removed.
  - Fix missing dtype for `VectorIndex`.
  - Add new `VocabData` data type.

### Breaking changes
- `Builder` objects no longer have the `written` field which was used by `HDF5IO` to mark the object as written. This
  is replaced by `HDF5IO.get_written`. @rly (#381)
- `HDMFIO.write` and `HDMFIO.write_builder` no longer have the keyword argument `exhaust_dcis`. This remains present in
  `HDF5IO.write` and `HDF5IO.write_builder`. @rly (#388)
- The class method `HDF5IO.copy_file` is no longer supported and may be removed in a future version. Please use the
  `HDF5IO.export` method or `h5py.File.copy` method instead. @rly (#388)

## HDMF 1.6.4 (June 26, 2020)

### Internal improvements
- Add ability to close open links. @rly (#383)

### Bug fixes:
- Fix validation of empty arrays and scalar attributes. @rly (#377)
- Fix issue with constructing `DynamicTable` with empty array colnames. @rly (#379)
- Fix `TestCase.assertContainerEqual` passing wrong arguments. @rly (#385)
- Fix 'link_data' argument not being used when writing non-root level datasets. @rly (#384)
- Fix handling of ASCII numpy array. @rly (#387)
- Fix error when optional attribute reference is missing. @rly (#392)
- Improve testing for `get_data_shape` and fix issue with sets. @rly (#394)
- Fix inability to write references to HDF5 when the root builder is not named "root". @rly (#395)

## HDMF 1.6.3 (June 9, 2020)

### Internal improvements
- Improve documentation of `DynamicTable`. @rly (#371)
- Add user guide / tutorial for `DynamicTable`. @rly (#372)
- Improve logging of build and write processes. @rly (#373)

### Bug fixes:
- Fix adding of optional predefined columns to `DynamicTable`. @rly (#371)
- Use dtype from dataset data_type definition when extended spec lacks dtype. @rly (#364)

## HDMF 1.6.2 (May 26, 2020)

### Internal improvements:
- Update MacOS in CI. @rly (#310)
- Raise more informative error when adding column to `DynamicTable` w/ used name. @rly (#307)
- Refactor `_init_class_columns` for use by DynamicTable subclasses. @rly (#323)
- Add/fix docstrings for DynamicTable. @oruebel, @rly (#304, #353)
- Make docval-decorated functions more debuggable in pdb. @rly (#308)
- Change dtype conversion warning to include path to type. @rly (#311)
- Refactor `DynamicTable.add_column` to raise error when name is an optional column. @rly (#305)
- Improve unsupported filter error message. @bendichter (#329)
- Add functionality to validate a yaml file against a json schema file. @bendichter (#332)
- Update requirements-min.txt for yaml validator. @bendichter (#333)
- Add allowed value / enum validation in docval. @rly (#335)
- Add logging of build and hdf5 write process. @rly (#336, #349)
- Allow loading namespaces from h5py.File object not backed by file. @rly (#348)
- Add CHANGELOG.md. @rly (#352)
- Fix codecov reports. @rly (#362)
- Make `getargs` raise an error if the argument name is not found. @rly (#365)
- Improve `get_class` and `docval` support for uint. @rly (#361)

### Bug fixes:
- Register new child types before new parent type for dynamic class generation. @rly (#322)
- Raise warning not error when adding column with existing attr name. @rly (#324)
- Add `__version__`. @rly (#345)
- Only write a specific namespace version if it does not exist. @ajtritt (#346)
- Fix documentation formatting for DynamicTable. @rly (#353)


## HDMF 1.6.1 (Mar. 2, 2020)

### Internal improvements:
- Allow docval to warn about use of positional arguments. @rly (#293)
- Improve efficiency of writing chunks with `DataChunkIterator` and HDF5. @d-sot, @oruebel (#295)

### Bug fixes:
- Flake8 style fixes. @oruebel (#291)
- Handle missing namespace version. @rly (#292)
- Do not raise error when a numeric type with a higher precision is provided for a spec with a lower precision and different base type. Raise a warning when the base type of a given value is converted to the specified base type, regardless of precision level. Add missing support for boolean conversions. @rly (#298, #299)
- Add forgotten validation of links. @t-b, @ajtritt (#286)
- Improve message for "can't change container_source" error. @rly (#302)
- Fix setup.py development status. @rly (#303)
- Refactor missing namespace version handling. @rly, @ajtritt (#297)
- Add print function for `DynamicTableRegion`. @oruebel, @rly (#290)
- Fix writing of refined RefSpec attribute. @oruebel, @rly (#301)

## HDMF 1.6.0 (Jan. 31, 2020)

### Internal improvements:
- Allow extending/overwriting attributes on dataset builders. @rly, @ajtritt (#279)
- Allow ASCII data where UTF8 is specified. @rly (#282)
- Add function to convert `DynamicTableRegion` to a pandas dataframe. @oruebel (#239)
- Add "mode" property to HDF5IO. @t-b (#280)

### Bug fixes:
- Fix readthedocs config to include all submodules. @rly (#277)
- Fix test runner double printing in non-verbose mode. @rly (#278)

## HDMF 1.5.4 (Jan. 21, 2020)

### Bug fixes:
- Upgrade hdmf-common-schema 1.1.2 -> 1.1.3, which includes a bug fix for missing data and shape keys on `VectorData`, `VectorIndex`, and `DynamicTableRegion` data types. @rly (#272)
- Clean up documentation scripts. @rly (#268)
- Fix broken support for pytest testing framework. @rly (#274)
- Fix missing CI testing of minimum requirements on Windows and Mac. @rly (#270)
- Read 1-element datasets as scalar datasets when a scalar dataset is expected by the spec. @rly (#269)
- Fix bug where 'version' was not required for `SpecNamespace`. @bendichter (#276)

## HDMF 1.5.3 (Jan. 14, 2020)

### Minor improvements:
- Update and fix documentation. @rly (#267)

### Bug fixes:
- Fix ReadTheDocs integration. @rly (#263)
- Fix conda build. @rly (#266)

## HDMF 1.5.2 (Jan. 13, 2020)

### Minor improvements:
- Add support and testing for Python 3.8. @rly (#247)
- Remove code duplication and make Type/Value Error exceptions more informative. @yarikoptic (#243)
- Streamline CI and add testing of min requirements. @rly (#258)

### Bug fixes:
- Update hdmf-common-schema submodule to 1.1.2. @rly (#249, #252)
- Add support for `np.array(DataIO)` in py38. @rly (#248)
- Fix bug with latest version of coverage. @rly (#251)
- Stop running CI on latest and latest-tmp tags. @rly (#254)
- Remove lingering mentions of PyNWB. @rly (#257, #261)
- Fix and clean up documentation. @rly (#260)

## HDMF 1.5.1 (Jan. 8, 2020)

### Minor improvements:
- Allow passing HDF5 integer filter ID for dynamically loaded filters. @d-sot (#215)

### Bug fixes:
- Fix reference to hdmf-common-schema 1.1.0. @rly (#231)

## HDMF 1.5.0 (Jan. 6, 2020)

### Minor improvements:
- Improve CI for HDMF to test whether changes in HDMF break PyNWB. #207 (@rly)
- Improve and clean up unit tests. #211, #214, #217 (@rly)
- Refactor code to remove six dependency and separate ObjectMapper into its own file. #213, #221 (@rly)
- Output exception message in ObjectMapper.construct. #220 (@t-b)
- Improve docstrings for VectorData, VectorIndex, and DynamicTableRegion. #226, #227 (@bendichter)
- Remove unused "datetime64" from supported dtype strings. #230 (@bendichter)
- Cache builders by h5py object id not name. #235 (@oruebel)
- Update copyright date and add legal to source distribution. #232 (@rly)
- Allow access to export_spec function from hdmf.spec package. #233 (@bendichter)
- Make calls to docval functions more efficient, resulting in a ~20% overall speedup. #238 (@rly)

### Bug fixes:
- Fix wrong reference in ObjectMapper.get_carg_spec. #208 (@rly)
- Fix container source not being set for some references. #219 (@rly)

Python 2.7 is no longer supported.

## HDMF 1.4.0 and earlier

Please see the release notes on the [HDMF GitHub repo Releases page](https://github.com/hdmf-dev/hdmf/releases).<|MERGE_RESOLUTION|>--- conflicted
+++ resolved
@@ -1,18 +1,11 @@
 # HDMF Changelog
 
-<<<<<<< HEAD
 ## HDMF 3.14.1 (Upcoming)
 
 ### Bug fixes
 - Excluded unnecessary artifacts from sdist and wheel. @rly [#1119](https://github.com/hdmf-dev/hdmf/pull/1119)
-=======
-## HDMF 3.14.1 (June 3, 2024)
-
-### Bug Fixes
 - Fixed issue with resolving attribute specs that have the same name at different levels of a spec hierarchy.
   @rly [#1122](https://github.com/hdmf-dev/hdmf/pull/1122)
-
->>>>>>> 2505a0e3
 
 ## HDMF 3.14.0 (May 20, 2024)
 
