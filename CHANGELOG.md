# HDMF Changelog

## HDMF 3.14.4 (Upcoming)

### Enhancements
- Added support to append to a dataset of references for HDMF-Zarr. @mavaylon1 [#1157](https://github.com/hdmf-dev/hdmf/pull/1157)

## HDMF 3.14.3 (July 29, 2024)

### Enhancements
- Added new attribute "dimension_labels" on `DatasetBuilder` which specifies the names of the dimensions used in the
dataset based on the shape of the dataset data and the dimension names in the spec for the data type. This attribute
is available on build (during the write process), but not on read of a dataset from a file. @rly [#1081](https://github.com/hdmf-dev/hdmf/pull/1081)

## HDMF 3.14.2 (July 7, 2024)

### Enhancements
- Warn when unexpected keys are present in specs. @rly [#1134](https://github.com/hdmf-dev/hdmf/pull/1134)
- Support appending to zarr arrays. @mavaylon1 [#1136](https://github.com/hdmf-dev/hdmf/pull/1136)
- Support specifying "value" key in DatasetSpec. @rly [#1143](https://github.com/hdmf-dev/hdmf/pull/1143)
- Add support for numpy 2. @rly [#1139](https://github.com/hdmf-dev/hdmf/pull/1139)

### Bug fixes
- Fix iterator increment causing an extra +1 added after the end of completion. @CodyCBakerPhD [#1128](https://github.com/hdmf-dev/hdmf/pull/1128)

## HDMF 3.14.1 (June 6, 2024)

### Bug fixes
- Excluded unnecessary artifacts from sdist and wheel. @rly [#1119](https://github.com/hdmf-dev/hdmf/pull/1119)
- Fixed issue with resolving attribute specs that have the same name at different levels of a spec hierarchy.
  @rly [#1122](https://github.com/hdmf-dev/hdmf/pull/1122)

## HDMF 3.14.0 (May 20, 2024)

### Enhancements
- Updated `_field_config` to take `type_map` as an argument for APIs. @mavaylon1 [#1094](https://github.com/hdmf-dev/hdmf/pull/1094)
- Added `TypeConfigurator` to automatically wrap fields with `TermSetWrapper` according to a configuration file. @mavaylon1 [#1016](https://github.com/hdmf-dev/hdmf/pull/1016)
- Updated `TermSetWrapper` to support validating a single field within a compound array. @mavaylon1 [#1061](https://github.com/hdmf-dev/hdmf/pull/1061)
<<<<<<< HEAD
- Speed up loading namespaces by skipping register_type when already registered.
=======
- Updated testing to not install in editable mode and not run `coverage` by default. @rly [#1107](https://github.com/hdmf-dev/hdmf/pull/1107)
- Add `post_init_method` parameter when generating classes to perform post-init functionality, i.e., validation. @mavaylon1 [#1089](https://github.com/hdmf-dev/hdmf/pull/1089)
- Exposed `aws_region` to `HDF5IO` and downstream passes to `h5py.File`. @codycbakerphd [#1040](https://github.com/hdmf-dev/hdmf/pull/1040)
- Exposed `progress_bar_class` to the `GenericDataChunkIterator` for more custom control over display of progress while iterating. @codycbakerphd [#1110](https://github.com/hdmf-dev/hdmf/pull/1110)
- Updated loading, unloading, and getting the `TypeConfigurator` to support a `TypeMap` parameter. @mavaylon1 [#1117](https://github.com/hdmf-dev/hdmf/pull/1117)

### Bug Fixes
- Fixed `TermSetWrapper` warning raised during the setters. @mavaylon1 [#1116](https://github.com/hdmf-dev/hdmf/pull/1116)
>>>>>>> 49a60df2

## HDMF 3.13.0 (March 20, 2024)

### Enhancements
- Unwrap `TermSetWrapper` within the builder to support different backends more efficiently. @mavaylon1 [#1070](https://github.com/hdmf-dev/hdmf/pull/1070)
- Added docs page that lists limitations of support for the HDMF specification language. @rly [#1069](https://github.com/hdmf-dev/hdmf/pull/1069)
- Added warning when using `add_row` or `add_column` to add a ragged array to `DynamicTable` without an index parameter. @stephprince [#1066](https://github.com/hdmf-dev/hdmf/pull/1066)

## HDMF 3.12.2 (February 9, 2024)

### Bug fixes
- Fixed recursion error in html representation generation in jupyter notebooks. @stephprince [#1038](https://github.com/hdmf-dev/hdmf/pull/1038)

## HDMF 3.12.1 (February 5, 2024)

### Bug fixes
- Fixed retrieving the correct path for a `HERD` zip file on read. [#1046](https://github.com/hdmf-dev/hdmf/pull/1046)
- Fixed internal links in docstrings and tutorials. @stephprince [#1031](https://github.com/hdmf-dev/hdmf/pull/1031)
- Fixed issue with creating documentation links to classes in docval arguments. @rly [#1036](https://github.com/hdmf-dev/hdmf/pull/1036)
- Fixed issue with validator not validating against the spec that defines the data type of the builder. @rly [#1050](https://github.com/hdmf-dev/hdmf/pull/1050)

## HDMF 3.12.0 (January 16, 2024)

### Enhancements
- Add Data.set_data_io(), which allows for setting a `DataIO` to a data object after-the-fact. @bendichter and @CodyCBakerPhD [#1013](https://github.com/hdmf-dev/hdmf/pull/1013)
- Added `add_ref_termset`, updated helper methods for `HERD`, revised `add_ref` to support validations prior to populating the tables
  and added `add_ref_container`.  @mavaylon1 [#968](https://github.com/hdmf-dev/hdmf/pull/968)
- Use `stacklevel` in most warnings. @rly [#1027](https://github.com/hdmf-dev/hdmf/pull/1027)
- Fixed broken links in documentation and added internal link checking to workflows. @stephprince [#1031](https://github.com/hdmf-dev/hdmf/pull/1031)

### Minor Improvements
- Updated `__gather_columns` to ignore the order of bases when generating columns from the super class. @mavaylon1 [#991](https://github.com/hdmf-dev/hdmf/pull/991)
- Update `get_key` to return all the keys if there are multiple within a `HERD` instance. @mavaylon1 [#999](https://github.com/hdmf-dev/hdmf/pull/999)
- Improve HTML rendering of tables. @bendichter [#998](https://github.com/hdmf-dev/hdmf/pull/998)
- Improved issue and PR templates. @rly [#1004](https://github.com/hdmf-dev/hdmf/pull/1004)
- Added check during validation for if a variable length dataset is empty. @bendichter, @oruebel [#789](https://github.com/hdmf-dev/hdmf/pull/789)

### Bug fixes
- Fixed issue with custom class generation when a spec has a `name`. @rly [#1006](https://github.com/hdmf-dev/hdmf/pull/1006)
- Fixed issue with usage of deprecated `ruamel.yaml.safe_load` in `src/hdmf/testing/validate_spec.py`. @rly [#1008](https://github.com/hdmf-dev/hdmf/pull/1008)
- Fixed issue where `ElementIdentifiers` data could be set to non-integer values. @rly [#1009](https://github.com/hdmf-dev/hdmf/pull/1009)
- Fixed issue where string datasets/attributes with isodatetime-formatted values failed validation against a text spec. @rly [#1026](https://github.com/hdmf-dev/hdmf/pull/1026)

## HDMF 3.11.0 (October 30, 2023)

### Enhancements
- Added `target_tables` attribute to `DynamicTable` to allow users to specify the target table of any predefined
`DynamicTableRegion` columns of a `DynamicTable` subclass. @rly [#971](https://github.com/hdmf-dev/hdmf/pull/971)
- Updated `TermSet` to include `_repr_html_` for easy to read notebook representation. @mavaylon1 [#967](https://github.com/hdmf-dev/hdmf/pull/967)

### Minor improvements
- Set up GitHub dependabot to check for updates to GitHub Actions. @rly [#977](https://github.com/hdmf-dev/hdmf/pull/977)
- Simplify tox configuration. @rly [#988](https://github.com/hdmf-dev/hdmf/pull/988)
- Add testing for Python 3.12. @rly [#988](https://github.com/hdmf-dev/hdmf/pull/988)

### Bug fixes
- Updated custom class generation to handle specs with fixed values and required names. @rly [#800](https://github.com/hdmf-dev/hdmf/pull/800)
- Fixed custom class generation of `DynamicTable` subtypes to set attributes corresponding to column names for correct write. @rly [#800](https://github.com/hdmf-dev/hdmf/pull/800)
- Added a `.mailmap` file to correct mapping of names/emails in git logs. @oruebel [#976](https://github.com/hdmf-dev/hdmf/pull/976)

## HDMF 3.10.0 (October 3, 2023)

Since version 3.9.1 should have been released as 3.10.0 but failed to release on PyPI and conda-forge, this release
will increase the minor version number to 3.10.0. See the 3.9.1 release notes below for new features.

### Bug fixes
- Fixed issue with testing and deployment of releases. @rly [#957](https://github.com/hdmf-dev/hdmf/pull/957)

## HDMF 3.9.1 (September 29, 2023)

### Enhancements
- Updated `TermSet` to be used with `TermSetWrapper`, allowing for general use of validation for datasets and attributes. This also brings updates to `HERD` integration and updates on `write` to easily add references for wrapped datasets/attributes. @mavaylon1 [#950](https://github.com/hdmf-dev/hdmf/pull/950)

### Minor improvements
- Removed warning when namespaces are loaded and the attribute marking where the specs are cached is missing. @bendichter [#926](https://github.com/hdmf-dev/hdmf/pull/926)

### Bug fixes
- Fixed bug allowing `DynamicTable` to be constructed with empty `id` column when initializing all columns via `AbstractDataChunkIterator` objects. @oruebel [#953](https://github.com/hdmf-dev/hdmf/pull/953)

## HDMF 3.9.0 (August 25, 2023)

### New features and minor improvements
- Increased raw data chunk cache size for reading HDF5 files from 1 MiB to 32 MiB. @bendichter, @rly [#925](https://github.com/hdmf-dev/hdmf/pull/925)
- Increased default chunk size for `GenericDataChunkIterator` from 1 MB to 10 MB. @bendichter, @rly [#925](https://github.com/hdmf-dev/hdmf/pull/925)
- Added the magic `__reduce__` method as well as two private semi-abstract helper methods to enable pickling of the `GenericDataChunkIterator`. @codycbakerphd [#924](https://github.com/hdmf-dev/hdmf/pull/924)
- Updated `add_ref_termset` to add all instances of `TermSet` within a given root container. @mavaylon1 [#935](https://github.com/hdmf-dev/hdmf/pull/935)
- Added Dynamic Enumerations and Schemasheets support to `TermSet`. @mavaylon1 [#923](https://github.com/hdmf-dev/hdmf/pull/923)
- Updated `HERD` to support user defined file name for the `HERD` zip file. @mavaylon1 [#941](https://github.com/hdmf-dev/hdmf/pull/941)
- Added method `Container.set_data_io`, which wraps an existing data field in a `DataIO`. @bendichter [#938](https://github.com/hdmf-dev/hdmf/pull/938)

## HDMF 3.8.1 (July 25, 2023)

### Bug fixes
- Fixed error when calling `HDF5IO.read` twice. @rly [#915](https://github.com/hdmf-dev/hdmf/pull/915)

## HDMF 3.8.0 (July 21, 2023)

### New features and minor improvements
- Added the ability to write ExternalResources if the path is provided and the container has a linked instance of ExternalResources. @mavaylon1 [#910](https://github.com/hdmf-dev/hdmf/pull/910)

### Bug fixes
- Fixed bug on `add_ref_term_set` in which attributes that were not subscribtable returned an error. @mavaylon1 [#909](https://github.com/hdmf-dev/hdmf/pull/909)

## HDMF 3.7.0 (July 10, 2023)

### New features and minor improvements
- Updated `ExternalResources` to have EntityKeyTable with updated tests/documentation and minor bug fix to ObjectKeyTable. @mavaylon1 [#872](https://github.com/hdmf-dev/hdmf/pull/872)
- Added abstract static method `HDMFIO.can_read()` and concrete static method `HDF5IO.can_read()`. @bendichter [#875](https://github.com/hdmf-dev/hdmf/pull/875)
- Added warning for `DynamicTableRegion` links that are not added to the same parent as the original container object. @mavaylon1 [#891](https://github.com/hdmf-dev/hdmf/pull/891)
- Added the `TermSet` class along with integrated validation methods for any child of `AbstractContainer`, e.g., `VectorData`, `Data`, `DynamicTable`. @mavaylon1 [#880](https://github.com/hdmf-dev/hdmf/pull/880)
- Added `AbstractContainer.read_io` property to be able to retrieve the HDMFIO object used for reading from the container and to ensure the I/O object used for reading is not garbage collected before the container is being deleted. @bendichter @oruebel [#882](https://github.com/hdmf-dev/hdmf/pull/882)
- Allow for `datetime.date` to be used instead of `datetime.datetime`. @bendichter [#874](https://github.com/hdmf-dev/hdmf/pull/874)
- Updated `HDMFIO` and `HDF5IO` to support `ExternalResources`. @mavaylon1 [#895](https://github.com/hdmf-dev/hdmf/pull/895)
- Dropped Python 3.7 support. @rly [#897](https://github.com/hdmf-dev/hdmf/pull/897)
- Added HTML repr to `Container` objects which displays an interactive tree of a container's values and children in a Jupyter notebook and other HTML representations. @edeno [#883](https://github.com/hdmf-dev/hdmf/pull/883)
- Update software_process.rst with the correct external links. @mavaylon1 [#900](https://github.com/hdmf-dev/hdmf/pull/900)

### Documentation and tutorial enhancements:
- Added tutorial for the new `TermSet` class @mavaylon1 [#880](https://github.com/hdmf-dev/hdmf/pull/880)

### Bug fixes
- Fixed CI testing of minimum installation requirements, and removed some gallery tests run on each PR. @rly
  [#877](https://github.com/hdmf-dev/hdmf/pull/877)
- Fixed reporting of version when installed using conda. @rly [#890](https://github.com/hdmf-dev/hdmf/pull/890)


## HMDF 3.6.1 (May 18, 2023)

### Bug fixes
- Fixed compatibility with hdmf_zarr for converting string arrays from Zarr to HDF5 by adding logic to determine the dtype for object arrays. @oruebel [#866](https://github.com/hdmf-dev/hdmf/pull/866)

## HDMF 3.6.0 (May 12, 2023)

### New features and minor improvements
- Updated `ExternalResources` to have `FileTable` and new methods to query data. the `ResourceTable` has been removed along with methods relating to `Resource`. @mavaylon1 [#850](https://github.com/hdmf-dev/hdmf/pull/850)
- Updated hdmf-common-schema version to 1.6.0. @mavaylon1 [#850](https://github.com/hdmf-dev/hdmf/pull/850)
- Added testing of HDMF-Zarr on PR and nightly. @rly [#859](https://github.com/hdmf-dev/hdmf/pull/859)
- Replaced `setup.py` with `pyproject.toml`. @rly [#844](https://github.com/hdmf-dev/hdmf/pull/844)
- Use `ruff` instead of `flake8`. @rly [#844](https://github.com/hdmf-dev/hdmf/pull/844)
- Replaced `versioneer` with `setuptools_scm` for versioning. @rly [#844](https://github.com/hdmf-dev/hdmf/pull/844)
- Now recommending developers use `pre-commit`. @rly [#844](https://github.com/hdmf-dev/hdmf/pull/844)

### Bug fixes
- Export cached specs that are loaded in source IO manager but not in export IO manager. @rly
  [#855](https://github.com/hdmf-dev/hdmf/pull/855)
- Fixed issue with passing an S3 URL for source in the constructor of ``HDMFIO`` @rly
  [#853](https://github.com/hdmf-dev/hdmf/pull/853)

### Documentation and tutorial enhancements:
- Updated `ExternalResources` how to tutorial to include the new features. @mavaylon1 [#850](https://github.com/hdmf-dev/hdmf/pull/850)

## HDMF 3.5.6 (April 28, 2023)

### Bug fixes
- Removed references to discontinued `requires.io` service in documentation. @rly
  [#854](https://github.com/hdmf-dev/hdmf/pull/854)

## HDMF 3.5.5 (April 13, 2023)

### Bug fixes
- Fixed error during export where an external link to the same file was created in some situations.
  @rly [#847](https://github.com/hdmf-dev/hdmf/pull/847)
- Removed unused, deprecated `codecov` package from dev installation requirements. @rly
  [#849](https://github.com/hdmf-dev/hdmf/pull/849)
- Fixed export with `'link_data': False'` not copying datasets in some situations. @rly
  [#848](https://github.com/hdmf-dev/hdmf/pull/848)

## HDMF 3.5.4 (April 7, 2023)

### Bug fixes
- Fixed typo in deploy release workflow. @rly [#845](https://github.com/hdmf-dev/hdmf/pull/845)

## HDMF 3.5.3 (April 7, 2023)

### Bug fixes
- Fixed search bar and missing jquery in ReadTheDocs documentation. @rly
  [#840](https://github.com/hdmf-dev/hdmf/pull/840)
- Fixed issue with dynamic class generation for a multi-container interface where one or more are required. @rly
  [#839](https://github.com/hdmf-dev/hdmf/pull/839)

### Minor improvements
- Added support for Python 3.11. @rly [#803](https://github.com/hdmf-dev/hdmf/pull/803)
- No longer set upper bounds on dependencies. @rly [#803](https://github.com/hdmf-dev/hdmf/pull/803)
- `DynamicTable.to_dataframe()` now sets the index (id) column dtype to int64 rather than the OS default (int32 on Windows, int64 on Mac, Linux). @rly [#803](https://github.com/hdmf-dev/hdmf/pull/803)

## HDMF 3.5.2 (March 13, 2023)

### Bug fixes
- Fixed issue with conda CI. @rly [#823](https://github.com/hdmf-dev/hdmf/pull/823)
- Fixed issue with deprecated `pkg_resources`. @mavaylon1 [#822](https://github.com/hdmf-dev/hdmf/pull/822)
- Fixed `hdmf.common` deprecation warning. @mavaylon1 [#826]((https://github.com/hdmf-dev/hdmf/pull/826)

### Internal improvements
- A number of typos fixed and Github action running codespell to ensure that no typo sneaks in [#825](https://github.com/hdmf-dev/hdmf/pull/825) was added.
- Added additional documentation for `__fields__` in `AbstactContainer`. @mavaylon1 [#827](https://github.com/hdmf-dev/hdmf/pull/827)
- Updated warning message for broken links. @mavaylon1 [#829](https://github.com/hdmf-dev/hdmf/pull/829)

## HDMF 3.5.1 (January 26, 2023)

### Bug fixes
- Fixed bug when closing a ``HDF5IO`` on delete via the new ``HDMFIO.__del__`` before ``HDF5IO.__init__`` has been completed. @oruebel [#817](https://github.com/hdmf-dev/hdmf/pull/817)

### Documentation and tutorial enhancements:
- Updated `DynamicTable` how to tutorial to clarify the status of `EnumData`. @oruebel [#819](https://github.com/hdmf-dev/hdmf/pull/819)

## HDMF 3.5.0 (January 17, 2023)

### Bug fixes
- Fixed an issue with `ExternalResources` where retrieving an object resources wasn't in the proper format for a Pandas DataFrame. Additionally, a boolean parameter for creating an object when checking the existence of an object was added. @mavaylon1 [#790](https://github.com/hdmf-dev/hdmf/pull/790)
- Fixed an issue with the `tox` tool when upgrading to tox 4. @rly [#802](https://github.com/hdmf-dev/hdmf/pull/802)
- Fixed export of newly added links to existing elements of the exported file. @rly [#808](https://github.com/hdmf-dev/hdmf/pull/808)
- Added ``HDMFIO.__del__`` to ensure that I/O objects are being closed on delete. @oruebel[#811](https://github.com/hdmf-dev/hdmf/pull/811)

### Minor improvements
- Added support for reading and writing `ExternalResources` to and from denormalized TSV files. @mavaylon1 [#799](https://github.com/hdmf-dev/hdmf/pull/799)
- Changed the name of `ExternalResources.export_to_sqlite` to `ExternalResources.to_sqlite`. @mavaylon1 [#799](https://github.com/hdmf-dev/hdmf/pull/799)
- Updated the tutorial for `ExternalResources`. @mavaylon1 [#799](https://github.com/hdmf-dev/hdmf/pull/799)
- Added `message` argument for assert methods defined by `hdmf.testing.TestCase` to allow developers to include custom error messages with asserts. @oruebel [#812](https://github.com/hdmf-dev/hdmf/pull/812)
- Clarify the expected chunk shape behavior for `DataChunkIterator`. @oruebel [#813](https://github.com/hdmf-dev/hdmf/pull/813)

## HDMF 3.4.7 (November 9, 2022)

### Minor improvements
- Update CI, versioneer, and some requirements. @rly ([#786](https://github.com/hdmf-dev/hdmf/pull/786))

### Bug fixes
- Fix an issue where not providing an optional argument to `__init__` of an auto-generated `MultiContainerInterface`
  class raised an error. @rly ([#779](https://github.com/hdmf-dev/hdmf/pull/779))
- Fixed an issue with the `data_utils.GenericDataChunkIterator` where if the underlying dataset was such that the `numpy.product` of the `maxshape` exceeded the range of the default `int32`, buffer overflow would occur and cause the true buffer shape to exceed available memory. This has been resolved by dropping all `numpy` operations (which forced casting within the passed data type) in favor of the unlimited precision of Python builtin integer types @codycbakerphd ([#780](https://github.com/hdmf-dev/hdmf/pull/780)) ([#781](https://github.com/hdmf-dev/hdmf/pull/781))

## HDMF 3.4.6 (October 4, 2022)

### Minor improvements
- When data is not specified in DataIO, 1) require dtype and shape both be specified and 2) determine length from shape. @ajtritt ([#771](https://github.com/hdmf-dev/hdmf/pull/771))

### Bug fixes
- Fix an issue when autogenerating a class that extends a class where the constructor docval does not include all of
the fields (i.e., when the constructor sets some fields to fixed values). @rly
([#773](https://github.com/hdmf-dev/hdmf/pull/773))

## HDMF 3.4.5 (September 22, 2022)

### Minor improvements
- Allow passing arguments through to column class constructor (argument `col_cls`) when calling `DynamicTable.add_column`. @ajtritt ([#769](https://github.com/hdmf-dev/hdmf/pull/769))

## HDMF 3.4.4 (September 20, 2022)

### Bug fixes
- Fixed missing dependency "packaging" introduced in 3.4.3. The code has been updated to avoid the dependency. @rly @oruebel ([#770](https://github.com/hdmf-dev/hdmf/pull/770))

## HDMF 3.4.3 (September 14, 2022)

### Minor improvements
- Began to deprecate the use of the testing script `test.py` in favor of `pytest` and `test_gallery.py`.
  @rly ([#760](https://github.com/hdmf-dev/hdmf/pull/760))
- Updated installation and maintainer documentation. @rly ([#760](https://github.com/hdmf-dev/hdmf/pull/760))

### Bug fixes
- Fixed CI and flake8 issues. @rly ([#760](https://github.com/hdmf-dev/hdmf/pull/760))
- Updated uses of pandas.DataFrame.set_index to avoid FutureWarnings for pandas >=1.5.x @oruebel ([#762](https://github.com/hdmf-dev/hdmf/pull/762))
- Fixed broken `hdmf.common.get_hdf5io` function. @rly ([#765](https://github.com/hdmf-dev/hdmf/pull/765))

## HDMF 3.4.2 (August 26, 2022)

### Minor improvements
- Updated ``MultiContainerInterface.__make_add`` to clarify the docstring for ``add_*`` methods generated by the function. @oruebel ([#758](https://github.com/hdmf-dev/hdmf/pull/758))
- Support "allow_none=True" in docval for args with non-None default. @rly ([#757](https://github.com/hdmf-dev/hdmf/pull/757))

### Bug fixes
- Fixed deploy release CI. @rly ([#759](https://github.com/hdmf-dev/hdmf/pull/759))

## HDMF 3.4.1 (August 8, 2022)

### Bug fixes
- Fixed deploy release CI. @rly ([#754](https://github.com/hdmf-dev/hdmf/pull/754))

## HDMF 3.4.0 (August 5, 2022)

### Minor improvements
- Allow manual triggering of some GitHub Actions. @rly ([#744](https://github.com/hdmf-dev/hdmf/pull/744))
- Relaxed input validation of `HDF5IO` to allow for s3fs support. Existing arguments of `HDF5IO` are modified as follows: i) `mode` was given a default value of "r", ii) `path` was given a default value of `None`, and iii) `file` can now accept an `S3File` type argument. @bendichter ([#746](https://github.com/hdmf-dev/hdmf/pull/746))
- Added ability to create and get back handle to empty HDF5 dataset. @ajtritt ([#747](https://github.com/hdmf-dev/hdmf/pull/747))
- Added `AbstractContainer._in_construct_mode` that is set and modified only by the ObjectMapper when constructing an
  object from a builder read from a file. Subclasses of `AbstractContainer` can check `_in_construct_mode`
  during the initialization phase as part of ``__init__`` to distinguish between actions during construction
  (i.e., read from disk) vs. creation by the user, e.g., to determine whether to raise a warning or error when
  encountering invalid data to support reading and correcting data that is invalid while preventing creation
  of new data that is invalid. @rly ([#751](https://github.com/hdmf-dev/hdmf/pull/751))

### Bug fixes
- Fixed PyNWB dev CI. @rly ([#749](https://github.com/hdmf-dev/hdmf/pull/749))

## HDMF 3.3.2 (June 27, 2022)

### Bug fixes
- Fix error message when using ``GenericDataChunkIterator`` and chunk shape is larger than dataset size. @rly (#743)
- Fix automatic class generation of extension data types that inherit from both another data type and
  ``MultiContainerInteface``. @rly (#741)

## HDMF 3.3.1 (May 20, 2022)

### Bug fixes
- Fixed release deployment CI. @rly (#734, #735, #736)

## HDMF 3.3.0 (May 18, 2022)

### New features
- Added utility functions and classes useful for implementation of I/O backend to ease maintainability and reuse of functionality across I/O backends. @oruebel (#697)
  - Added `HDF5IODataChunkIteratorQueue` class in `hdmf.backends.hdf5.h5_utils` as a new helper class for managing the write of `DataChunkIterator`s to HDF5. @oruebel (#697)
  - Added new `hdmf/io/utils.py` module with new I/O utility classes: 1) `WriteStatusTracker` as a simple data structure for tracking the write status of `Builders`, and 2) `NamespaceToBuilderHelper` to help with converting of a namespace to a `Builder` for I/O. @oruebel (#697)
- Added `get_min_bounds` function to `hdmf.data_utils.DataChunk`. This functionality was originally part of `HDF5IO.__write_chunk__()` and has been moved here to enable reuse of the code across data backends. @oruebel (#697)
- Added `ignore_string_to_byte` option for `TestCase.assertContainerEqual` to allow us to ignore conversion from string to bytes and just compare unicode values, as different backends may store strings differently. @oruebel (#697)
- Allow `zarr.Array` as array datatype in docval to support conversion data stored in Zarr to HDMF HDF5 data. @oruebel (#721)
- Allow `hdmf.common.table.DynamicTable.add_column` to accept nested lists as column data and automatically create the `VectorIndex` and `VectorData` objects required to represent the ragged array. @oruebel (#728)
- Added a warning when the ``__init__`` of a class mapped to an HDMF-common data type or an autogenerated data type class
  is passed positional arguments instead of all keyword arguments. @rly (#730)
- Added helper function `hdmf.utils.popargs_to_dict` for popping docval args into a dict. @rly (#732)

### Bug fixes
- Fixed error with modifying files that contain external links to other files (e.g., shallow copies). @rly (#709)
- Fixed opening of files in append mode on Windows when the files contain links to other open files. @rly (#710)
- Updated `HDF5IO` to always set the `location` attribute of `GroupBuilders`, `DatasetBuilders`, and `LinkBuilders` on read. @oruebel (#697)
- Updated `HDF5IO.get_types` to correctly determine the data type for `bytes` data. @oruebel (#697)

### Minor improvements
- Updated `HDF5IO` to use the new `WriteStatusTracker`, `NamespaceToBuilderHelper`, and `HDF5IODataChunkIteratorQueue` helper classes. @oruebel (#697)
- Updated `hdmf.common.sparse.CSRMatrix` to avoid direct dependency on h5py as a particular storage backend. @oruebel (#697)
- Improved readability of ``Container`` code. @rly (#707)
- Use GitHub Actions for all CI. @rly (#718)
- Allow `write_args=None` to be passed to `HDF5IO.export`. @rly (#733)
- Updated requirements and fixed minor documentation issues and warnings. @rly (#731)

### Test enhancements
- Moved test functions to ease reuse and updated tests accordingly. @oruebel (#697)
- Moved `Baz`, `BazData`, `BazCpdData`, `BazBucket`, `get_baz_buildmanager` test data classes from `tests.unit.test_io_hdf5_h5tools` to `tests.unit.utils` to ease reuse and updated tests accordingly. Also `_get_baz_manager` was renamed to `get_baz_buildmanager` as part of this move. @oruebel (#697)
- Added numerous tests to `tests/unit/common/test_sparse.py` to enhance testing of the `CSRMatrix` type. @oruebel (#697)

### Documentation and tutorial enhancements:
- Add copy button to code blocks. @weiglszonja @oruebel (#726)

## HDMF 3.2.1 (February 22, 2022)

### Bug fixes
- Fixed release CI that prevented distribution from being uploaded to PyPI. @rly (#699)

## HDMF 3.2.0 (February 22, 2022)

### New features
- Added ``hdmf.container.Row.__str__`` to improve print of rows. @oruebel (#667)
- Added ``to_dataframe`` method for ``hdmf.common.resources.ExternalResource`` to improve visualization. @oruebel (#667)
- Added ``export_to_sqlite`` method for ``hdmf.common.resources.ExternalResource``. @oruebel (#667)
- Added ``reset_parent`` method for ``hdmf.container.Container``. @rly (#692)

### Minor improvements
- Plotted results in external resources tutorial. @oruebel (#667)
- Added support for Python 3.10. @rly (#679)
- Updated requirements. @rly @TheChymera (#681)
- Improved testing for `ExternalResources`. @mavaylon1 (#673)
- Improved docs for export. @rly (#674)
- Enhanced data chunk iteration speeds through new ``GenericDataChunkIterator`` class.  @CodyCBakerPhD (#672)
- Enhanced issue template forms on GitHub. @CodyCBakerPHD (#700)

### Bug fixes
- Fixed `setup.py` not being able to import `versioneer` when installing in an embedded Python environment. @rly (#662)
- Fixed broken tests in Python 3.10. @rly (#664)
- Fixed broken LaTeX PDF build of the docs. @oruebel (#669)
- Fixed adding containers as a child to a parent container sometimes not marking the parent container as modified. @rly
  (#683)
- Fixed `to_hierarchcial_dataframe` failing when a table contains a `VectorIndex` column as a regular data column.
  @oruebel (#666)
- Stop testing against base Python error messages because they may change in the future. @rly (#689)

## HDMF 3.1.1 (July 29, 2021)

### Bug fixes
- Updated the new ``DynamicTableRegion.get_linked_tables`` function (added in 3.1.0) to return lists of ``typing.NamedTuple``
  objects rather than lists of dicts. @oruebel (#660)

## HDMF 3.1.0 (July 29, 2021)

### New features
- Added several features to simplify interaction with ``DynamicTable`` objects that link to other tables via
  ``DynamicTableRegion`` columns. @oruebel (#645)
    - Added ``DynamicTable.get_foreign_columns`` to find all columns in a table that are a ``DynamicTableRegion``
    - Added ``DynamicTable.has_foreign_columns`` to identify if a ``DynamicTable`` contains ``DynamicTableRegion`` columns
    - Added ``DynamicTable.get_linked_tables`` to retrieve all tables linked to either directly or indirectly from
      the current table via ``DynamicTableRegion``
    - Implemented the new ``get_foreign_columns``, ``has_foreign_columns``, and ``get_linked_tables`` also for
      ``AlignedDynamicTable``
    - Added new module ``hdmf.common.hierarchicaltable`` with helper functions to facilitate conversion of
      hierarchically nested ``DynamicTable`` objects via the following new functions:
      - ``to_hierarchical_dataframe`` to merge linked tables into a single consolidated pandas DataFrame.
      - ``drop_id_columns`` to remove "id" columns from a DataFrame.
      - ``flatten_column_index`` to replace a ``pandas.MultiIndex`` with a regular ``pandas.Index``

### Bug fixes
- Do not build wheels compatible with Python 2 because HDMF requires Python 3.7. @rly (#642)
- ``AlignedDynamicTable`` did not overwrite its ``get`` function. When using ``DynamicTableRegion`` to reference ``AlignedDynamicTable`` this led to cases where the columns of the category subtables where omitted during data access (e.g., conversion to pandas.DataFrame). This fix adds the ``AlignedDynamicTable.get`` based on the existing ``AlignedDynamicTable.__getitem__``. @oruebel (#645)
- Fixed #651 to support selection of cells in an ``AlignedDynamicTable`` via slicing with  ``[int, (str, str)]``(and ``[int, str, str]``) to select a single cell, and ``[int, str]`` to select a single row of a category table. @oruebel (#645)

### Minor improvements
- Updated ``DynamicTable.to_dataframe()`` and ``DynamicTable.get`` functions to set the ``.name`` attribute
  on generated pandas DataFrame objects. @oruebel (#645)
- Added ``AlignedDynamicTable.get_colnames(...)`` to support look-up of the full list of columns as the
  ``AlignedDynamicTable.colnames`` property only includes the columns of the main table for compliance with
  ``DynamicTable`` @oruebel (#645)
- Fix documentation for `DynamicTable.get` and `DynamicTableRegion.get`. @rly (#650)
- Allow passing string column name to `DynamicTableRegion`, i.e., `dtr['col_name']` is a shortcut to
  `dtr.table['col_name']`. @rly (#657)

## HDMF 3.0.1 (July 7, 2021)

### Bug fixes
- Fixed release CI that prevented distribution from being uploaded to PyPI. @rly (#641)

## HDMF 3.0.0 (July 6, 2021)

### New features
- Add support for Python 3.9, drop support for Python 3.6. @rly (#620)
- Add support for h5py 3. @ajtritt (#480)
  - h5py 3 introduced [breaking changes regarding how strings are handled]
  (https://docs.h5py.org/en/latest/whatsnew/3.0.html#breaking-changes-deprecations), specifically that
  variable-length UTF-8 strings in datasets are now read as `bytes` objects instead of `str` by default.
  To reduce the impact of this change on HDMF users, when HDMF reads a variable-length UTF-8 string
  dataset, instead of returning an `h5py.Dataset` that is read as `bytes` objects, HDMF will return a
  `hdmf.utils.StrDataset` object that extends `h5py.Dataset` and is read as `str` objects, which preserves
  previous behavior. For example, under HDMF 2.x, an HDF5 dataset `d` with data ['a', 'b'] is read as a
  `h5py.Dataset` object, and `d[:]` returns `str` objects. Under HDMF 3.x, the same dataset `d` is read
  as a `hdmf.utils.StrDataset` object and `d[:]` still returns `str` objects.
- Add RRID to docs. @oruebel (#633)
- Allow passing ``index=True`` to ``DynamicTable.to_dataframe()`` to support returning `DynamicTableRegion` columns
  as indices or Pandas DataFrame. @rly (#579)
- Improve ``DynamicTable`` documentation. @rly (#639)
- Updated external resources tutorial. @mavaylon1 (#611)

### Breaking changes and deprecations
- Previously, when using ``DynamicTable.__getitem__`` or ``DynamicTable.get`` to access a selection of a
  ``DynamicTable`` containing a ``DynamicTableRegion``, new columns with mangled names for the table data referred to
  by the ``DynamicTableRegion`` were added to the returned DataFrame. This did not work properly for ragged
  ``DynamicTableRegion``, multiple levels of nesting, or multiple rows returned.
  Now, these methods will by default return columns of indices of the ``DynamicTableRegion``. If ``index=False`` is
  passed to ``DynamicTable.get``, then nested DataFrames will be returned, one DataFrame per row of the original
  resulting DataFrame. @rly (#579)

### Minor improvements
- Updated requirements and tests. @rly (#640)

### Bug fixes
- Update the validator to allow extensions to data types which only define data_type_inc. @dsleiter (#609)
- Fix error when validating lazy-loaded datasets containing references. @dsleiter (#609)
- Fix error when using ``DynamicTable.__getitem__`` or ``DynamicTable.get`` when table has a ragged
  ``DynamicTableRegion``. @rly (#579)

## HDMF 2.5.8 (June 16, 2021)
- Fix incorrect dtype precision upgrade for VectorIndex (#631)

### Minor improvements
- Improve Sphinx documentation. @rly (#627)

### Bug fix
- Fix error with representing an indexed table column when the `VectorIndex` dtype precision is upgraded more
  than one step, e.g., uint8 to uint32. This can happen when, for example, a single `add_row` call is used to
  add more than 65535 elements to an empty indexed column. @rly (#631)

## HDMF 2.5.7 (June 4, 2021)

### Bug fix
- Fix generation of extension classes that extend `MultiContainerInterface` and use a custom _fieldsname. @rly (#626)

## HDMF 2.5.6 (May 19, 2021)

### Bug fix
- Raise minimum version of pandas from 0.23 to 1.0.5 to be compatible with numpy 1.20. @rly (#618)
- Update documentation and update structure of requirements files. @rly (#619)

## HDMF 2.5.5 (May 17, 2021)

### Bug fix
- Fix incompatibility issue with downstream github-release tool used to deploy releases to GitHub. @rly (#614)

## HDMF 2.5.4 (May 17, 2021)

### Bug fix
- Fix incompatibility issue with downstream github-release tool used to deploy releases to GitHub. @rly (#607)
- Fix issue where dependencies of included types were not being loaded in namespaces / extensions. @rly (#613)

## HDMF 2.5.3 (May 12, 2021)

### Bug fix
- Fix issue where tables with multi-indexed columns defined using `__columns__` did not have attributes properly set.
  @rly (#605)

## HDMF 2.5.2 (May 11, 2021)

### Bug fix
- Add explicit `setuptools` requirement. @hrnciar (#596)
- Fix issue with generated custom classes that use a custom fields name (e.g., PyNWB uses `__nwbfields__` instead
  of `__fields__`). @rly (#598)
- Fix issue with Sphinx Gallery. @rly (#601)

## HDMF 2.5.1 (April 23, 2021)

### Bug fix
- Revert breaking change in `TypeMap.get_container_cls`. While this function is returned to its original behavior,
  it will be modified at the next major release. Please use the new `TypeMap.get_dt_container_cls` instead. @rly (#590)

## HDMF 2.5.0 (April 22, 2021)

### New features
- `DynamicTable` can be automatically generated using `get_class`. Now the HDMF API can read files with extensions
  that contain a `DynamicTable` without needing to import the extension first. @rly and @bendichter (#536)
- Add `HDF5IO.get_namespaces(path=path, file=file)` method which returns a dict of namespace name mapped to the
  namespace version (the largest one if there are multiple) for each namespace cached in the given HDF5 file.
  @rly (#527)
- Use HDMF common schema 1.5.0.
  - Add experimental namespace to HDMF common schema. New data types should go in the experimental namespace
    (hdmf-experimental) prior to being added to the core (hdmf-common) namespace. The purpose of this is to provide
    a place to test new data types that may break backward compatibility as they are refined. @ajtritt (#545)
  - `ExternalResources` was changed to support storing both names and URIs for resources. @mavaylon1 (#517, #548)
  - The `VocabData` data type was replaced by `EnumData` to provide more flexible support for data from a set of
    fixed values.
  - Added `AlignedDynamicTable`, which defines a `DynamicTable` that supports storing a collection of sub-tables.
    Each sub-table is itself a `DynamicTable` that is aligned with the main table by row index. Each sub-table
    defines a sub-category in the main table effectively creating a table with sub-headings to organize columns.
  - See https://hdmf-common-schema.readthedocs.io/en/latest/format_release_notes.html#april-19-2021 for more
    details.
- Add `EnumData` type for storing data that comes from a fixed set of values. This replaces `VocabData` i.e.
  `VocabData` has been removed. `VocabData` stored vocabulary elements in an attribute, which has a size limit.
  `EnumData` now stores elements in a separate dataset, referenced by an attribute stored on the `EnumData` dataset.
  @ajtritt (#537)
- Add `AlignedDynamicTable` type which defines a DynamicTable that supports storing a collection of subtables.
  Each sub-table is itself a DynamicTable that is aligned with the main table by row index. Each subtable
  defines a sub-category in the main table effectively creating a table with sub-headings to organize columns.
  @oruebel (#551)
- Add tutorial for new `AlignedDynamicTable` type. @oruebel (#571)
- Equality check for `DynamicTable` now also checks that the name and description of the table are the same. @rly (#566)

### Internal improvements
- Update CI and copyright year. @rly (#523, #524)
- Refactor class generation code. @rly (#533, #535)
- Equality check for `DynamicTable` returns False if the other object is a `DynamicTable` instead of raising an error.
  @rly (#566)
- Update ruamel.yaml usage to new API. @rly (#587)
- Remove use of ColoredTestRunner for more readable verbose test output. @rly (#588)

### Bug fixes
- Fix CI testing on Python 3.9. @rly (#523)
- Fix certain edge cases where `GroupValidator` would not validate all of the child groups or datasets
  attached to a `GroupBuilder`. @dsleiter (#526)
- Fix bug for generating classes from link specs and ignored 'help' fields. @rly (#535)
- Various fixes for dynamic class generation. @rly (#561)
- Fix generation of classes that extends both `MultiContainerInterface` and another class that extends
  `MultiContainerInterface`. @rly (#567)
- Fix `make clean` command for docs to clean up sphinx-gallery tutorial files. @oruebel (#571)
- Make sure we cannot set ``AlignedDynamicTable`` as a category on an ``AlignedDynamicTable``. @oruebel (#571)
- Fix included data type resolution between HDMF and custom classes that customize the data_type_inc key. @rly (#503)
- Fix classification of attributes as new/overridden. @rly (#503)

## HDMF 2.4.0 (February 23, 2021)

### New features
- `GroupValidator` now checks if child groups, datasets, and links have the correct quantity of elements and returns
  an `IncorrectQuantityError` for each mismatch. @dsleiter (#500)

### Internal improvements
- Update CI. @rly (#432)
- Added  driver option for ros3. @bendichter (#506)

### Bug fixes
- Allow `np.bool_` as a valid `bool` dtype when validating. @dsleiter (#505)
- Fix building of Data objects where the spec has no dtype and the Data object value is a DataIO wrapping an
  AbstractDataChunkIterator. @rly (#512)
- Fix TypeError when validating a group with an illegally-linked child.
  @dsleiter (#515)
- Fix `DynamicTable.get` for compound type columns. @rly (#518)
- Fix and removed error "Field 'x' cannot be defined in y." when opening files with some extensions. @rly
  (#519)

## HDMF 2.3.0 (December 8, 2020)

### New features
- Add methods for automatic creation of `MultiContainerInterface` classes. @bendichter (#420, #425)
- Add ability to specify a custom class for new columns to a `DynamicTable` that are not `VectorData`,
  `DynamicTableRegion`, or `VocabData` using `DynamicTable.__columns__` or `DynamicTable.add_column(...)`. @rly (#436)
- Add support for creating and specifying multi-index columns in a `DynamicTable` using `add_column(...)`.
  @bendichter, @rly (#430)
- Add capability to add a row to a column after IO. @bendichter (#426)
- Add method `AbstractContainer.get_fields_conf`. @rly (#441)
- Add functionality for storing external resource references. @ajtritt (#442)
- Add method `hdmf.utils.get_docval_macro` to get a tuple of the current values for a docval_macro, e.g., 'array_data'
  and 'scalar_data'. @rly (#446)
- Add `SimpleMultiContainer`, a data_type for storing a `Container` and `Data` objects together. @ajtritt (#449)
- Support `pathlib.Path` paths in `HDMFIO.__init__`, `HDF5IO.__init__`, and `HDF5IO.load_namespaces`. @dsleiter (#450)
- Use hdmf-common-schema 1.2.1. See https://hdmf-common-schema.readthedocs.io/en/latest/format_release_notes.html for details.
- Block usage of h5py 3+. h5py>=2.9, <3 is supported. @rly (#461)
- Block usage of numpy>=1.19.4 due to a known issue with numpy on some Windows 10 systems. numpy>1.16, <1.19.4 is supported.
  @rly (#461)
- Add check for correct quantity during the build process in `ObjectMapper`. @rly (#463, #492)
- Allow passing `GroupSpec` and `DatasetSpec` objects for the 'target_type' argument of `LinkSpec.__init__(...)`.
  @rly (#468)
- Use hdmf-common-schema 1.3.0. @rly, @ajtritt (#486)
  - Changes from hdmf-common-schema 1.2.0:
    - Add data type ExternalResources for storing ontology information / external resource references. NOTE:
      this data type is in beta testing and is subject to change in a later version.
    - Fix missing data_type_inc and use dtype uint for CSRMatrix. It now has data_type_inc: Container.
    - Add hdmf-schema-language comment at the top of each yaml file.
    - Add SimpleMultiContainer, a Container for storing other Container and Data objects together.

### Internal improvements
- Drop support for Python 3.5. @ajtritt (#459)
- Improve warning about cached namespace when loading namespaces from file. @rly (#422)
- Refactor `HDF5IO.write_dataset` to be more readable. @rly (#428)
- Fix bug in slicing tables with DynamicTableRegions. @ajtritt (#449)
- Add testing for Python 3.9 and using pre-release packages. @ajtritt, @rly (#459, #472)
- Improve contributing guide. @rly (#474)
- Update CI. @rly, @dsleiter (#481, #493, #497)
- Add citation information to documentation and support for duecredit tool. @rly (#477, #488)
- Add type checking and conversion in `CSRMatrix`. @rly (#485)
- Clean up unreachable validator code. @rly (#483)
- Reformat imports. @bendichter (#469)
- Remove unused or refactored internal builder functions `GroupBuilder.add_group`, `GroupBuilder.add_dataset`,
  `GroupBuilder.add_link`, `GroupBuilder.set_builder`, `BaseBuilder.deep_update`, `GroupBuilder.deep_update`,
  `DatasetBuilder.deep_update`. Make `BaseBuilder` not instantiable and refactor builder code. @rly (#452)

### Bug fixes
- Fix development package dependency issues. @rly (#431)
- Fix handling of empty lists against a spec with text/bytes dtype. @rly (#434)
- Fix handling of 1-element datasets with compound dtype against a scalar spec with text/bytes dtype. @rly (#438)
- Fix convert dtype when writing numpy array from `h5py.Dataset`. @rly (#427)
- Fix inheritance when non-`AbstractContainer` is base class. @rly (#444)
- Fix use of `hdmf.testing.assertContainerEqual(...)` for `Data` objects. @rly (#445)
- Add missing support for data conversion against spec dtypes "bytes" and "short". @rly (#456)
- Clarify the validator error message when a named data type is missing. @dsleiter (#478)
- Update documentation on validation to indicate that the example command is not implemented @dsleiter (#482)
- Fix generated docval for classes with a LinkSpec. @rly (#487)
- Fix access of `DynamicTableRegion` of a `DynamicTable` with column of references. @rly (#491)
- Fix handling of `__fields__` for `Data` subclasses. @rly (#441)
- Fix `DynamicTableRegion` having duplicate fields conf 'table'. @rly (#441)
- Fix inefficient and sometimes inaccurate build process. @rly (#451)
- Fix garbage collection issue in Python 3.9. @rly (#496)

## HDMF 2.2.0 (August 14, 2020)

### New features
- Add ability to get list of tuples when indexing a `DynamicTable`. i.e. disable conversion to `pandas.DataFrame`.
  @ajtritt (#418)

### Internal improvements
- Improve documentation and index out of bounds error message for `DynamicTable`. @rly (#419)

### Bug fixes:
- Fix error when constructing `DynamicTable` with `DataChunkIterators` as columns. @ajtritt (#418)

## HDMF 2.1.0 (August 10, 2020)

### New features
- Users can now use the `MultiContainerInterface` class to generate custom API classes that contain collections of
  containers of a specified type. @bendichter @rly (#399)
  - See the user guide
    https://hdmf.readthedocs.io/en/stable/tutorials/multicontainerinterface.html for more information.

### Internal improvements
- Add ability to pass callable functions to run when adding or removing items from a ``LabelledDict``.
  An error is now raised when using unsupported functionality in ``LabelledDict``. @rly (#405)
- Raise a warning when building a container that is missing a required dataset. @rly (#413)

## HDMF 2.0.1 (July 22, 2020)

### Internal improvements
- Add tests for writing table columns with DataIO data, e.g., chunked, compressed data. @rly (#402)
- Add CI to check for breakpoints and print statements. @rly (#403)

### Bug fixes:
- Remove breakpoint. @rly (#403)
- Allow passing None for docval enum arguments with default value None. @rly (#409)
- If a file is written with an orphan container, e.g., a link to a container that is not written, then an
  `OrphanContainerBuildError` will be raised. This replaces the `OrphanContainerWarning` that was previously raised.
  @rly (#407)

## HDMF 2.0.0 (July 17, 2020)

### New features
- Users can now call `HDF5IO.export` and `HDF5IO.export_io` to write data that was read from one source to a new HDF5
  file. Developers can implement the `export` method in classes that extend `HDMFIO` to customize the export
  functionality. See https://hdmf.readthedocs.io/en/latest/export.html for more details. @rly (#388)
- Users can use the new export functionality to read data from one source, modify the data in-memory, and then write the
  modified data to a new file. Modifications can include additions and removals. To facilitate removals,
  `AbstractContainer` contains a new `_remove_child` method and `BuildManager` contains a new `purge_outdated` method.
  @rly (#388)
- Users can now call `Container.generate_new_id` to generate new object IDs for the container and all of its children.
  @rly (#401)
- Use hdmf-common-schema 1.2.0. @ajtritt @rly (#397)
  - `VectorIndex` now extends `VectorData` instead of `Index`. This change allows `VectorIndex` to index other `VectorIndex` types.
  - The `Index` data type is now unused and has been removed.
  - Fix missing dtype for `VectorIndex`.
  - Add new `VocabData` data type.

### Breaking changes
- `Builder` objects no longer have the `written` field which was used by `HDF5IO` to mark the object as written. This
  is replaced by `HDF5IO.get_written`. @rly (#381)
- `HDMFIO.write` and `HDMFIO.write_builder` no longer have the keyword argument `exhaust_dcis`. This remains present in
  `HDF5IO.write` and `HDF5IO.write_builder`. @rly (#388)
- The class method `HDF5IO.copy_file` is no longer supported and may be removed in a future version. Please use the
  `HDF5IO.export` method or `h5py.File.copy` method instead. @rly (#388)

## HDMF 1.6.4 (June 26, 2020)

### Internal improvements
- Add ability to close open links. @rly (#383)

### Bug fixes:
- Fix validation of empty arrays and scalar attributes. @rly (#377)
- Fix issue with constructing `DynamicTable` with empty array colnames. @rly (#379)
- Fix `TestCase.assertContainerEqual` passing wrong arguments. @rly (#385)
- Fix 'link_data' argument not being used when writing non-root level datasets. @rly (#384)
- Fix handling of ASCII numpy array. @rly (#387)
- Fix error when optional attribute reference is missing. @rly (#392)
- Improve testing for `get_data_shape` and fix issue with sets. @rly (#394)
- Fix inability to write references to HDF5 when the root builder is not named "root". @rly (#395)

## HDMF 1.6.3 (June 9, 2020)

### Internal improvements
- Improve documentation of `DynamicTable`. @rly (#371)
- Add user guide / tutorial for `DynamicTable`. @rly (#372)
- Improve logging of build and write processes. @rly (#373)

### Bug fixes:
- Fix adding of optional predefined columns to `DynamicTable`. @rly (#371)
- Use dtype from dataset data_type definition when extended spec lacks dtype. @rly (#364)

## HDMF 1.6.2 (May 26, 2020)

### Internal improvements:
- Update MacOS in CI. @rly (#310)
- Raise more informative error when adding column to `DynamicTable` w/ used name. @rly (#307)
- Refactor `_init_class_columns` for use by DynamicTable subclasses. @rly (#323)
- Add/fix docstrings for DynamicTable. @oruebel, @rly (#304, #353)
- Make docval-decorated functions more debuggable in pdb. @rly (#308)
- Change dtype conversion warning to include path to type. @rly (#311)
- Refactor `DynamicTable.add_column` to raise error when name is an optional column. @rly (#305)
- Improve unsupported filter error message. @bendichter (#329)
- Add functionality to validate a yaml file against a json schema file. @bendichter (#332)
- Update requirements-min.txt for yaml validator. @bendichter (#333)
- Add allowed value / enum validation in docval. @rly (#335)
- Add logging of build and hdf5 write process. @rly (#336, #349)
- Allow loading namespaces from h5py.File object not backed by file. @rly (#348)
- Add CHANGELOG.md. @rly (#352)
- Fix codecov reports. @rly (#362)
- Make `getargs` raise an error if the argument name is not found. @rly (#365)
- Improve `get_class` and `docval` support for uint. @rly (#361)

### Bug fixes:
- Register new child types before new parent type for dynamic class generation. @rly (#322)
- Raise warning not error when adding column with existing attr name. @rly (#324)
- Add `__version__`. @rly (#345)
- Only write a specific namespace version if it does not exist. @ajtritt (#346)
- Fix documentation formatting for DynamicTable. @rly (#353)


## HDMF 1.6.1 (Mar. 2, 2020)

### Internal improvements:
- Allow docval to warn about use of positional arguments. @rly (#293)
- Improve efficiency of writing chunks with `DataChunkIterator` and HDF5. @d-sot, @oruebel (#295)

### Bug fixes:
- Flake8 style fixes. @oruebel (#291)
- Handle missing namespace version. @rly (#292)
- Do not raise error when a numeric type with a higher precision is provided for a spec with a lower precision and different base type. Raise a warning when the base type of a given value is converted to the specified base type, regardless of precision level. Add missing support for boolean conversions. @rly (#298, #299)
- Add forgotten validation of links. @t-b, @ajtritt (#286)
- Improve message for "can't change container_source" error. @rly (#302)
- Fix setup.py development status. @rly (#303)
- Refactor missing namespace version handling. @rly, @ajtritt (#297)
- Add print function for `DynamicTableRegion`. @oruebel, @rly (#290)
- Fix writing of refined RefSpec attribute. @oruebel, @rly (#301)

## HDMF 1.6.0 (Jan. 31, 2020)

### Internal improvements:
- Allow extending/overwriting attributes on dataset builders. @rly, @ajtritt (#279)
- Allow ASCII data where UTF8 is specified. @rly (#282)
- Add function to convert `DynamicTableRegion` to a pandas dataframe. @oruebel (#239)
- Add "mode" property to HDF5IO. @t-b (#280)

### Bug fixes:
- Fix readthedocs config to include all submodules. @rly (#277)
- Fix test runner double printing in non-verbose mode. @rly (#278)

## HDMF 1.5.4 (Jan. 21, 2020)

### Bug fixes:
- Upgrade hdmf-common-schema 1.1.2 -> 1.1.3, which includes a bug fix for missing data and shape keys on `VectorData`, `VectorIndex`, and `DynamicTableRegion` data types. @rly (#272)
- Clean up documentation scripts. @rly (#268)
- Fix broken support for pytest testing framework. @rly (#274)
- Fix missing CI testing of minimum requirements on Windows and Mac. @rly (#270)
- Read 1-element datasets as scalar datasets when a scalar dataset is expected by the spec. @rly (#269)
- Fix bug where 'version' was not required for `SpecNamespace`. @bendichter (#276)

## HDMF 1.5.3 (Jan. 14, 2020)

### Minor improvements:
- Update and fix documentation. @rly (#267)

### Bug fixes:
- Fix ReadTheDocs integration. @rly (#263)
- Fix conda build. @rly (#266)

## HDMF 1.5.2 (Jan. 13, 2020)

### Minor improvements:
- Add support and testing for Python 3.8. @rly (#247)
- Remove code duplication and make Type/Value Error exceptions more informative. @yarikoptic (#243)
- Streamline CI and add testing of min requirements. @rly (#258)

### Bug fixes:
- Update hdmf-common-schema submodule to 1.1.2. @rly (#249, #252)
- Add support for `np.array(DataIO)` in py38. @rly (#248)
- Fix bug with latest version of coverage. @rly (#251)
- Stop running CI on latest and latest-tmp tags. @rly (#254)
- Remove lingering mentions of PyNWB. @rly (#257, #261)
- Fix and clean up documentation. @rly (#260)

## HDMF 1.5.1 (Jan. 8, 2020)

### Minor improvements:
- Allow passing HDF5 integer filter ID for dynamically loaded filters. @d-sot (#215)

### Bug fixes:
- Fix reference to hdmf-common-schema 1.1.0. @rly (#231)

## HDMF 1.5.0 (Jan. 6, 2020)

### Minor improvements:
- Improve CI for HDMF to test whether changes in HDMF break PyNWB. #207 (@rly)
- Improve and clean up unit tests. #211, #214, #217 (@rly)
- Refactor code to remove six dependency and separate ObjectMapper into its own file. #213, #221 (@rly)
- Output exception message in ObjectMapper.construct. #220 (@t-b)
- Improve docstrings for VectorData, VectorIndex, and DynamicTableRegion. #226, #227 (@bendichter)
- Remove unused "datetime64" from supported dtype strings. #230 (@bendichter)
- Cache builders by h5py object id not name. #235 (@oruebel)
- Update copyright date and add legal to source distribution. #232 (@rly)
- Allow access to export_spec function from hdmf.spec package. #233 (@bendichter)
- Make calls to docval functions more efficient, resulting in a ~20% overall speedup. #238 (@rly)

### Bug fixes:
- Fix wrong reference in ObjectMapper.get_carg_spec. #208 (@rly)
- Fix container source not being set for some references. #219 (@rly)

Python 2.7 is no longer supported.

## HDMF 1.4.0 and earlier

Please see the release notes on the [HDMF GitHub repo Releases page](https://github.com/hdmf-dev/hdmf/releases).<|MERGE_RESOLUTION|>--- conflicted
+++ resolved
@@ -11,6 +11,8 @@
 - Added new attribute "dimension_labels" on `DatasetBuilder` which specifies the names of the dimensions used in the
 dataset based on the shape of the dataset data and the dimension names in the spec for the data type. This attribute
 is available on build (during the write process), but not on read of a dataset from a file. @rly [#1081](https://github.com/hdmf-dev/hdmf/pull/1081)
+- Speed up loading namespaces by skipping register_type when already registered. @magland [#1103](https://github.com/hdmf-dev/hdmf/pull/1103)
+
 
 ## HDMF 3.14.2 (July 7, 2024)
 
@@ -36,9 +38,6 @@
 - Updated `_field_config` to take `type_map` as an argument for APIs. @mavaylon1 [#1094](https://github.com/hdmf-dev/hdmf/pull/1094)
 - Added `TypeConfigurator` to automatically wrap fields with `TermSetWrapper` according to a configuration file. @mavaylon1 [#1016](https://github.com/hdmf-dev/hdmf/pull/1016)
 - Updated `TermSetWrapper` to support validating a single field within a compound array. @mavaylon1 [#1061](https://github.com/hdmf-dev/hdmf/pull/1061)
-<<<<<<< HEAD
-- Speed up loading namespaces by skipping register_type when already registered.
-=======
 - Updated testing to not install in editable mode and not run `coverage` by default. @rly [#1107](https://github.com/hdmf-dev/hdmf/pull/1107)
 - Add `post_init_method` parameter when generating classes to perform post-init functionality, i.e., validation. @mavaylon1 [#1089](https://github.com/hdmf-dev/hdmf/pull/1089)
 - Exposed `aws_region` to `HDF5IO` and downstream passes to `h5py.File`. @codycbakerphd [#1040](https://github.com/hdmf-dev/hdmf/pull/1040)
@@ -47,7 +46,6 @@
 
 ### Bug Fixes
 - Fixed `TermSetWrapper` warning raised during the setters. @mavaylon1 [#1116](https://github.com/hdmf-dev/hdmf/pull/1116)
->>>>>>> 49a60df2
 
 ## HDMF 3.13.0 (March 20, 2024)
 
