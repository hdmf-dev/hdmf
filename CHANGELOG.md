--- conflicted
+++ resolved
@@ -5,14 +5,12 @@
 ### Internal improvements
 - Update CI. @rly (#432)
 
-<<<<<<< HEAD
 ### Bug fixes
 - Allow `np.bool_` as a valid `bool` dtype when validating. @dsleiter (#505)
-=======
+
 ### New features
 - `GroupValidator` now checks if child groups, datasets, and links have the correct quantity of elements and returns
   an `IncorrectQuantityError` for each mismatch. @dsleiter (#500)
->>>>>>> c20660c0
 
 ## HDMF 2.3.0 (December 8, 2020)
 
