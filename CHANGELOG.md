--- conflicted
+++ resolved
@@ -1,8 +1,6 @@
 # HDMF Changelog
 
-<<<<<<< HEAD
-## HDMF 3.1.0 (???, 2021)
-
+## Upcoming (TBD)
 
 ### New features
 - Added several features to simplify interaction with ``DynamicTable`` objects that link to other tables via
@@ -20,22 +18,17 @@
       - ``flatten_column_index`` to replace a ``pandas.MultiIndex`` with a regular ``pandas.Index``
 
 ### Bug fixes
+- Do not build wheels compatible with Python 2 because HDMF requires Python 3.7. @rly (#642)
 - ``AlignedDynamicTable`` did not overwrite its ``get`` function. When using ``DynamicTableRegion`` to referenece ``AlignedDynamicTable`` this led to cases where the columns of the category subtables where omitted during data access (e.g., conversion to pandas.DataFrame). This fix adds the ``AlignedDynamicTable.get`` based on the existing ``AlignedDynamicTable.__getitem__``. @oruebel (#645)
 
 ### Minor improvements
 - Updated ``DynamicTable.to_dataframe()`` and ``DynamicTable.get`` functions to set the ``.name`` attribute
   on generated pandas DataFrame objects. @oruebel (#645)
-=======
-## Upcoming (TBD)
-
-### Bug fixes
-- Do not build wheels compatible with Python 2 because HDMF requires Python 3.7. @rly (#642)
 
 ## HDMF 3.0.1 (July 7, 2021)
 
 ### Bug fixes
 - Fixed release CI that prevented distribution from being uploaded to PyPI. @rly (#641)
->>>>>>> 5ce158a1
 
 ## HDMF 3.0.0 (July 6, 2021)
 
