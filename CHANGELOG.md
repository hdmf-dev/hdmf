--- conflicted
+++ resolved
@@ -2,17 +2,6 @@
 
 ## HDMF 2.4.0 (Upcoming)
 
-<<<<<<< HEAD
-### Internal improvements
-- Update CI. @rly (#432)
-
-### Bug fixes
-- Allow `np.bool_` as a valid `bool` dtype when validating. @dsleiter (#505)
-- Fix TypeError when validating a group with an illegally-linked child.
-  @dsleiter (#515)
-
-=======
->>>>>>> 1459b5de
 ### New features
 - `GroupValidator` now checks if child groups, datasets, and links have the correct quantity of elements and returns
   an `IncorrectQuantityError` for each mismatch. @dsleiter (#500)
@@ -25,6 +14,8 @@
 - Allow `np.bool_` as a valid `bool` dtype when validating. @dsleiter (#505)
 - Fix building of Data objects where the spec has no dtype and the Data object value is a DataIO wrapping an
   AbstractDataChunkIterator. @rly (#512)
+- Fix TypeError when validating a group with an illegally-linked child.
+  @dsleiter (#515)
 - Fix `DynamicTable.get` for compound type columns. @rly (#518)
 - Fix and removed error "Field 'x' cannot be defined in EllipseSeries." when opening files with some extensions. @rly
   (#519)
