# HDMF Changelog

## HDMF 3.0.0 (Upcoming)

### Breaking changes
- Drop support for Python 3.5. @ajtritt (#459)
- Remove `hdmf.get_region_slicer` function. @ajtritt (#442)
- Remove unused or refactored internal builder functions `GroupBuilder.add_group`, `GroupBuilder.add_dataset`,
  `GroupBuilder.add_link`, `GroupBuilder.set_builder`, `BaseBuilder.deep_update`, `GroupBuilder.deep_update`,
  `DatasetBuilder.deep_update`. Make `BaseBuilder` not instantiable and refactor builder code. @rly (#452)
- Remove `hdmf.build.map.py`. Classes formerly in this file should be imported from `hdmf.build` instead. @rly (#463)
- Replace `MissingRequiredWarning` with `MissingRequiredBuildWarning`. @rly (#463)

### New features
- Add methods for automatic creation of `MultiContainerInterface` classes. @bendichter (#420, #425)
- Add ability to specify a custom class for new columns to a `DynamicTable` that are not `VectorData`,
  `DynamicTableRegion`, or `VocabData` using `DynamicTable.__columns__` or `DynamicTable.add_column(...)`. @rly (#436)  
- Add support for creating and specifying multi-index columns in a `DynamicTable` using `add_column(...)`.
  @bendichter, @rly (#430)
- Add capability to add a row to a column after IO. @bendichter (#426)
- Add functionality for storing external resource references. @ajtritt (#442)
- Add method `hdmf.utils.get_docval_macro` to get a tuple of the current values for a docval_macro, e.g., 'array_data'  
  and 'scalar_data'. @rly (#446)
- Add `SimpleMultiContainer`, a data_type for storing a `Container` and `Data` objects together. @ajtritt (#449)
- Support `pathlib.Path` paths in `HDMFIO.__init__`, `HDF5IO.__init__`, and `HDF5IO.load_namespaces`. @dsleiter (#439)
- Use hdmf-common-schema 1.2.1. See https://hdmf-common-schema.readthedocs.io/en/latest/format_release_notes.html for details.
- Block usage of h5py 3+. h5py>=2.9, <3 is supported. @rly (#461)
- Block usage of numpy>=1.19.4 due to a known issue with numpy on some Windows 10 systems. numpy>1.16, <1.19.4 is supported.
  @rly (#461)
- Allow passing `GroupSpec` and `DatasetSpec` objects for the 'target_type' argument of `LinkSpec.__init__(...)`.
  @rly (#467)

### Internal improvements
- Refactor `HDF5IO.write_dataset` to be more readable. @rly (#428)
- Fix bug in slicing tables with DynamicTableRegions. @ajtritt (#449)
- Add testing for Python 3.9 and using pre-release packages. @ajtritt, @rly (#459, #472)
- Improve contributing guide. @rly (#474)
<<<<<<< HEAD
- Update CI to be more contributor friendly. @rly (#481)
=======
- Add citation information to documentation. @rly (#477)
>>>>>>> df964070

### Bug fixes
- Fix development package dependency issues. @rly (#431)
- Fix handling of empty lists against a spec with text/bytes dtype. @rly (#434)
- Fix handling of 1-element datasets with compound dtype against a scalar spec with text/bytes dtype. @rly (#438)
- Fix convert dtype when writing numpy array from `h5py.Dataset`. @rly (#427)
- Fix inheritance when non-`AbstractContainer` is base class. @rly (#444)
- Fix use of `hdmf.testing.assertContainerEqual(...)` for `Data` objects. @rly (#445)
- Add missing support for data conversion against spec dtypes "bytes" and "short". @rly (#456)

## HDMF 2.2.0 (August 14, 2020)

### New features
- Add ability to get list of tuples when indexing a `DynamicTable`. i.e. disable conversion to `pandas.DataFrame`.
  @ajtritt (#418)

### Internal improvements
- Improve documentation and index out of bounds error message for `DynamicTable`. @rly (#419)

### Bug fixes:
- Fix error when constructing `DynamicTable` with `DataChunkIterators` as columns. @ajtritt (#418)

## HDMF 2.1.0 (August 10, 2020)

### New features
- Users can now use the `MultiContainerInterface` class to generate custom API classes that contain collections of
  containers of a specified type. @bendichter @rly (#399)
  - See the user guide
    https://hdmf.readthedocs.io/en/stable/tutorials/multicontainerinterface.html for more information.

### Internal improvements
- Add ability to pass callable functions to run when adding or removing items from a ``LabelledDict``.
  An error is now raised when using unsupported functionality in ``LabelledDict``. @rly (#405)
- Raise a warning when building a container that is missing a required dataset. @rly (#413)

## HDMF 2.0.1 (July 22, 2020)

### Internal improvements
- Add tests for writing table columns with DataIO data, e.g., chunked, compressed data. @rly (#402)
- Add CI to check for breakpoints and print statements. @rly (#403)

### Bug fixes:
- Remove breakpoint. @rly (#403)
- Allow passing None for docval enum arguments with default value None. @rly (#409)
- If a file is written with an orphan container, e.g., a link to a container that is not written, then an
  `OrphanContainerBuildError` will be raised. This replaces the `OrphanContainerWarning` that was previously raised.
  @rly (#407)  

## HDMF 2.0.0 (July 17, 2020)

### New features
- Users can now call `HDF5IO.export` and `HDF5IO.export_io` to write data that was read from one source to a new HDF5
  file. Developers can implement the `export` method in classes that extend `HDMFIO` to customize the export
  functionality. See https://hdmf.readthedocs.io/en/latest/export.html for more details. @rly (#388)
- Users can use the new export functionality to read data from one source, modify the data in-memory, and then write the
  modified data to a new file. Modifications can include additions and removals. To facilitate removals,
  `AbstractContainer` contains a new `_remove_child` method and `BuildManager` contains a new `purge_outdated` method.
  @rly (#388)
- Users can now call `Container.generate_new_id` to generate new object IDs for the container and all of its children.
  @rly (#401)
- Use hdmf-common-schema 1.2.0. @ajtritt @rly (#397)
  - `VectorIndex` now extends `VectorData` instead of `Index`. This change allows `VectorIndex` to index other `VectorIndex` types.
  - The `Index` data type is now unused and has been removed.
  - Fix missing dtype for `VectorIndex`.
  - Add new `VocabData` data type.

### Breaking changes
- `Builder` objects no longer have the `written` field which was used by `HDF5IO` to mark the object as written. This
  is replaced by `HDF5IO.get_written`. @rly (#381)
- `HDMFIO.write` and `HDMFIO.write_builder` no longer have the keyword argument `exhaust_dcis`. This remains present in
  `HDF5IO.write` and `HDF5IO.write_builder`. @rly (#388)
- The class method `HDF5IO.copy_file` is no longer supported and may be removed in a future version. Please use the
  `HDF5IO.export` method or `h5py.File.copy` method instead. @rly (#388)

## HDMF 1.6.4 (June 26, 2020)

### Internal improvements
- Add ability to close open links. @rly (#383)

### Bug fixes:
- Fix validation of empty arrays and scalar attributes. @rly (#377)
- Fix issue with constructing `DynamicTable` with empty array colnames. @rly (#379)
- Fix `TestCase.assertContainerEqual` passing wrong arguments. @rly (#385)
- Fix 'link_data' argument not being used when writing non-root level datasets. @rly (#384)
- Fix handling of ASCII numpy array. @rly (#387)
- Fix error when optional attribute reference is missing. @rly (#392)
- Improve testing for `get_data_shape` and fix issue with sets. @rly (#394)
- Fix inability to write references to HDF5 when the root builder is not named "root". @rly (#395)

## HDMF 1.6.3 (June 9, 2020)

### Internal improvements
- Improve documentation of `DynamicTable`. @rly (#371)
- Add user guide / tutorial for `DynamicTable`. @rly (#372)
- Improve logging of build and write processes. @rly (#373)

### Bug fixes:
- Fix adding of optional predefined columns to `DynamicTable`. @rly (#371)
- Use dtype from dataset data_type definition when extended spec lacks dtype. @rly (#364)

## HDMF 1.6.2 (May 26, 2020)

### Internal improvements:
- Update MacOS in CI. @rly (#310)
- Raise more informative error when adding column to `DynamicTable` w/ used name. @rly (#307)
- Refactor `_init_class_columns` for use by DynamicTable subclasses. @rly (#323)
- Add/fix docstrings for DynamicTable. @oruebel, @rly (#304, #353)
- Make docval-decorated functions more debuggable in pdb. @rly (#308)
- Change dtype conversion warning to include path to type. @rly (#311)
- Refactor `DynamicTable.add_column` to raise error when name is an optional column. @rly (#305)
- Improve unsupported filter error message. @bendichter (#329)
- Add functionality to validate a yaml file against a json schema file. @bendichter (#332)
- Update requirements-min.txt for yaml validator. @bendichter (#333)
- Add allowed value / enum validation in docval. @rly (#335)
- Add logging of build and hdf5 write process. @rly (#336, #349)
- Allow loading namespaces from h5py.File object not backed by file. @rly (#348)
- Add CHANGELOG.md. @rly (#352)
- Fix codecov reports. @rly (#362)
- Make `getargs` raise an error if the argument name is not found. @rly (#365)
- Improve `get_class` and `docval` support for uint. @rly (#361)

### Bug fixes:
- Register new child types before new parent type for dynamic class generation. @rly (#322)
- Raise warning not error when adding column with existing attr name. @rly (#324)
- Add `__version__`. @rly (#345)
- Only write a specific namespace version if it does not exist. @ajtritt (#346)
- Fix documentation formatting for DynamicTable. @rly (#353)


## HDMF 1.6.1 (Mar. 2, 2020)

### Internal improvements:
- Allow docval to warn about use of positional arguments. @rly (#293)
- Improve efficiency of writing chunks with `DataChunkIterator` and HDF5. @d-sot, @oruebel (#295)

### Bug fixes:
- Flake8 style fixes. @oruebel (#291)
- Handle missing namespace version. @rly (#292)
- Do not raise error when a numeric type with a higher precision is provided for a spec with a lower precision and different base type. Raise a warning when the base type of a given value is converted to the specified base type, regardless of precision level. Add missing support for boolean conversions. @rly (#298, #299)
- Add forgotten validation of links. @t-b, @ajtritt (#286)
- Improve message for "can't change container_source" error. @rly (#302)
- Fix setup.py development status. @rly (#303)
- Refactor missing namespace version handling. @rly, @ajtritt (#297)
- Add print function for `DynamicTableRegion`. @oruebel, @rly (#290)
- Fix writing of refined RefSpec attribute. @oruebel, @rly (#301)

## HDMF 1.6.0 (Jan. 31, 2020)

### Internal improvements:
- Allow extending/overwriting attributes on dataset builders. @rly, @ajtritt (#279)
- Allow ASCII data where UTF8 is specified. @rly (#282)
- Add function to convert `DynamicTableRegion` to a pandas dataframe. @oruebel (#239)
- Add "mode" property to HDF5IO. @t-b (#280)

### Bug fixes:
- Fix readthedocs config to include all submodules. @rly (#277)
- Fix test runner double printing in non-verbose mode. @rly (#278)

## HDMF 1.5.4 (Jan. 21, 2020)

### Bug fixes:
- Upgrade hdmf-common-schema 1.1.2 -> 1.1.3, which includes a bug fix for missing data and shape keys on `VectorData`, `VectorIndex`, and `DynamicTableRegion` data types. @rly (#272)
- Clean up documentation scripts. @rly (#268)
- Fix broken support for pytest testing framework. @rly (#274)
- Fix missing CI testing of minimum requirements on Windows and Mac. @rly (#270)
- Read 1-element datasets as scalar datasets when a scalar dataset is expected by the spec. @rly (#269)
- Fix bug where 'version' was not required for `SpecNamespace`. @bendichter (#276)

## HDMF 1.5.3 (Jan. 14, 2020)

### Minor improvements:
- Update and fix documentation. @rly (#267)

### Bug fixes:
- Fix ReadTheDocs integration. @rly (#263)
- Fix conda build. @rly (#266)

## HDMF 1.5.2 (Jan. 13, 2020)

### Minor improvements:
- Add support and testing for Python 3.8. @rly (#247)
- Remove code duplication and make Type/Value Error exceptions more informative. @yarikoptic (#243)
- Streamline CI and add testing of min requirements. @rly (#258)

### Bug fixes:
- Update hdmf-common-schema submodule to 1.1.2. @rly (#249, #252)
- Add support for `np.array(DataIO)` in py38. @rly (#248)
- Fix bug with latest version of coverage. @rly (#251)
- Stop running CI on latest and latest-tmp tags. @rly (#254)
- Remove lingering mentions of PyNWB. @rly (#257, #261)
- Fix and clean up documentation. @rly (#260)

## HDMF 1.5.1 (Jan. 8, 2020)

### Minor improvements:
- Allow passing HDF5 integer filter ID for dynamically loaded filters. @d-sot (#215)

### Bug fixes:
- Fix reference to hdmf-common-schema 1.1.0. @rly (#231)

## HDMF 1.5.0 (Jan. 6, 2020)

### Minor improvements:
- Improve CI for HDMF to test whether changes in HDMF break PyNWB. #207 (@rly)
- Improve and clean up unit tests. #211, #214, #217 (@rly)
- Refactor code to remove six dependency and separate ObjectMapper into its own file. #213, #221 (@rly)
- Output exception message in ObjectMapper.construct. #220 (@t-b)
- Improve docstrings for VectorData, VectorIndex, and DynamicTableRegion. #226, #227 (@bendichter)
- Remove unused "datetime64" from supported dtype strings. #230 (@bendichter)
- Cache builders by h5py object id not name. #235 (@oruebel)
- Update copyright date and add legal to source distribution. #232 (@rly)
- Allow access to export_spec function from hdmf.spec package. #233 (@bendichter)
- Make calls to docval functions more efficient, resulting in a ~20% overall speedup. #238 (@rly)

### Bug fixes:
- Fix wrong reference in ObjectMapper.get_carg_spec. #208 (@rly)
- Fix container source not being set for some references. #219 (@rly)

Python 2.7 is no longer supported.

## HDMF 1.4.0 and earlier

Please see the release notes on the [HDMF GitHub repo Releases page](https://github.com/hdmf-dev/hdmf/releases).<|MERGE_RESOLUTION|>--- conflicted
+++ resolved
@@ -35,11 +35,8 @@
 - Fix bug in slicing tables with DynamicTableRegions. @ajtritt (#449)
 - Add testing for Python 3.9 and using pre-release packages. @ajtritt, @rly (#459, #472)
 - Improve contributing guide. @rly (#474)
-<<<<<<< HEAD
 - Update CI to be more contributor friendly. @rly (#481)
-=======
 - Add citation information to documentation. @rly (#477)
->>>>>>> df964070
 
 ### Bug fixes
 - Fix development package dependency issues. @rly (#431)
