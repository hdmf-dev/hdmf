--- conflicted
+++ resolved
@@ -3,11 +3,8 @@
 ## HDMF 3.2.2 (Upcoming)
 
 ### Bug fixes
-<<<<<<< HEAD
-- Fixed opening of files in append mode on Windows when the files contain links to other open files. @rly ()
-=======
 - Fixed error with modifying files that contain external links to other files (e.g., shallow copies). @rly (#709)
->>>>>>> 7a07627b
+- Fixed opening of files in append mode on Windows when the files contain links to other open files. @rly (#710)
 
 ### Minor improvements
 - Improved readability of ``Container`` code. @rly (#707)
