--- conflicted
+++ resolved
@@ -2,13 +2,12 @@
 
 ## HDMF 3.11.1 (Upcoming)
 
-<<<<<<< HEAD
 ### Enhancements
 - Added `add_ref_termset`, updated helper methods for `HERD`, and revised `add_ref` to support validations prior to populating the tables. @mavaylon1 [#968](https://github.com/hdmf-dev/hdmf/pull/968)
-=======
+
 ### Minor Improvements
 - Updated `__gather_columns` to ignore the order of bases when generating columns from the super class. @mavaylon1 [#991](https://github.com/hdmf-dev/hdmf/pull/991)
->>>>>>> 1d7fd832
+
 
 ## HDMF 3.11.0 (October 30, 2023)
 
