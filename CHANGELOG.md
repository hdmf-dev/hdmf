--- conflicted
+++ resolved
@@ -1,6 +1,5 @@
 # HDMF Changelog
 
-<<<<<<< HEAD
 ## HDMF 3.6.0 (Upcoming)
 
 ### Minor improvements
@@ -9,15 +8,12 @@
 - Replaced versioneer with setuptools_scm for versioning. @rly [#844](https://github.com/hdmf-dev/hdmf/pull/844)
 - Now recommending developers use pre-commit. @rly [#844](https://github.com/hdmf-dev/hdmf/pull/844)
 
-## HDMF 3.5.3 (April 4, 2023)
-=======
 ## HDMF 3.5.4 (April 7, 2023)
 
 ### Bug fixes
 - Fixed typo in deploy release workflow. @rly [#845](https://github.com/hdmf-dev/hdmf/pull/845)
 
 ## HDMF 3.5.3 (April 7, 2023)
->>>>>>> 5a1bc731
 
 ### Bug fixes
 - Fixed search bar and missing jquery in ReadTheDocs documentation. @rly
