# HDMF Changelog

<<<<<<< HEAD
## HDMF 3.0.0 (Upcoming)

### New features
- Add support for Python 3.9, drop support for Python 3.6. @rly (#620)
- Add support for h5py 3. @ajtritt (#480)
  - h5py 3 introduced [breaking changes regarding how strings are handled]
  (https://docs.h5py.org/en/latest/whatsnew/3.0.html#breaking-changes-deprecations), specifically that
  variable-length UTF-8 strings in datasets are now read as `bytes` objects instead of `str` by default.
  To reduce the impact of this change on HDMF users, when HDMF reads a variable-length UTF-8 string
  dataset, instead of returning an `h5py.Dataset` that is read as `bytes` objects, HDMF will return a
  `hdmf.utils.StrDataset` object that extends `h5py.Dataset` and is read as `str` objects, which preserves
  previous behavior. For example, under HDMF 2.x, an HDF5 dataset `d` with data ['a', 'b'] is read as a
  `h5py.Dataset` object, and `d[:]` returns `str` objects. Under HDMF 3.x, the same dataset `d` is read
  as a `hdmf.utils.StrDataset` object and `d[:]` still returns `str` objects.
-
-

### Breaking changes and deprecations
-
-
-
-

### Internal improvements
-
-
-
-

### Bug fixes
- Update the validator to allow extensions to data types which only define data_type_inc @dsleiter (#609)
- Fix error when validating lazy-loaded datasets containing references @dsleiter (#609)
-
-
-
=======
## Future
- Add RRID to docs @oruebel (#633)
>>>>>>> 858f933d

## HDMF 2.5.8 (June 16, 2021)

### Minor improvements
- Improve Sphinx documentation. @rly (#627)

### Bug fix
- Fix error with representing an indexed table column when the `VectorIndex` dtype precision is upgraded more
  than one step, e.g., uint8 to uint32. This can happen when, for example, a single `add_row` call is used to
  add more than 65535 elements to an empty indexed column. @rly (#631)

## HDMF 2.5.7 (June 4, 2021)

### Bug fix
- Fix generation of extension classes that extend `MultiContainerInterface` and use a custom _fieldsname. @rly (#626)

## HDMF 2.5.6 (May 19, 2021)

### Bug fix
- Raise minimum version of pandas from 0.23 to 1.0.5 to be compatible with numpy 1.20. @rly (#618)
- Update documentation and update structure of requirements files. @rly (#619)

## HDMF 2.5.5 (May 17, 2021)

### Bug fix
- Fix incompatibility issue with downstream github-release tool used to deploy releases to GitHub. @rly (#614)

## HDMF 2.5.4 (May 17, 2021)

### Bug fix
- Fix incompatibility issue with downstream github-release tool used to deploy releases to GitHub. @rly (#607)
- Fix issue where dependencies of included types were not being loaded in namespaces / extensions. @rly (#613)

## HDMF 2.5.3 (May 12, 2021)

### Bug fix
- Fix issue where tables with multi-indexed columns defined using `__columns__` did not have attributes properly set.
  @rly (#605)

## HDMF 2.5.2 (May 11, 2021)

### Bug fix
- Add explicit `setuptools` requirement. @hrnciar (#596)
- Fix issue with generated custom classes that use a custom fields name (e.g., PyNWB uses `__nwbfields__` instead
  of `__fields__`). @rly (#598)
- Fix issue with Sphinx Gallery. @rly (#601)

## HDMF 2.5.1 (April 23, 2021)

### Bug fix
- Revert breaking change in `TypeMap.get_container_cls`. While this function is returned to its original behavior,
  it will be modified at the next major release. Please use the new `TypeMap.get_dt_container_cls` instead. @rly (#590)

## HDMF 2.5.0 (April 22, 2021)

### New features
- `DynamicTable` can be automatically generated using `get_class`. Now the HDMF API can read files with extensions
  that contain a `DynamicTable` without needing to import the extension first. @rly and @bendichter (#536)
- Add `HDF5IO.get_namespaces(path=path, file=file)` method which returns a dict of namespace name mapped to the
  namespace version (the largest one if there are multiple) for each namespace cached in the given HDF5 file.
  @rly (#527)
- Use HDMF common schema 1.5.0.
  - Add experimental namespace to HDMF common schema. New data types should go in the experimental namespace
    (hdmf-experimental) prior to being added to the core (hdmf-common) namespace. The purpose of this is to provide
    a place to test new data types that may break backward compatibility as they are refined. @ajtritt (#545)
  - `ExternalResources` was changed to support storing both names and URIs for resources. @mavaylon (#517, #548)
  - The `VocabData` data type was replaced by `EnumData` to provide more flexible support for data from a set of
    fixed values.
  - Added `AlignedDynamicTable`, which defines a `DynamicTable` that supports storing a collection of sub-tables.
    Each sub-table is itself a `DynamicTable` that is aligned with the main table by row index. Each sub-table
    defines a sub-category in the main table effectively creating a table with sub-headings to organize columns.
  - See https://hdmf-common-schema.readthedocs.io/en/latest/format_release_notes.html#april-19-2021 for more
    details.
- Add `EnumData` type for storing data that comes from a fixed set of values. This replaces `VocabData` i.e.
  `VocabData` has been removed. `VocabData` stored vocabulary elements in an attribute, which has a size limit.
  `EnumData` now stores elements in a separate dataset, referenced by an attribute stored on the `EnumData` dataset.
  @ajtritt (#537)
- Add `AlignedDynamicTable` type which defines a DynamicTable that supports storing a collection of subtables.
  Each sub-table is itself a DynamicTable that is aligned with the main table by row index. Each subtable
  defines a sub-category in the main table effectively creating a table with sub-headings to organize columns.
  @oruebel (#551)
- Add tutoral for new `AlignedDynamicTable` type. @oruebel (#571)
- Equality check for `DynamicTable` now also checks that the name and description of the table are the same. @rly (#566)

### Internal improvements
- Update CI and copyright year. @rly (#523, #524)
- Refactor class generation code. @rly (#533, #535)
- Equality check for `DynamicTable` returns False if the other object is a `DynamicTable` instead of raising an error.
  @rly (#566)
- Update ruamel.yaml usage to new API. @rly (#587)
- Remove use of ColoredTestRunner for more readable verbose test output. @rly (#588)

### Bug fixes
- Fix CI testing on Python 3.9. @rly (#523)
- Fix certain edge cases where `GroupValidator` would not validate all of the child groups or datasets
  attached to a `GroupBuilder`. @dsleiter (#526)
- Fix bug for generating classes from link specs and ignored 'help' fields. @rly (#535)
- Various fixes for dynamic class generation. @rly (#561)
- Fix generation of classes that extends both `MultiContainerInterface` and another class that extends
  `MultiContainerInterface`. @rly (#567)
- Fix `make clean` command for docs to clean up sphinx-gallery tutorial files. @oruebel (#571)
- Make sure we cannot set ``AlignedDynamicTable`` as a category on an ``AlignedDynamicTable``. @oruebel (#571)
- Fix included data type resolution between HDMF and custom classes that customize the data_type_inc key. @rly (#503)
- Fix classification of attributes as new/overridden. @rly (#503)

## HDMF 2.4.0 (February 23, 2021)

### New features
- `GroupValidator` now checks if child groups, datasets, and links have the correct quantity of elements and returns
  an `IncorrectQuantityError` for each mismatch. @dsleiter (#500)

### Internal improvements
- Update CI. @rly (#432)
- Added  driver option for ros3. @bendichter (#506)

### Bug fixes
- Allow `np.bool_` as a valid `bool` dtype when validating. @dsleiter (#505)
- Fix building of Data objects where the spec has no dtype and the Data object value is a DataIO wrapping an
  AbstractDataChunkIterator. @rly (#512)
- Fix TypeError when validating a group with an illegally-linked child.
  @dsleiter (#515)
- Fix `DynamicTable.get` for compound type columns. @rly (#518)
- Fix and removed error "Field 'x' cannot be defined in y." when opening files with some extensions. @rly
  (#519)

## HDMF 2.3.0 (December 8, 2020)

### New features
- Add methods for automatic creation of `MultiContainerInterface` classes. @bendichter (#420, #425)
- Add ability to specify a custom class for new columns to a `DynamicTable` that are not `VectorData`,
  `DynamicTableRegion`, or `VocabData` using `DynamicTable.__columns__` or `DynamicTable.add_column(...)`. @rly (#436)
- Add support for creating and specifying multi-index columns in a `DynamicTable` using `add_column(...)`.
  @bendichter, @rly (#430)
- Add capability to add a row to a column after IO. @bendichter (#426)
- Add method `AbstractContainer.get_fields_conf`. @rly (#441)
- Add functionality for storing external resource references. @ajtritt (#442)
- Add method `hdmf.utils.get_docval_macro` to get a tuple of the current values for a docval_macro, e.g., 'array_data'
  and 'scalar_data'. @rly (#446)
- Add `SimpleMultiContainer`, a data_type for storing a `Container` and `Data` objects together. @ajtritt (#449)
- Support `pathlib.Path` paths in `HDMFIO.__init__`, `HDF5IO.__init__`, and `HDF5IO.load_namespaces`. @dsleiter (#450)
- Use hdmf-common-schema 1.2.1. See https://hdmf-common-schema.readthedocs.io/en/latest/format_release_notes.html for details.
- Block usage of h5py 3+. h5py>=2.9, <3 is supported. @rly (#461)
- Block usage of numpy>=1.19.4 due to a known issue with numpy on some Windows 10 systems. numpy>1.16, <1.19.4 is supported.
  @rly (#461)
- Add check for correct quantity during the build process in `ObjectMapper`. @rly (#463, #492)
- Allow passing `GroupSpec` and `DatasetSpec` objects for the 'target_type' argument of `LinkSpec.__init__(...)`.
  @rly (#468)
- Use hdmf-common-schema 1.3.0. @rly, @ajtritt (#486)
  - Changes from hdmf-common-schema 1.2.0:
    - Add data type ExternalResources for storing ontology information / external resource references. NOTE:
      this data type is in beta testing and is subject to change in a later version.
    - Fix missing data_type_inc and use dtype uint for CSRMatrix. It now has data_type_inc: Container.
    - Add hdmf-schema-language comment at the top of each yaml file.
    - Add SimpleMultiContainer, a Container for storing other Container and Data objects together.

### Internal improvements
- Drop support for Python 3.5. @ajtritt (#459)
- Improve warning about cached namespace when loading namespaces from file. @rly (#422)
- Refactor `HDF5IO.write_dataset` to be more readable. @rly (#428)
- Fix bug in slicing tables with DynamicTableRegions. @ajtritt (#449)
- Add testing for Python 3.9 and using pre-release packages. @ajtritt, @rly (#459, #472)
- Improve contributing guide. @rly (#474)
- Update CI. @rly, @dsleiter (#481, #493, #497)
- Add citation information to documentation and support for duecredit tool. @rly (#477, #488)
- Add type checking and conversion in `CSRMatrix`. @rly (#485)
- Clean up unreachable validator code. @rly (#483)
- Reformat imports. @bendichter (#469)
- Remove unused or refactored internal builder functions `GroupBuilder.add_group`, `GroupBuilder.add_dataset`,
  `GroupBuilder.add_link`, `GroupBuilder.set_builder`, `BaseBuilder.deep_update`, `GroupBuilder.deep_update`,
  `DatasetBuilder.deep_update`. Make `BaseBuilder` not instantiable and refactor builder code. @rly (#452)

### Bug fixes
- Fix development package dependency issues. @rly (#431)
- Fix handling of empty lists against a spec with text/bytes dtype. @rly (#434)
- Fix handling of 1-element datasets with compound dtype against a scalar spec with text/bytes dtype. @rly (#438)
- Fix convert dtype when writing numpy array from `h5py.Dataset`. @rly (#427)
- Fix inheritance when non-`AbstractContainer` is base class. @rly (#444)
- Fix use of `hdmf.testing.assertContainerEqual(...)` for `Data` objects. @rly (#445)
- Add missing support for data conversion against spec dtypes "bytes" and "short". @rly (#456)
- Clarify the validator error message when a named data type is missing. @dsleiter (#478)
- Update documentation on validation to indicate that the example command is not implemented @dsleiter (#482)
- Fix generated docval for classes with a LinkSpec. @rly (#487)
- Fix access of `DynamicTableRegion` of a `DynamicTable` with column of references. @rly (#491)
- Fix handling of `__fields__` for `Data` subclasses. @rly (#441)
- Fix `DynamicTableRegion` having duplicate fields conf 'table'. @rly (#441)
- Fix inefficient and sometimes inaccurate build process. @rly (#451)
- Fix garbage collection issue in Python 3.9. @rly (#496)

## HDMF 2.2.0 (August 14, 2020)

### New features
- Add ability to get list of tuples when indexing a `DynamicTable`. i.e. disable conversion to `pandas.DataFrame`.
  @ajtritt (#418)

### Internal improvements
- Improve documentation and index out of bounds error message for `DynamicTable`. @rly (#419)

### Bug fixes:
- Fix error when constructing `DynamicTable` with `DataChunkIterators` as columns. @ajtritt (#418)

## HDMF 2.1.0 (August 10, 2020)

### New features
- Users can now use the `MultiContainerInterface` class to generate custom API classes that contain collections of
  containers of a specified type. @bendichter @rly (#399)
  - See the user guide
    https://hdmf.readthedocs.io/en/stable/tutorials/multicontainerinterface.html for more information.

### Internal improvements
- Add ability to pass callable functions to run when adding or removing items from a ``LabelledDict``.
  An error is now raised when using unsupported functionality in ``LabelledDict``. @rly (#405)
- Raise a warning when building a container that is missing a required dataset. @rly (#413)

## HDMF 2.0.1 (July 22, 2020)

### Internal improvements
- Add tests for writing table columns with DataIO data, e.g., chunked, compressed data. @rly (#402)
- Add CI to check for breakpoints and print statements. @rly (#403)

### Bug fixes:
- Remove breakpoint. @rly (#403)
- Allow passing None for docval enum arguments with default value None. @rly (#409)
- If a file is written with an orphan container, e.g., a link to a container that is not written, then an
  `OrphanContainerBuildError` will be raised. This replaces the `OrphanContainerWarning` that was previously raised.
  @rly (#407)

## HDMF 2.0.0 (July 17, 2020)

### New features
- Users can now call `HDF5IO.export` and `HDF5IO.export_io` to write data that was read from one source to a new HDF5
  file. Developers can implement the `export` method in classes that extend `HDMFIO` to customize the export
  functionality. See https://hdmf.readthedocs.io/en/latest/export.html for more details. @rly (#388)
- Users can use the new export functionality to read data from one source, modify the data in-memory, and then write the
  modified data to a new file. Modifications can include additions and removals. To facilitate removals,
  `AbstractContainer` contains a new `_remove_child` method and `BuildManager` contains a new `purge_outdated` method.
  @rly (#388)
- Users can now call `Container.generate_new_id` to generate new object IDs for the container and all of its children.
  @rly (#401)
- Use hdmf-common-schema 1.2.0. @ajtritt @rly (#397)
  - `VectorIndex` now extends `VectorData` instead of `Index`. This change allows `VectorIndex` to index other `VectorIndex` types.
  - The `Index` data type is now unused and has been removed.
  - Fix missing dtype for `VectorIndex`.
  - Add new `VocabData` data type.

### Breaking changes
- `Builder` objects no longer have the `written` field which was used by `HDF5IO` to mark the object as written. This
  is replaced by `HDF5IO.get_written`. @rly (#381)
- `HDMFIO.write` and `HDMFIO.write_builder` no longer have the keyword argument `exhaust_dcis`. This remains present in
  `HDF5IO.write` and `HDF5IO.write_builder`. @rly (#388)
- The class method `HDF5IO.copy_file` is no longer supported and may be removed in a future version. Please use the
  `HDF5IO.export` method or `h5py.File.copy` method instead. @rly (#388)

## HDMF 1.6.4 (June 26, 2020)

### Internal improvements
- Add ability to close open links. @rly (#383)

### Bug fixes:
- Fix validation of empty arrays and scalar attributes. @rly (#377)
- Fix issue with constructing `DynamicTable` with empty array colnames. @rly (#379)
- Fix `TestCase.assertContainerEqual` passing wrong arguments. @rly (#385)
- Fix 'link_data' argument not being used when writing non-root level datasets. @rly (#384)
- Fix handling of ASCII numpy array. @rly (#387)
- Fix error when optional attribute reference is missing. @rly (#392)
- Improve testing for `get_data_shape` and fix issue with sets. @rly (#394)
- Fix inability to write references to HDF5 when the root builder is not named "root". @rly (#395)

## HDMF 1.6.3 (June 9, 2020)

### Internal improvements
- Improve documentation of `DynamicTable`. @rly (#371)
- Add user guide / tutorial for `DynamicTable`. @rly (#372)
- Improve logging of build and write processes. @rly (#373)

### Bug fixes:
- Fix adding of optional predefined columns to `DynamicTable`. @rly (#371)
- Use dtype from dataset data_type definition when extended spec lacks dtype. @rly (#364)

## HDMF 1.6.2 (May 26, 2020)

### Internal improvements:
- Update MacOS in CI. @rly (#310)
- Raise more informative error when adding column to `DynamicTable` w/ used name. @rly (#307)
- Refactor `_init_class_columns` for use by DynamicTable subclasses. @rly (#323)
- Add/fix docstrings for DynamicTable. @oruebel, @rly (#304, #353)
- Make docval-decorated functions more debuggable in pdb. @rly (#308)
- Change dtype conversion warning to include path to type. @rly (#311)
- Refactor `DynamicTable.add_column` to raise error when name is an optional column. @rly (#305)
- Improve unsupported filter error message. @bendichter (#329)
- Add functionality to validate a yaml file against a json schema file. @bendichter (#332)
- Update requirements-min.txt for yaml validator. @bendichter (#333)
- Add allowed value / enum validation in docval. @rly (#335)
- Add logging of build and hdf5 write process. @rly (#336, #349)
- Allow loading namespaces from h5py.File object not backed by file. @rly (#348)
- Add CHANGELOG.md. @rly (#352)
- Fix codecov reports. @rly (#362)
- Make `getargs` raise an error if the argument name is not found. @rly (#365)
- Improve `get_class` and `docval` support for uint. @rly (#361)

### Bug fixes:
- Register new child types before new parent type for dynamic class generation. @rly (#322)
- Raise warning not error when adding column with existing attr name. @rly (#324)
- Add `__version__`. @rly (#345)
- Only write a specific namespace version if it does not exist. @ajtritt (#346)
- Fix documentation formatting for DynamicTable. @rly (#353)


## HDMF 1.6.1 (Mar. 2, 2020)

### Internal improvements:
- Allow docval to warn about use of positional arguments. @rly (#293)
- Improve efficiency of writing chunks with `DataChunkIterator` and HDF5. @d-sot, @oruebel (#295)

### Bug fixes:
- Flake8 style fixes. @oruebel (#291)
- Handle missing namespace version. @rly (#292)
- Do not raise error when a numeric type with a higher precision is provided for a spec with a lower precision and different base type. Raise a warning when the base type of a given value is converted to the specified base type, regardless of precision level. Add missing support for boolean conversions. @rly (#298, #299)
- Add forgotten validation of links. @t-b, @ajtritt (#286)
- Improve message for "can't change container_source" error. @rly (#302)
- Fix setup.py development status. @rly (#303)
- Refactor missing namespace version handling. @rly, @ajtritt (#297)
- Add print function for `DynamicTableRegion`. @oruebel, @rly (#290)
- Fix writing of refined RefSpec attribute. @oruebel, @rly (#301)

## HDMF 1.6.0 (Jan. 31, 2020)

### Internal improvements:
- Allow extending/overwriting attributes on dataset builders. @rly, @ajtritt (#279)
- Allow ASCII data where UTF8 is specified. @rly (#282)
- Add function to convert `DynamicTableRegion` to a pandas dataframe. @oruebel (#239)
- Add "mode" property to HDF5IO. @t-b (#280)

### Bug fixes:
- Fix readthedocs config to include all submodules. @rly (#277)
- Fix test runner double printing in non-verbose mode. @rly (#278)

## HDMF 1.5.4 (Jan. 21, 2020)

### Bug fixes:
- Upgrade hdmf-common-schema 1.1.2 -> 1.1.3, which includes a bug fix for missing data and shape keys on `VectorData`, `VectorIndex`, and `DynamicTableRegion` data types. @rly (#272)
- Clean up documentation scripts. @rly (#268)
- Fix broken support for pytest testing framework. @rly (#274)
- Fix missing CI testing of minimum requirements on Windows and Mac. @rly (#270)
- Read 1-element datasets as scalar datasets when a scalar dataset is expected by the spec. @rly (#269)
- Fix bug where 'version' was not required for `SpecNamespace`. @bendichter (#276)

## HDMF 1.5.3 (Jan. 14, 2020)

### Minor improvements:
- Update and fix documentation. @rly (#267)

### Bug fixes:
- Fix ReadTheDocs integration. @rly (#263)
- Fix conda build. @rly (#266)

## HDMF 1.5.2 (Jan. 13, 2020)

### Minor improvements:
- Add support and testing for Python 3.8. @rly (#247)
- Remove code duplication and make Type/Value Error exceptions more informative. @yarikoptic (#243)
- Streamline CI and add testing of min requirements. @rly (#258)

### Bug fixes:
- Update hdmf-common-schema submodule to 1.1.2. @rly (#249, #252)
- Add support for `np.array(DataIO)` in py38. @rly (#248)
- Fix bug with latest version of coverage. @rly (#251)
- Stop running CI on latest and latest-tmp tags. @rly (#254)
- Remove lingering mentions of PyNWB. @rly (#257, #261)
- Fix and clean up documentation. @rly (#260)

## HDMF 1.5.1 (Jan. 8, 2020)

### Minor improvements:
- Allow passing HDF5 integer filter ID for dynamically loaded filters. @d-sot (#215)

### Bug fixes:
- Fix reference to hdmf-common-schema 1.1.0. @rly (#231)

## HDMF 1.5.0 (Jan. 6, 2020)

### Minor improvements:
- Improve CI for HDMF to test whether changes in HDMF break PyNWB. #207 (@rly)
- Improve and clean up unit tests. #211, #214, #217 (@rly)
- Refactor code to remove six dependency and separate ObjectMapper into its own file. #213, #221 (@rly)
- Output exception message in ObjectMapper.construct. #220 (@t-b)
- Improve docstrings for VectorData, VectorIndex, and DynamicTableRegion. #226, #227 (@bendichter)
- Remove unused "datetime64" from supported dtype strings. #230 (@bendichter)
- Cache builders by h5py object id not name. #235 (@oruebel)
- Update copyright date and add legal to source distribution. #232 (@rly)
- Allow access to export_spec function from hdmf.spec package. #233 (@bendichter)
- Make calls to docval functions more efficient, resulting in a ~20% overall speedup. #238 (@rly)

### Bug fixes:
- Fix wrong reference in ObjectMapper.get_carg_spec. #208 (@rly)
- Fix container source not being set for some references. #219 (@rly)

Python 2.7 is no longer supported.

## HDMF 1.4.0 and earlier

Please see the release notes on the [HDMF GitHub repo Releases page](https://github.com/hdmf-dev/hdmf/releases).<|MERGE_RESOLUTION|>--- conflicted
+++ resolved
@@ -1,6 +1,5 @@
 # HDMF Changelog
 
-<<<<<<< HEAD
 ## HDMF 3.0.0 (Upcoming)
 
 ### New features
@@ -15,7 +14,7 @@
   previous behavior. For example, under HDMF 2.x, an HDF5 dataset `d` with data ['a', 'b'] is read as a
   `h5py.Dataset` object, and `d[:]` returns `str` objects. Under HDMF 3.x, the same dataset `d` is read
   as a `hdmf.utils.StrDataset` object and `d[:]` still returns `str` objects.
--
+- Add RRID to docs. @oruebel (#633)
 -
 
 ### Breaking changes and deprecations
@@ -36,10 +35,6 @@
 -
 -
 -
-=======
-## Future
-- Add RRID to docs @oruebel (#633)
->>>>>>> 858f933d
 
 ## HDMF 2.5.8 (June 16, 2021)
 
