# HDMF Changelog

<<<<<<< HEAD
## HDMF 3.0.0 (Upcoming)

### New Features
- Added new, optional `hdmf.backends.zarr` I/O backend for writing files using Zarr's `zarr.store.DirectoryStore` backend, including support for iterative write, chunking, compression, simple and compound data types, links, object references, namespace and spec I/O. @oruebel, @donghekang  (#98)

- Added new `hdmf/io/utils.py` module for utility functions and classes useful for implementation of I/O backend. This eases reuse of functionality across I/O backends. @oruebel (#98)

    - Added `WriteStatusTracker` class as simple data structure for tracking the write status of `Builders`
    - Added `NamespaceToBuilderHelper` class to help with converting a namespace to a `Builder` for I/O

- Added `get_min_bounds` function to `hdmf.data_utils.DataChunk`. This functionality was originally part of `HDF5IO.__write_chunk__()` and has been moved here to enable reuse of the code across data backends. @oruebel (#98)

- Updated `hmdf.testing.testcase.TestCase` to use the `hdmf.utils.__get_docval_macros` function to determine array types to remove dependency on h5py and allow support for Zarr arrays in testing. Added the `ignore_string_to_byte` option for `TestCase.assertContainerEqual` to allow us to ignore conversion from string to bytes and just compare unicode values, as different backends may store strings differently.

### Internal improvements
- Updated `HDF5IO` to use the new `NamespaceToBuilderHelper` class instead. @oruebel (#98)

    - Replaced `HDF5IO.__convert_namespace(...)` with `NamespaceToBuilderHelper.convert_namespace(...)`
    - Replaced `HDF5IO.__get_name(...)` with `NamespaceToBuilderHelper.get_source_name(...)`
    - Replaced `HDF5IO.__copy_spec(...)` with `NamespaceToBuilderHelper.__copy_spec(...)`
    - Replaced `HDF5IO.__get_new_specs(...)` with `NamespaceToBuilderHelper.__get_new_specs(...)`

- Updated ``HDF5IO`` to use the new ``WriteStatusTracker`` class. @oruebel (#98)

    - Changed `HDF5IO._written_builders` to use `WriteStatusTracker` instead of a standard `deque`
    - Removed `HDF5IO.__set_written(...)` to use  `WriteStatusTracker.set_written`
    - Replaced `HDF5IO.__builderhash` with `WriteStatusTracker.__builderhash` and updated the hash function to help avoid  possible ambiguity due to same ids when creating Builders directly in function calls as part of testing.

- Updated ``HDF5IO.__read_group`` and ``HDF5IO.__read_dataset`` to make sure the ``location`` attribute of all ``GroupBuilders``, `` DatasetBuilders``, and ``LinkBuilders`` is set on read, not just for object that are used for linking

- Updated ``HDF5IO.__get_path`` to use the ``location`` attribute of ``Builders`` directly if set

- Added `HDF5IODataChunkIteratorQueue` class to `hdmf.backends.hdf5.h5_utils` for managing iterative write of `DataChunkIterators` in `HDF5IO`, to improve modularity, readability, and consistency of the code. @oruebel (#98)

    - Removed `HDF5IO.__exhaust_dcis()` (now part of `HDF5IODataChunkIteratorQueue`)
    - Removed `HDF5IO.__write_chunk__(...)` (now part of `HDF5IODataChunkIteratorQueue`)
    - Changed `HDFIO.__dci_queue` to use `HDF5IODataChunkIteratorQueue` instead of a standard `deque`

- Added new `hdmf/backends/error.py` module for I/O errors.  @oruebel (#98)

- Updated `hdmf.common.sparse.CSRMatrix` to allow use of `array_data` types (i.e., including lists) as input constructor arguments. This change removes the need to import h5py directly in CSRMatrix and makes CSRMatrix compatible with `ZarrIO`. Also added unit tests for `CSRMatrix` to improve coverage. @oruebel (#98)

- Added `hdmf.utils.__get_docval_macros(...)` function to allow the test harness to access the list of allowable array data types. This is useful to remove direct dependency on array types from data backends.

### Bug fixes
- Updated `HDF5IO` to always set the `location` attribute of `GroupBuilders`, `DatasetBuilders`, and `LinkBuilders` on read.   @oruebel (#98)
- Updated `HDF5IO.__get_path` to use `Builder.location` if available.  @oruebel (#98)
- Updated `HDF5IO.get_types` to correctly determine the data type for `bytes` data. @oruebel (#98)

### Breaking changes
- Add optional dependencies for `Zarr` and `numcodecs` to support ZarrIO. These dependencies are optional, i.e., all of HDMF (except the new `hdmf/backends/zarr` I/O backend) will function without these dependencies.  @oruebel (#98)
- Moved `UnsupportedOperation` error class from `hdmf.backends.io` to the new `hdmf.backends.errors` module.  @oruebel (#98)
- Moved `tests.unit.test_io_hdf5_h5tools.FooFile` to `tests.unit.utils.FooFile` to ease reuse and to consolidate the `Foo` test data classes in one module.  @oruebel (#98)

#### Breaking changes in tests

- Moved `tests.unit.test_io_hdf5_h5tools._get_manager` to `tests.unit.utils.get_foo_buildmanager` to ease reuse.  @oruebel (#98)
- Moved `Baz`, `BazData`, `BazCpdData`, `BazBucket`, `get_baz_buildmanager` test data classes from `tests.unit.test_io_hdf5_h5tools` to `tests.unit.utils` to ease reuse. Also `_get_baz_manager` was renamed to `get_baz_buildmanager` as part of this move. @oruebel (#98)

=======
## HDMF 3.2 (Upcoming)

### New features
- Added ``hdmf.container.Row.__str__`` to improve print of rows. @oruebel (#667)
- Added ``to_dataframe`` method for ``hdmf.common.resources.ExternalResource`` to improve visualization. @oruebel (#667)
- Added ``export_to_sqlite`` method for ``hdmf.common.resources.ExternalResource``. @oruebel (#667)

### Minor improvements
- Plotted results in external resources tutorial. @oruebel (#667)
- Added support for Python 3.10. @rly (#679)
- Updated requirements. @rly @TheChymera (#681)
- Improved testing for `ExternalResources`. @mavaylon (#673)
- Improved docs for export. @rly (#674)
- Enhanced data chunk iteration speeds through new ``GenericDataChunkIterator`` class.  @CodyCBakerPhD (#672)

### Bug fixes
- Fixed `setup.py` not being able to import `versioneer` when installing in an embedded Python environment. @rly (#662)
- Fixed broken tests in Python 3.10. @rly (#664)
- Fixed broken LaTeX PDF build of the docs. @oruebel (#669)
- Fixed adding containers as a child to a parent container sometimes not marking the parent container as modified. @rly
  (#683)
- Fixed `to_hierarchcial_dataframe` failing when a table contains a `VectorIndex` column as a regular data column.
  @oruebel (#666)
- Stop testing against base Python error messages because they may change in the future. @rly (#689)

## HDMF 3.1.1 (July 29, 2021)

### Bug fixes
- Updated the new ``DynamicTableRegion.get_linked_tables`` function (added in 3.1.0) to return lists of ``typing.NamedTuple``
  objects rather than lists of dicts. @oruebel (#660)

## HDMF 3.1.0 (July 29, 2021)

### New features
- Added several features to simplify interaction with ``DynamicTable`` objects that link to other tables via
  ``DynamicTableRegion`` columns. @oruebel (#645)
    - Added ``DynamicTable.get_foreign_columns`` to find all columns in a table that are a ``DynamicTableRegion``
    - Added ``DynamicTable.has_foreign_columns`` to identify if a ``DynamicTable`` contains ``DynamicTableRegion`` columns
    - Added ``DynamicTable.get_linked_tables`` to retrieve all tables linked to either directly or indirectly from
      the current table via ``DynamicTableRegion``
    - Implemented the new ``get_foreign_columns``, ``has_foreign_columns``, and ``get_linked_tables`` also for
      ``AlignedDynamicTable``
    - Added new module ``hdmf.common.hierarchicaltable`` with helper functions to facilitate conversion of
      hierarchically nested ``DynamicTable`` objects via the following new functions:
      - ``to_hierarchical_dataframe`` to merge linked tables into a single consolidated pandas DataFrame.
      - ``drop_id_columns`` to remove "id" columns from a DataFrame.
      - ``flatten_column_index`` to replace a ``pandas.MultiIndex`` with a regular ``pandas.Index``

### Bug fixes
- Do not build wheels compatible with Python 2 because HDMF requires Python 3.7. @rly (#642)
- ``AlignedDynamicTable`` did not overwrite its ``get`` function. When using ``DynamicTableRegion`` to referenece ``AlignedDynamicTable`` this led to cases where the columns of the category subtables where omitted during data access (e.g., conversion to pandas.DataFrame). This fix adds the ``AlignedDynamicTable.get`` based on the existing ``AlignedDynamicTable.__getitem__``. @oruebel (#645)
- Fixed #651 to support selection of cells in an ``AlignedDynamicTable`` via slicing with  ``[int, (str, str)]``(and ``[int, str, str]``) to select a single cell, and ``[int, str]`` to select a single row of a category table. @oruebel (#645)

### Minor improvements
- Updated ``DynamicTable.to_dataframe()`` and ``DynamicTable.get`` functions to set the ``.name`` attribute
  on generated pandas DataFrame objects. @oruebel (#645)
- Added ``AlignedDynamicTable.get_colnames(...)`` to support look-up of the full list of columns as the
  ``AlignedDynamicTable.colnames`` property only includes the columns of the main table for compliance with
  ``DynamicTable`` @oruebel (#645)
- Fix documentation for `DynamicTable.get` and `DynamicTableRegion.get`. @rly (#650)
- Allow passing string column name to `DynamicTableRegion`, i.e., `dtr['col_name']` is a shortcut to
  `dtr.table['col_name']`. @rly (#657)

## HDMF 3.0.1 (July 7, 2021)

### Bug fixes
- Fixed release CI that prevented distribution from being uploaded to PyPI. @rly (#641)

## HDMF 3.0.0 (July 6, 2021)

### New features
- Add support for Python 3.9, drop support for Python 3.6. @rly (#620)
- Add support for h5py 3. @ajtritt (#480)
  - h5py 3 introduced [breaking changes regarding how strings are handled]
  (https://docs.h5py.org/en/latest/whatsnew/3.0.html#breaking-changes-deprecations), specifically that
  variable-length UTF-8 strings in datasets are now read as `bytes` objects instead of `str` by default.
  To reduce the impact of this change on HDMF users, when HDMF reads a variable-length UTF-8 string
  dataset, instead of returning an `h5py.Dataset` that is read as `bytes` objects, HDMF will return a
  `hdmf.utils.StrDataset` object that extends `h5py.Dataset` and is read as `str` objects, which preserves
  previous behavior. For example, under HDMF 2.x, an HDF5 dataset `d` with data ['a', 'b'] is read as a
  `h5py.Dataset` object, and `d[:]` returns `str` objects. Under HDMF 3.x, the same dataset `d` is read
  as a `hdmf.utils.StrDataset` object and `d[:]` still returns `str` objects.
- Add RRID to docs. @oruebel (#633)
- Allow passing ``index=True`` to ``DynamicTable.to_dataframe()`` to support returning `DynamicTableRegion` columns
  as indices or Pandas DataFrame. @rly (#579)
- Improve ``DynamicTable`` documentation. @rly (#639)
- Updated external resources tutorial. @mavaylon (#611)

### Breaking changes and deprecations
- Previously, when using ``DynamicTable.__getitem__`` or ``DynamicTable.get`` to access a selection of a
  ``DynamicTable`` containing a ``DynamicTableRegion``, new columns with mangled names for the table data referred to
  by the ``DynamicTableRegion`` were added to the returned DataFrame. This did not work properly for ragged
  ``DynamicTableRegion``, multiple levels of nesting, or multiple rows returned.
  Now, these methods will by default return columns of indices of the ``DynamicTableRegion``. If ``index=False`` is
  passed to ``DynamicTable.get``, then nested DataFrames will be returned, one DataFrame per row of the original
  resulting DataFrame. @rly (#579)

### Minor improvements
- Updated requirements and tests. @rly (#640)

### Bug fixes
- Update the validator to allow extensions to data types which only define data_type_inc. @dsleiter (#609)
- Fix error when validating lazy-loaded datasets containing references. @dsleiter (#609)
- Fix error when using ``DynamicTable.__getitem__`` or ``DynamicTable.get`` when table has a ragged
  ``DynamicTableRegion``. @rly (#579)

## HDMF 2.5.8 (June 16, 2021)
- Fix incorrect dtype precision upgrade for VectorIndex (#631)

### Minor improvements
- Improve Sphinx documentation. @rly (#627)

### Bug fix
- Fix error with representing an indexed table column when the `VectorIndex` dtype precision is upgraded more
  than one step, e.g., uint8 to uint32. This can happen when, for example, a single `add_row` call is used to
  add more than 65535 elements to an empty indexed column. @rly (#631)

## HDMF 2.5.7 (June 4, 2021)

### Bug fix
- Fix generation of extension classes that extend `MultiContainerInterface` and use a custom _fieldsname. @rly (#626)

## HDMF 2.5.6 (May 19, 2021)

### Bug fix
- Raise minimum version of pandas from 0.23 to 1.0.5 to be compatible with numpy 1.20. @rly (#618)
- Update documentation and update structure of requirements files. @rly (#619)

## HDMF 2.5.5 (May 17, 2021)

### Bug fix
- Fix incompatibility issue with downstream github-release tool used to deploy releases to GitHub. @rly (#614)

## HDMF 2.5.4 (May 17, 2021)

### Bug fix
- Fix incompatibility issue with downstream github-release tool used to deploy releases to GitHub. @rly (#607)
- Fix issue where dependencies of included types were not being loaded in namespaces / extensions. @rly (#613)

## HDMF 2.5.3 (May 12, 2021)

### Bug fix
- Fix issue where tables with multi-indexed columns defined using `__columns__` did not have attributes properly set.
  @rly (#605)

## HDMF 2.5.2 (May 11, 2021)

### Bug fix
- Add explicit `setuptools` requirement. @hrnciar (#596)
- Fix issue with generated custom classes that use a custom fields name (e.g., PyNWB uses `__nwbfields__` instead
  of `__fields__`). @rly (#598)
- Fix issue with Sphinx Gallery. @rly (#601)

## HDMF 2.5.1 (April 23, 2021)

### Bug fix
- Revert breaking change in `TypeMap.get_container_cls`. While this function is returned to its original behavior,
  it will be modified at the next major release. Please use the new `TypeMap.get_dt_container_cls` instead. @rly (#590)

## HDMF 2.5.0 (April 22, 2021)

### New features
- `DynamicTable` can be automatically generated using `get_class`. Now the HDMF API can read files with extensions
  that contain a `DynamicTable` without needing to import the extension first. @rly and @bendichter (#536)
- Add `HDF5IO.get_namespaces(path=path, file=file)` method which returns a dict of namespace name mapped to the
  namespace version (the largest one if there are multiple) for each namespace cached in the given HDF5 file.
  @rly (#527)
- Use HDMF common schema 1.5.0.
  - Add experimental namespace to HDMF common schema. New data types should go in the experimental namespace
    (hdmf-experimental) prior to being added to the core (hdmf-common) namespace. The purpose of this is to provide
    a place to test new data types that may break backward compatibility as they are refined. @ajtritt (#545)
  - `ExternalResources` was changed to support storing both names and URIs for resources. @mavaylon (#517, #548)
  - The `VocabData` data type was replaced by `EnumData` to provide more flexible support for data from a set of
    fixed values.
  - Added `AlignedDynamicTable`, which defines a `DynamicTable` that supports storing a collection of sub-tables.
    Each sub-table is itself a `DynamicTable` that is aligned with the main table by row index. Each sub-table
    defines a sub-category in the main table effectively creating a table with sub-headings to organize columns.
  - See https://hdmf-common-schema.readthedocs.io/en/latest/format_release_notes.html#april-19-2021 for more
    details.
- Add `EnumData` type for storing data that comes from a fixed set of values. This replaces `VocabData` i.e.
  `VocabData` has been removed. `VocabData` stored vocabulary elements in an attribute, which has a size limit.
  `EnumData` now stores elements in a separate dataset, referenced by an attribute stored on the `EnumData` dataset.
  @ajtritt (#537)
- Add `AlignedDynamicTable` type which defines a DynamicTable that supports storing a collection of subtables.
  Each sub-table is itself a DynamicTable that is aligned with the main table by row index. Each subtable
  defines a sub-category in the main table effectively creating a table with sub-headings to organize columns.
  @oruebel (#551)
- Add tutoral for new `AlignedDynamicTable` type. @oruebel (#571)
- Equality check for `DynamicTable` now also checks that the name and description of the table are the same. @rly (#566)

### Internal improvements
- Update CI and copyright year. @rly (#523, #524)
- Refactor class generation code. @rly (#533, #535)
- Equality check for `DynamicTable` returns False if the other object is a `DynamicTable` instead of raising an error.
  @rly (#566)
- Update ruamel.yaml usage to new API. @rly (#587)
- Remove use of ColoredTestRunner for more readable verbose test output. @rly (#588)

### Bug fixes
- Fix CI testing on Python 3.9. @rly (#523)
- Fix certain edge cases where `GroupValidator` would not validate all of the child groups or datasets
  attached to a `GroupBuilder`. @dsleiter (#526)
- Fix bug for generating classes from link specs and ignored 'help' fields. @rly (#535)
- Various fixes for dynamic class generation. @rly (#561)
- Fix generation of classes that extends both `MultiContainerInterface` and another class that extends
  `MultiContainerInterface`. @rly (#567)
- Fix `make clean` command for docs to clean up sphinx-gallery tutorial files. @oruebel (#571)
- Make sure we cannot set ``AlignedDynamicTable`` as a category on an ``AlignedDynamicTable``. @oruebel (#571)
- Fix included data type resolution between HDMF and custom classes that customize the data_type_inc key. @rly (#503)
- Fix classification of attributes as new/overridden. @rly (#503)

## HDMF 2.4.0 (February 23, 2021)

### New features
- `GroupValidator` now checks if child groups, datasets, and links have the correct quantity of elements and returns
  an `IncorrectQuantityError` for each mismatch. @dsleiter (#500)

### Internal improvements
- Update CI. @rly (#432)
- Added  driver option for ros3. @bendichter (#506)

### Bug fixes
- Allow `np.bool_` as a valid `bool` dtype when validating. @dsleiter (#505)
- Fix building of Data objects where the spec has no dtype and the Data object value is a DataIO wrapping an
  AbstractDataChunkIterator. @rly (#512)
- Fix TypeError when validating a group with an illegally-linked child.
  @dsleiter (#515)
- Fix `DynamicTable.get` for compound type columns. @rly (#518)
- Fix and removed error "Field 'x' cannot be defined in y." when opening files with some extensions. @rly
  (#519)

## HDMF 2.3.0 (December 8, 2020)

### New features
- Add methods for automatic creation of `MultiContainerInterface` classes. @bendichter (#420, #425)
- Add ability to specify a custom class for new columns to a `DynamicTable` that are not `VectorData`,
  `DynamicTableRegion`, or `VocabData` using `DynamicTable.__columns__` or `DynamicTable.add_column(...)`. @rly (#436)
- Add support for creating and specifying multi-index columns in a `DynamicTable` using `add_column(...)`.
  @bendichter, @rly (#430)
- Add capability to add a row to a column after IO. @bendichter (#426)
- Add method `AbstractContainer.get_fields_conf`. @rly (#441)
- Add functionality for storing external resource references. @ajtritt (#442)
- Add method `hdmf.utils.get_docval_macro` to get a tuple of the current values for a docval_macro, e.g., 'array_data'
  and 'scalar_data'. @rly (#446)
- Add `SimpleMultiContainer`, a data_type for storing a `Container` and `Data` objects together. @ajtritt (#449)
- Support `pathlib.Path` paths in `HDMFIO.__init__`, `HDF5IO.__init__`, and `HDF5IO.load_namespaces`. @dsleiter (#450)
- Use hdmf-common-schema 1.2.1. See https://hdmf-common-schema.readthedocs.io/en/latest/format_release_notes.html for details.
- Block usage of h5py 3+. h5py>=2.9, <3 is supported. @rly (#461)
- Block usage of numpy>=1.19.4 due to a known issue with numpy on some Windows 10 systems. numpy>1.16, <1.19.4 is supported.
  @rly (#461)
- Add check for correct quantity during the build process in `ObjectMapper`. @rly (#463, #492)
- Allow passing `GroupSpec` and `DatasetSpec` objects for the 'target_type' argument of `LinkSpec.__init__(...)`.
  @rly (#468)
- Use hdmf-common-schema 1.3.0. @rly, @ajtritt (#486)
  - Changes from hdmf-common-schema 1.2.0:
    - Add data type ExternalResources for storing ontology information / external resource references. NOTE:
      this data type is in beta testing and is subject to change in a later version.
    - Fix missing data_type_inc and use dtype uint for CSRMatrix. It now has data_type_inc: Container.
    - Add hdmf-schema-language comment at the top of each yaml file.
    - Add SimpleMultiContainer, a Container for storing other Container and Data objects together.

### Internal improvements
- Drop support for Python 3.5. @ajtritt (#459)
- Improve warning about cached namespace when loading namespaces from file. @rly (#422)
- Refactor `HDF5IO.write_dataset` to be more readable. @rly (#428)
- Fix bug in slicing tables with DynamicTableRegions. @ajtritt (#449)
- Add testing for Python 3.9 and using pre-release packages. @ajtritt, @rly (#459, #472)
- Improve contributing guide. @rly (#474)
- Update CI. @rly, @dsleiter (#481, #493, #497)
- Add citation information to documentation and support for duecredit tool. @rly (#477, #488)
- Add type checking and conversion in `CSRMatrix`. @rly (#485)
- Clean up unreachable validator code. @rly (#483)
- Reformat imports. @bendichter (#469)
- Remove unused or refactored internal builder functions `GroupBuilder.add_group`, `GroupBuilder.add_dataset`,
  `GroupBuilder.add_link`, `GroupBuilder.set_builder`, `BaseBuilder.deep_update`, `GroupBuilder.deep_update`,
  `DatasetBuilder.deep_update`. Make `BaseBuilder` not instantiable and refactor builder code. @rly (#452)

### Bug fixes
- Fix development package dependency issues. @rly (#431)
- Fix handling of empty lists against a spec with text/bytes dtype. @rly (#434)
- Fix handling of 1-element datasets with compound dtype against a scalar spec with text/bytes dtype. @rly (#438)
- Fix convert dtype when writing numpy array from `h5py.Dataset`. @rly (#427)
- Fix inheritance when non-`AbstractContainer` is base class. @rly (#444)
- Fix use of `hdmf.testing.assertContainerEqual(...)` for `Data` objects. @rly (#445)
- Add missing support for data conversion against spec dtypes "bytes" and "short". @rly (#456)
- Clarify the validator error message when a named data type is missing. @dsleiter (#478)
- Update documentation on validation to indicate that the example command is not implemented @dsleiter (#482)
- Fix generated docval for classes with a LinkSpec. @rly (#487)
- Fix access of `DynamicTableRegion` of a `DynamicTable` with column of references. @rly (#491)
- Fix handling of `__fields__` for `Data` subclasses. @rly (#441)
- Fix `DynamicTableRegion` having duplicate fields conf 'table'. @rly (#441)
- Fix inefficient and sometimes inaccurate build process. @rly (#451)
- Fix garbage collection issue in Python 3.9. @rly (#496)
>>>>>>> 680b68a1

## HDMF 2.2.0 (August 14, 2020)

### New features
- Add ability to get list of tuples when indexing a `DynamicTable`. i.e. disable conversion to `pandas.DataFrame`.
  @ajtritt (#418)

### Internal improvements
- Improve documentation and index out of bounds error message for `DynamicTable`. @rly (#419)

### Bug fixes:
- Fix error when constructing `DynamicTable` with `DataChunkIterators` as columns. @ajtritt (#418)

## HDMF 2.1.0 (August 10, 2020)

### New features
- Users can now use the `MultiContainerInterface` class to generate custom API classes that contain collections of
  containers of a specified type. @bendichter @rly (#399)
  - See the user guide
    https://hdmf.readthedocs.io/en/stable/tutorials/multicontainerinterface.html for more information.

### Internal improvements
- Add ability to pass callable functions to run when adding or removing items from a ``LabelledDict``.
  An error is now raised when using unsupported functionality in ``LabelledDict``. @rly (#405)
- Raise a warning when building a container that is missing a required dataset. @rly (#413)

## HDMF 2.0.1 (July 22, 2020)

### Internal improvements
- Add tests for writing table columns with DataIO data, e.g., chunked, compressed data. @rly (#402)
- Add CI to check for breakpoints and print statements. @rly (#403)

### Bug fixes:
- Remove breakpoint. @rly (#403)
- Allow passing None for docval enum arguments with default value None. @rly (#409)
- If a file is written with an orphan container, e.g., a link to a container that is not written, then an
  `OrphanContainerBuildError` will be raised. This replaces the `OrphanContainerWarning` that was previously raised.
  @rly (#407)

## HDMF 2.0.0 (July 17, 2020)

### New features
- Users can now call `HDF5IO.export` and `HDF5IO.export_io` to write data that was read from one source to a new HDF5
  file. Developers can implement the `export` method in classes that extend `HDMFIO` to customize the export
  functionality. See https://hdmf.readthedocs.io/en/latest/export.html for more details. @rly (#388)
- Users can use the new export functionality to read data from one source, modify the data in-memory, and then write the
  modified data to a new file. Modifications can include additions and removals. To facilitate removals,
  `AbstractContainer` contains a new `_remove_child` method and `BuildManager` contains a new `purge_outdated` method.
  @rly (#388)
- Users can now call `Container.generate_new_id` to generate new object IDs for the container and all of its children.
  @rly (#401)
- Use hdmf-common-schema 1.2.0. @ajtritt @rly (#397)
  - `VectorIndex` now extends `VectorData` instead of `Index`. This change allows `VectorIndex` to index other `VectorIndex` types.
  - The `Index` data type is now unused and has been removed.
  - Fix missing dtype for `VectorIndex`.
  - Add new `VocabData` data type.

### Breaking changes
- `Builder` objects no longer have the `written` field which was used by `HDF5IO` to mark the object as written. This
  is replaced by `HDF5IO.get_written`. @rly (#381)
- `HDMFIO.write` and `HDMFIO.write_builder` no longer have the keyword argument `exhaust_dcis`. This remains present in
  `HDF5IO.write` and `HDF5IO.write_builder`. @rly (#388)
- The class method `HDF5IO.copy_file` is no longer supported and may be removed in a future version. Please use the
  `HDF5IO.export` method or `h5py.File.copy` method instead. @rly (#388)

## HDMF 1.6.4 (June 26, 2020)

### Internal improvements
- Add ability to close open links. @rly (#383)

### Bug fixes:
- Fix validation of empty arrays and scalar attributes. @rly (#377)
- Fix issue with constructing `DynamicTable` with empty array colnames. @rly (#379)
- Fix `TestCase.assertContainerEqual` passing wrong arguments. @rly (#385)
- Fix 'link_data' argument not being used when writing non-root level datasets. @rly (#384)
- Fix handling of ASCII numpy array. @rly (#387)
- Fix error when optional attribute reference is missing. @rly (#392)
- Improve testing for `get_data_shape` and fix issue with sets. @rly (#394)
- Fix inability to write references to HDF5 when the root builder is not named "root". @rly (#395)

## HDMF 1.6.3 (June 9, 2020)

### Internal improvements
- Improve documentation of `DynamicTable`. @rly (#371)
- Add user guide / tutorial for `DynamicTable`. @rly (#372)
- Improve logging of build and write processes. @rly (#373)

### Bug fixes:
- Fix adding of optional predefined columns to `DynamicTable`. @rly (#371)
- Use dtype from dataset data_type definition when extended spec lacks dtype. @rly (#364)

## HDMF 1.6.2 (May 26, 2020)

### Internal improvements:
- Update MacOS in CI. @rly (#310)
- Raise more informative error when adding column to `DynamicTable` w/ used name. @rly (#307)
- Refactor `_init_class_columns` for use by DynamicTable subclasses. @rly (#323)
- Add/fix docstrings for DynamicTable. @oruebel, @rly (#304, #353)
- Make docval-decorated functions more debuggable in pdb. @rly (#308)
- Change dtype conversion warning to include path to type. @rly (#311)
- Refactor `DynamicTable.add_column` to raise error when name is an optional column. @rly (#305)
- Improve unsupported filter error message. @bendichter (#329)
- Add functionality to validate a yaml file against a json schema file. @bendichter (#332)
- Update requirements-min.txt for yaml validator. @bendichter (#333)
- Add allowed value / enum validation in docval. @rly (#335)
- Add logging of build and hdf5 write process. @rly (#336, #349)
- Allow loading namespaces from h5py.File object not backed by file. @rly (#348)
- Add CHANGELOG.md. @rly (#352)
- Fix codecov reports. @rly (#362)
- Make `getargs` raise an error if the argument name is not found. @rly (#365)
- Improve `get_class` and `docval` support for uint. @rly (#361)

### Bug fixes:
- Register new child types before new parent type for dynamic class generation. @rly (#322)
- Raise warning not error when adding column with existing attr name. @rly (#324)
- Add `__version__`. @rly (#345)
- Only write a specific namespace version if it does not exist. @ajtritt (#346)
- Fix documentation formatting for DynamicTable. @rly (#353)


## HDMF 1.6.1 (Mar. 2, 2020)

### Internal improvements:
- Allow docval to warn about use of positional arguments. @rly (#293)
- Improve efficiency of writing chunks with `DataChunkIterator` and HDF5. @d-sot, @oruebel (#295)

### Bug fixes:
- Flake8 style fixes. @oruebel (#291)
- Handle missing namespace version. @rly (#292)
- Do not raise error when a numeric type with a higher precision is provided for a spec with a lower precision and different base type. Raise a warning when the base type of a given value is converted to the specified base type, regardless of precision level. Add missing support for boolean conversions. @rly (#298, #299)
- Add forgotten validation of links. @t-b, @ajtritt (#286)
- Improve message for "can't change container_source" error. @rly (#302)
- Fix setup.py development status. @rly (#303)
- Refactor missing namespace version handling. @rly, @ajtritt (#297)
- Add print function for `DynamicTableRegion`. @oruebel, @rly (#290)
- Fix writing of refined RefSpec attribute. @oruebel, @rly (#301)

## HDMF 1.6.0 (Jan. 31, 2020)

### Internal improvements:
- Allow extending/overwriting attributes on dataset builders. @rly, @ajtritt (#279)
- Allow ASCII data where UTF8 is specified. @rly (#282)
- Add function to convert `DynamicTableRegion` to a pandas dataframe. @oruebel (#239)
- Add "mode" property to HDF5IO. @t-b (#280)

### Bug fixes:
- Fix readthedocs config to include all submodules. @rly (#277)
- Fix test runner double printing in non-verbose mode. @rly (#278)

## HDMF 1.5.4 (Jan. 21, 2020)

### Bug fixes:
- Upgrade hdmf-common-schema 1.1.2 -> 1.1.3, which includes a bug fix for missing data and shape keys on `VectorData`, `VectorIndex`, and `DynamicTableRegion` data types. @rly (#272)
- Clean up documentation scripts. @rly (#268)
- Fix broken support for pytest testing framework. @rly (#274)
- Fix missing CI testing of minimum requirements on Windows and Mac. @rly (#270)
- Read 1-element datasets as scalar datasets when a scalar dataset is expected by the spec. @rly (#269)
- Fix bug where 'version' was not required for `SpecNamespace`. @bendichter (#276)

## HDMF 1.5.3 (Jan. 14, 2020)

### Minor improvements:
- Update and fix documentation. @rly (#267)

### Bug fixes:
- Fix ReadTheDocs integration. @rly (#263)
- Fix conda build. @rly (#266)

## HDMF 1.5.2 (Jan. 13, 2020)

### Minor improvements:
- Add support and testing for Python 3.8. @rly (#247)
- Remove code duplication and make Type/Value Error exceptions more informative. @yarikoptic (#243)
- Streamline CI and add testing of min requirements. @rly (#258)

### Bug fixes:
- Update hdmf-common-schema submodule to 1.1.2. @rly (#249, #252)
- Add support for `np.array(DataIO)` in py38. @rly (#248)
- Fix bug with latest version of coverage. @rly (#251)
- Stop running CI on latest and latest-tmp tags. @rly (#254)
- Remove lingering mentions of PyNWB. @rly (#257, #261)
- Fix and clean up documentation. @rly (#260)

## HDMF 1.5.1 (Jan. 8, 2020)

### Minor improvements:
- Allow passing HDF5 integer filter ID for dynamically loaded filters. @d-sot (#215)

### Bug fixes:
- Fix reference to hdmf-common-schema 1.1.0. @rly (#231)

## HDMF 1.5.0 (Jan. 6, 2020)

### Minor improvements:
- Improve CI for HDMF to test whether changes in HDMF break PyNWB. #207 (@rly)
- Improve and clean up unit tests. #211, #214, #217 (@rly)
- Refactor code to remove six dependency and separate ObjectMapper into its own file. #213, #221 (@rly)
- Output exception message in ObjectMapper.construct. #220 (@t-b)
- Improve docstrings for VectorData, VectorIndex, and DynamicTableRegion. #226, #227 (@bendichter)
- Remove unused "datetime64" from supported dtype strings. #230 (@bendichter)
- Cache builders by h5py object id not name. #235 (@oruebel)
- Update copyright date and add legal to source distribution. #232 (@rly)
- Allow access to export_spec function from hdmf.spec package. #233 (@bendichter)
- Make calls to docval functions more efficient, resulting in a ~20% overall speedup. #238 (@rly)

### Bug fixes:
- Fix wrong reference in ObjectMapper.get_carg_spec. #208 (@rly)
- Fix container source not being set for some references. #219 (@rly)

Python 2.7 is no longer supported.

## HDMF 1.4.0 and earlier

Please see the release notes on the [HDMF GitHub repo Releases page](https://github.com/hdmf-dev/hdmf/releases).<|MERGE_RESOLUTION|>--- conflicted
+++ resolved
@@ -1,7 +1,6 @@
 # HDMF Changelog
 
-<<<<<<< HEAD
-## HDMF 3.0.0 (Upcoming)
+## HDMF 4.0.0 (Future)
 
 ### New Features
 - Added new, optional `hdmf.backends.zarr` I/O backend for writing files using Zarr's `zarr.store.DirectoryStore` backend, including support for iterative write, chunking, compression, simple and compound data types, links, object references, namespace and spec I/O. @oruebel, @donghekang  (#98)
@@ -13,37 +12,7 @@
 
 - Added `get_min_bounds` function to `hdmf.data_utils.DataChunk`. This functionality was originally part of `HDF5IO.__write_chunk__()` and has been moved here to enable reuse of the code across data backends. @oruebel (#98)
 
-- Updated `hmdf.testing.testcase.TestCase` to use the `hdmf.utils.__get_docval_macros` function to determine array types to remove dependency on h5py and allow support for Zarr arrays in testing. Added the `ignore_string_to_byte` option for `TestCase.assertContainerEqual` to allow us to ignore conversion from string to bytes and just compare unicode values, as different backends may store strings differently.
-
-### Internal improvements
-- Updated `HDF5IO` to use the new `NamespaceToBuilderHelper` class instead. @oruebel (#98)
-
-    - Replaced `HDF5IO.__convert_namespace(...)` with `NamespaceToBuilderHelper.convert_namespace(...)`
-    - Replaced `HDF5IO.__get_name(...)` with `NamespaceToBuilderHelper.get_source_name(...)`
-    - Replaced `HDF5IO.__copy_spec(...)` with `NamespaceToBuilderHelper.__copy_spec(...)`
-    - Replaced `HDF5IO.__get_new_specs(...)` with `NamespaceToBuilderHelper.__get_new_specs(...)`
-
-- Updated ``HDF5IO`` to use the new ``WriteStatusTracker`` class. @oruebel (#98)
-
-    - Changed `HDF5IO._written_builders` to use `WriteStatusTracker` instead of a standard `deque`
-    - Removed `HDF5IO.__set_written(...)` to use  `WriteStatusTracker.set_written`
-    - Replaced `HDF5IO.__builderhash` with `WriteStatusTracker.__builderhash` and updated the hash function to help avoid  possible ambiguity due to same ids when creating Builders directly in function calls as part of testing.
-
-- Updated ``HDF5IO.__read_group`` and ``HDF5IO.__read_dataset`` to make sure the ``location`` attribute of all ``GroupBuilders``, `` DatasetBuilders``, and ``LinkBuilders`` is set on read, not just for object that are used for linking
-
-- Updated ``HDF5IO.__get_path`` to use the ``location`` attribute of ``Builders`` directly if set
-
-- Added `HDF5IODataChunkIteratorQueue` class to `hdmf.backends.hdf5.h5_utils` for managing iterative write of `DataChunkIterators` in `HDF5IO`, to improve modularity, readability, and consistency of the code. @oruebel (#98)
-
-    - Removed `HDF5IO.__exhaust_dcis()` (now part of `HDF5IODataChunkIteratorQueue`)
-    - Removed `HDF5IO.__write_chunk__(...)` (now part of `HDF5IODataChunkIteratorQueue`)
-    - Changed `HDFIO.__dci_queue` to use `HDF5IODataChunkIteratorQueue` instead of a standard `deque`
-
-- Added new `hdmf/backends/error.py` module for I/O errors.  @oruebel (#98)
-
-- Updated `hdmf.common.sparse.CSRMatrix` to allow use of `array_data` types (i.e., including lists) as input constructor arguments. This change removes the need to import h5py directly in CSRMatrix and makes CSRMatrix compatible with `ZarrIO`. Also added unit tests for `CSRMatrix` to improve coverage. @oruebel (#98)
-
-- Added `hdmf.utils.__get_docval_macros(...)` function to allow the test harness to access the list of allowable array data types. This is useful to remove direct dependency on array types from data backends.
+- Updated `hmdf.testing.testcase.TestCase` to use the `hdmf.utils.__get_docval_macros` function to determine array types to remove dependency on h5py and allow support for Zarr arrays in testing. Added the `ignore_string_to_byte` option for `TestCase.assertContainerEqual` to allow us to ignore conversion from string to bytes and just compare unicode values, as different backends may store strings differently. @oruebel (#98)
 
 ### Bug fixes
 - Updated `HDF5IO` to always set the `location` attribute of `GroupBuilders`, `DatasetBuilders`, and `LinkBuilders` on read.   @oruebel (#98)
@@ -60,7 +29,6 @@
 - Moved `tests.unit.test_io_hdf5_h5tools._get_manager` to `tests.unit.utils.get_foo_buildmanager` to ease reuse.  @oruebel (#98)
 - Moved `Baz`, `BazData`, `BazCpdData`, `BazBucket`, `get_baz_buildmanager` test data classes from `tests.unit.test_io_hdf5_h5tools` to `tests.unit.utils` to ease reuse. Also `_get_baz_manager` was renamed to `get_baz_buildmanager` as part of this move. @oruebel (#98)
 
-=======
 ## HDMF 3.2 (Upcoming)
 
 ### New features
@@ -354,7 +322,6 @@
 - Fix `DynamicTableRegion` having duplicate fields conf 'table'. @rly (#441)
 - Fix inefficient and sometimes inaccurate build process. @rly (#451)
 - Fix garbage collection issue in Python 3.9. @rly (#496)
->>>>>>> 680b68a1
 
 ## HDMF 2.2.0 (August 14, 2020)
 
