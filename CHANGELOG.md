--- conflicted
+++ resolved
@@ -2,17 +2,14 @@
 
 ## HDMF 3.6.0 (Upcoming)
 
-<<<<<<< HEAD
-### Minor improvements
+### New features and minor improvements
+- Updated `ExternalResources` to have `FileTable` and new methods to query data. the `ResourceTable` has been removed along with methods relating to `Resource`. @mavaylon [#850](https://github.com/hdmf-dev/hdmf/pull/850)
+- Updated hdmf-common-schema version to 1.6.0. @mavaylon [#850](https://github.com/hdmf-dev/hdmf/pull/850)
+- Added testing of HDMF-Zarr on PR and nightly. @rly [#859](https://github.com/hdmf-dev/hdmf/pull/859)
 - Replaced `setup.py` with `pyproject.toml`. @rly [#844](https://github.com/hdmf-dev/hdmf/pull/844)
 - Set code style guide to black with isort. @rly [#844](https://github.com/hdmf-dev/hdmf/pull/844)
 - Replaced versioneer with setuptools_scm for versioning. @rly [#844](https://github.com/hdmf-dev/hdmf/pull/844)
 - Now recommending developers use pre-commit. @rly [#844](https://github.com/hdmf-dev/hdmf/pull/844)
-=======
-### New features and minor improvements
-- Updated `ExternalResources` to have `FileTable` and new methods to query data. the `ResourceTable` has been removed along with methods relating to `Resource`. @mavaylon [#850](https://github.com/hdmf-dev/hdmf/pull/850)
-- Updated hdmf-common-schema version to 1.6.0. @mavaylon [#850](https://github.com/hdmf-dev/hdmf/pull/850)
-- Added testing of HDMF-Zarr on PR and nightly. @rly [#859](https://github.com/hdmf-dev/hdmf/pull/859)
 
 ### Bug fixes
 - Export cached specs that are loaded in source IO manager but not in export IO manager. @rly
@@ -38,7 +35,6 @@
   [#849](https://github.com/hdmf-dev/hdmf/pull/849)
 - Fixed export with `'link_data': False'` not copying datasets in some situations. @rly
   [#848](https://github.com/hdmf-dev/hdmf/pull/848)
->>>>>>> c69646cc
 
 ## HDMF 3.5.4 (April 7, 2023)
 
