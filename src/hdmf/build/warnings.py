--- conflicted
+++ resolved
@@ -1,10 +1,4 @@
-<<<<<<< HEAD
-"""
-Collection of warnings used during the data translation process to construct builders from containers and vice versa.
-"""
-=======
 """Module for build warnings"""
->>>>>>> 1df24154
 
 
 class BuildWarning(UserWarning):
