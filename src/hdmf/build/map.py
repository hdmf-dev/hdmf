import re
import numpy as np
import warnings
from collections import OrderedDict
from copy import copy, deepcopy
from datetime import datetime

from ..utils import docval, getargs, ExtenderMeta, get_docval, call_docval_func, fmt_docval_args
from ..container import AbstractContainer, Container, Data, DataRegion
from ..spec import Spec, AttributeSpec, DatasetSpec, GroupSpec, LinkSpec, NAME_WILDCARD, NamespaceCatalog, RefSpec,\
                   SpecReader
from ..data_utils import DataIO, AbstractDataChunkIterator
from ..query import ReferenceResolver
from ..spec.spec import BaseStorageSpec
from .builders import DatasetBuilder, GroupBuilder, LinkBuilder, Builder, ReferenceBuilder, RegionBuilder, BaseBuilder
from .warnings import OrphanContainerWarning, MissingRequiredWarning


class Proxy:
    """
    A temporary object to represent a Container. This gets used when resolving the true location of a
    Container's parent.

    Proxy objects allow simple bookkeeping of all potential parents a Container may have.

    This object is used by providing all the necessary information for describing the object. This object
    gets passed around and candidates are accumulated. Upon calling resolve, all saved candidates are matched
    against the information (provided to the constructor). The candidate that has an exact match is returned.
    """

    def __init__(self, manager, source, location, namespace, data_type):
        self.__source = source
        self.__location = location
        self.__namespace = namespace
        self.__data_type = data_type
        self.__manager = manager
        self.__candidates = list()

    @property
    def source(self):
        """The source of the object e.g. file source"""
        return self.__source

    @property
    def location(self):
        """The location of the object. This can be thought of as a unique path"""
        return self.__location

    @property
    def namespace(self):
        """The namespace from which the data_type of this Proxy came from"""
        return self.__namespace

    @property
    def data_type(self):
        """The data_type of Container that should match this Proxy"""
        return self.__data_type

    @docval({"name": "object", "type": (BaseBuilder, Container), "doc": "the container or builder to get a proxy for"})
    def matches(self, **kwargs):
        obj = getargs('object', kwargs)
        if not isinstance(obj, Proxy):
            obj = self.__manager.get_proxy(obj)
        return self == obj

    @docval({"name": "container", "type": Container, "doc": "the Container to add as a candidate match"})
    def add_candidate(self, **kwargs):
        container = getargs('container', kwargs)
        self.__candidates.append(container)

    def resolve(self):
        for candidate in self.__candidates:
            if self.matches(candidate):
                return candidate
        raise ValueError("No matching candidate Container found for " + self)

    def __eq__(self, other):
        return self.data_type == other.data_type and \
               self.location == other.location and \
               self.namespace == other.namespace and \
               self.source == other.source

    def __repr__(self):
        ret = dict()
        for key in ('source', 'location', 'namespace', 'data_type'):
            ret[key] = getattr(self, key, None)
        return str(ret)


class BuildManager:
    """
    A class for managing builds of AbstractContainers
    """

    def __init__(self, type_map):
        self.__builders = dict()
        self.__containers = dict()
        self.__type_map = type_map

    @property
    def namespace_catalog(self):
        return self.__type_map.namespace_catalog

    @property
    def type_map(self):
        return self.__type_map

    @docval({"name": "object", "type": (BaseBuilder, AbstractContainer),
             "doc": "the container or builder to get a proxy for"},
            {"name": "source", "type": str,
             "doc": "the source of container being built i.e. file path", 'default': None})
    def get_proxy(self, **kwargs):
        obj = getargs('object', kwargs)
        if isinstance(obj, BaseBuilder):
            return self.__get_proxy_builder(obj)
        elif isinstance(obj, AbstractContainer):
            return self.__get_proxy_container(obj)

    def __get_proxy_builder(self, builder):
        dt = self.__type_map.get_builder_dt(builder)
        ns = self.__type_map.get_builder_ns(builder)
        stack = list()
        tmp = builder
        while tmp is not None:
            stack.append(tmp.name)
            tmp = self.__get_parent_dt_builder(tmp)
        loc = "/".join(reversed(stack))
        return Proxy(self, builder.source, loc, ns, dt)

    def __get_proxy_container(self, container):
        ns, dt = self.__type_map.get_container_ns_dt(container)
        stack = list()
        tmp = container
        while tmp is not None:
            if isinstance(tmp, Proxy):
                stack.append(tmp.location)
                break
            else:
                stack.append(tmp.name)
                tmp = tmp.parent
        loc = "/".join(reversed(stack))
        return Proxy(self, container.container_source, loc, ns, dt)

    @docval({"name": "container", "type": AbstractContainer, "doc": "the container to convert to a Builder"},
            {"name": "source", "type": str,
             "doc": "the source of container being built i.e. file path", 'default': None},
            {"name": "spec_ext", "type": BaseStorageSpec, "doc": "a spec that further refines the base specificatoin",
             'default': None})
    def build(self, **kwargs):
        """ Build the GroupBuilder for the given AbstractContainer"""
        container = getargs('container', kwargs)
        container_id = self.__conthash__(container)
        result = self.__builders.get(container_id)
        source, spec_ext = getargs('source', 'spec_ext', kwargs)
        if result is None:
            if container.container_source is None:
                container.container_source = source
            else:
                if source is None:
                    source = container.container_source
                else:
                    if container.container_source != source:
                        raise ValueError("Can't change container_source once set")
            result = self.__type_map.build(container, self, source=source, spec_ext=spec_ext)
            self.prebuilt(container, result)
        elif container.modified:
            if isinstance(result, GroupBuilder):
                # TODO: if Datasets attributes are allowed to be modified, we need to
                # figure out how to handle that starting here.
                result = self.__type_map.build(container, self, builder=result, source=source, spec_ext=spec_ext)
        return result

    @docval({"name": "container", "type": AbstractContainer, "doc": "the AbstractContainer to save as prebuilt"},
            {'name': 'builder', 'type': (DatasetBuilder, GroupBuilder),
             'doc': 'the Builder representation of the given container'})
    def prebuilt(self, **kwargs):
        ''' Save the Builder for a given AbstractContainer for future use '''
        container, builder = getargs('container', 'builder', kwargs)
        container_id = self.__conthash__(container)
        self.__builders[container_id] = builder
        builder_id = self.__bldrhash__(builder)
        self.__containers[builder_id] = container

    def __conthash__(self, obj):
        return id(obj)

    def __bldrhash__(self, obj):
        return id(obj)

    @docval({'name': 'builder', 'type': (DatasetBuilder, GroupBuilder),
             'doc': 'the builder to construct the AbstractContainer from'})
    def construct(self, **kwargs):
        """ Construct the AbstractContainer represented by the given builder """
        builder = getargs('builder', kwargs)
        if isinstance(builder, LinkBuilder):
            builder = builder.target
        builder_id = self.__bldrhash__(builder)
        result = self.__containers.get(builder_id)
        if result is None:
            parent_builder = self.__get_parent_dt_builder(builder)
            if parent_builder is not None:
                parent = self.__get_proxy_builder(parent_builder)
                result = self.__type_map.construct(builder, self, parent)
            else:
                # we are at the top of the hierarchy,
                # so it must be time to resolve parents
                result = self.__type_map.construct(builder, self, None)
                self.__resolve_parents(result)
            self.prebuilt(result, builder)
        result.set_modified(False)
        return result

    def __resolve_parents(self, container):
        stack = [container]
        while len(stack) > 0:
            tmp = stack.pop()
            if isinstance(tmp.parent, Proxy):
                tmp.parent = tmp.parent.resolve()
            for child in tmp.children:
                stack.append(child)

    def __get_parent_dt_builder(self, builder):
        '''
        Get the next builder above the given builder
        that has a data_type
        '''
        tmp = builder.parent
        ret = None
        while tmp is not None:
            ret = tmp
            dt = self.__type_map.get_builder_dt(tmp)
            if dt is not None:
                break
            tmp = tmp.parent
        return ret

    @docval({'name': 'builder', 'type': Builder, 'doc': 'the Builder to get the class object for'})
    def get_cls(self, **kwargs):
        ''' Get the class object for the given Builder '''
        builder = getargs('builder', kwargs)
        return self.__type_map.get_cls(builder)

    @docval({"name": "container", "type": AbstractContainer, "doc": "the container to convert to a Builder"},
            returns='The name a Builder should be given when building this container', rtype=str)
    def get_builder_name(self, **kwargs):
        ''' Get the name a Builder should be given '''
        container = getargs('container', kwargs)
        return self.__type_map.get_builder_name(container)

    @docval({'name': 'spec', 'type': (DatasetSpec, GroupSpec), 'doc': 'the parent spec to search'},
            {'name': 'builder', 'type': (DatasetBuilder, GroupBuilder, LinkBuilder),
             'doc': 'the builder to get the sub-specification for'})
    def get_subspec(self, **kwargs):
        '''
        Get the specification from this spec that corresponds to the given builder
        '''
        spec, builder = getargs('spec', 'builder', kwargs)
        return self.__type_map.get_subspec(spec, builder)

    @docval({'name': 'builder', 'type': (DatasetBuilder, GroupBuilder, LinkBuilder),
             'doc': 'the builder to get the sub-specification for'})
    def get_builder_ns(self, **kwargs):
        '''
        Get the namespace of a builder
        '''
        builder = getargs('builder', kwargs)
        return self.__type_map.get_builder_ns(builder)

    @docval({'name': 'builder', 'type': (DatasetBuilder, GroupBuilder, LinkBuilder),
             'doc': 'the builder to get the data_type for'})
    def get_builder_dt(self, **kwargs):
        '''
        Get the data_type of a builder
        '''
        builder = getargs('builder', kwargs)
        return self.__type_map.get_builder_dt(builder)


_const_arg = '__constructor_arg'


@docval({'name': 'name', 'type': str, 'doc': 'the name of the constructor argument'},
        is_method=False)
def _constructor_arg(**kwargs):
    '''Decorator to override the default mapping scheme for a given constructor argument.

    Decorate ObjectMapper methods with this function when extending ObjectMapper to override the default
    scheme for mapping between AbstractContainer and Builder objects. The decorated method should accept as its
    first argument the Builder object that is being mapped. The method should return the value to be passed
    to the target AbstractContainer class constructor argument given by *name*.
    '''
    name = getargs('name', kwargs)

    def _dec(func):
        setattr(func, _const_arg, name)
        return func
    return _dec


_obj_attr = '__object_attr'


@docval({'name': 'name', 'type': str, 'doc': 'the name of the constructor argument'},
        is_method=False)
def _object_attr(**kwargs):
    '''Decorator to override the default mapping scheme for a given object attribute.

    Decorate ObjectMapper methods with this function when extending ObjectMapper to override the default
    scheme for mapping between AbstractContainer and Builder objects. The decorated method should accept as its
    first argument the AbstractContainer object that is being mapped. The method should return the child Builder
    object (or scalar if the object attribute corresponds to an AttributeSpec) that represents the
    attribute given by *name*.
    '''
    name = getargs('name', kwargs)

    def _dec(func):
        setattr(func, _obj_attr, name)
        return func
    return _dec


def _unicode(s):
    """
    A helper function for converting to Unicode
    """
    if isinstance(s, str):
        return s
    elif isinstance(s, bytes):
        return s.decode('utf-8')
    else:
        raise ValueError("Expected unicode or ascii string, got %s" % type(s))


def _ascii(s):
    """
    A helper function for converting to ASCII
    """
    if isinstance(s, str):
        return s.encode('ascii', 'backslashreplace')
    elif isinstance(s, bytes):
        return s
    else:
        raise ValueError("Expected unicode or ascii string, got %s" % type(s))


class ObjectMapper(metaclass=ExtenderMeta):
    '''A class for mapping between Spec objects and AbstractContainer attributes

    '''

    __dtypes = {
        "float": np.float32,
        "float32": np.float32,
        "double": np.float64,
        "float64": np.float64,
        "long": np.int64,
        "int64": np.int64,
        "uint64": np.uint64,
        "int": np.int32,
        "int32": np.int32,
        "int16": np.int16,
        "int8": np.int8,
        "bool": np.bool_,
        "text": _unicode,
        "text": _unicode,
        "utf": _unicode,
        "utf8": _unicode,
        "utf-8": _unicode,
        "ascii": _ascii,
        "str": _ascii,
        "isodatetime": _ascii,
        "uint32": np.uint32,
        "uint16": np.uint16,
        "uint8": np.uint8,
        "uint": np.uint32
    }

    __no_convert = set()

    @classmethod
    def __resolve_dtype(cls, given, specified):
        """
        Determine the dtype to use from the dtype of the given value and the specified dtype.
        This amounts to determining the greater precision of the two arguments, but also
        checks to make sure the same base dtype is being used.
        """
        g = np.dtype(given)
        s = np.dtype(specified)
        if g.itemsize <= s.itemsize:
            return s.type
        else:
            if g.name[:3] != s.name[:3]:    # different types
                if s.itemsize < 8:
                    msg = "expected %s, received %s - must supply %s or higher precision" % (s.name, g.name, s.name)
                else:
                    msg = "expected %s, received %s - must supply %s" % (s.name, g.name, s.name)
                raise ValueError(msg)
            else:
                return g.type

    @classmethod
    def no_convert(cls, obj_type):
        """
        Specify an object type that ObjectMappers should not convert.
        """
        cls.__no_convert.add(obj_type)

    @classmethod
    def convert_dtype(cls, spec, value):
        """
        Convert values to the specified dtype. For example, if a literal int
        is passed in to a field that is specified as a unsigned integer, this function
        will convert the Python int to a numpy unsigned int.

        :return: The function returns a tuple consisting of 1) the value, and 2) the data type.
                 The value is returned as the function may convert the input value to comply
                 with the dtype specified in the schema.
        """
        ret, ret_dtype = cls.__check_edgecases(spec, value)
        if ret is not None or ret_dtype is not None:
            return ret, ret_dtype
        spec_dtype = cls.__dtypes[spec.dtype]
        if isinstance(value, np.ndarray):
            if spec_dtype is _unicode:
                ret = value.astype('U')
                ret_dtype = "utf8"
            elif spec_dtype is _ascii:
                ret = value.astype('S')
                ret_dtype = "ascii"
            else:
                dtype_func = cls.__resolve_dtype(value.dtype, spec_dtype)
                ret = np.asarray(value).astype(dtype_func)
                ret_dtype = ret.dtype.type
        elif isinstance(value, (tuple, list)):
            if len(value) == 0:
                return value, spec_dtype
            ret = list()
            for elem in value:
                tmp, tmp_dtype = cls.convert_dtype(spec, elem)
                ret.append(tmp)
            ret = type(value)(ret)
            ret_dtype = tmp_dtype
        elif isinstance(value, AbstractDataChunkIterator):
            ret = value
            ret_dtype = cls.__resolve_dtype(value.dtype, spec_dtype)
        else:
            if spec_dtype in (_unicode, _ascii):
                ret_dtype = 'ascii'
                if spec_dtype == _unicode:
                    ret_dtype = 'utf8'
                ret = spec_dtype(value)
            else:
                dtype_func = cls.__resolve_dtype(type(value), spec_dtype)
                ret = dtype_func(value)
                ret_dtype = type(ret)
        return ret, ret_dtype

    @classmethod
    def __check_edgecases(cls, spec, value):
        """
        Check edge cases in converting data to a dtype
        """
        if value is None:
            dt = spec.dtype
            if isinstance(dt, RefSpec):
                dt = dt.reftype
            return None, dt
        if isinstance(spec.dtype, list):
            # compound dtype - Since the I/O layer needs to determine how to handle these,
            # return the list of DtypeSpecs
            return value, spec.dtype
        if isinstance(value, DataIO):
            return value, cls.convert_dtype(spec, value.data)[1]
        if spec.dtype is None or spec.dtype == 'numeric' or type(value) in cls.__no_convert:
            # infer type from value
            if hasattr(value, 'dtype'):  # covers numpy types, AbstractDataChunkIterator
                return value, value.dtype.type
            if isinstance(value, (list, tuple)):
                if len(value) == 0:
                    msg = "cannot infer dtype of empty list or tuple. Please use numpy array with specified dtype."
                    raise ValueError(msg)
                return value, cls.__check_edgecases(spec, value[0])[1]  # infer dtype from first element
            ret_dtype = type(value)
            if ret_dtype is str:
                ret_dtype = 'utf8'
            elif ret_dtype is bytes:
                ret_dtype = 'ascii'
            return value, ret_dtype
        if isinstance(spec.dtype, RefSpec):
            if not isinstance(value, ReferenceBuilder):
                msg = "got RefSpec for value of type %s" % type(value)
                raise ValueError(msg)
            return value, spec.dtype
        if spec.dtype is not None and spec.dtype not in cls.__dtypes:
            msg = "unrecognized dtype: %s -- cannot convert value" % spec.dtype
            raise ValueError(msg)
        return None, None

    _const_arg = '__constructor_arg'

    @staticmethod
    @docval({'name': 'name', 'type': str, 'doc': 'the name of the constructor argument'},
            is_method=False)
    def constructor_arg(**kwargs):
        '''Decorator to override the default mapping scheme for a given constructor argument.

        Decorate ObjectMapper methods with this function when extending ObjectMapper to override the default
        scheme for mapping between AbstractContainer and Builder objects. The decorated method should accept as its
        first argument the Builder object that is being mapped. The method should return the value to be passed
        to the target AbstractContainer class constructor argument given by *name*.
        '''
        name = getargs('name', kwargs)
        return _constructor_arg(name)

    _obj_attr = '__object_attr'

    @staticmethod
    @docval({'name': 'name', 'type': str, 'doc': 'the name of the constructor argument'},
            is_method=False)
    def object_attr(**kwargs):
        '''Decorator to override the default mapping scheme for a given object attribute.

        Decorate ObjectMapper methods with this function when extending ObjectMapper to override the default
        scheme for mapping between AbstractContainer and Builder objects. The decorated method should accept as its
        first argument the AbstractContainer object that is being mapped. The method should return the child Builder
        object (or scalar if the object attribute corresponds to an AttributeSpec) that represents the
        attribute given by *name*.
        '''
        name = getargs('name', kwargs)
        return _object_attr(name)

    @staticmethod
    def __is_attr(attr_val):
        return hasattr(attr_val, _obj_attr)

    @staticmethod
    def __get_obj_attr(attr_val):
        return getattr(attr_val, _obj_attr)

    @staticmethod
    def __is_constructor_arg(attr_val):
        return hasattr(attr_val, _const_arg)

    @staticmethod
    def __get_cargname(attr_val):
        return getattr(attr_val, _const_arg)

    @ExtenderMeta.post_init
    def __gather_procedures(cls, name, bases, classdict):
        if hasattr(cls, 'constructor_args'):
            cls.constructor_args = copy(cls.constructor_args)
        else:
            cls.constructor_args = dict()
        if hasattr(cls, 'obj_attrs'):
            cls.obj_attrs = copy(cls.obj_attrs)
        else:
            cls.obj_attrs = dict()
        for name, func in cls.__dict__.items():
            if cls.__is_constructor_arg(func):
                cls.constructor_args[cls.__get_cargname(func)] = getattr(cls, name)
            elif cls.__is_attr(func):
                cls.obj_attrs[cls.__get_obj_attr(func)] = getattr(cls, name)

    @docval({'name': 'spec', 'type': (DatasetSpec, GroupSpec),
             'doc': 'The specification for mapping objects to builders'})
    def __init__(self, **kwargs):
        """ Create a map from AbstractContainer attributes to specifications """
        spec = getargs('spec', kwargs)
        self.__spec = spec
        self.__data_type_key = spec.type_key()
        self.__spec2attr = dict()
        self.__attr2spec = dict()
        self.__spec2carg = dict()
        self.__carg2spec = dict()
        self.__map_spec(spec)

    @property
    def spec(self):
        ''' the Spec used in this ObjectMapper '''
        return self.__spec

    @_constructor_arg('name')
    def get_container_name(self, *args):
        builder = args[0]
        return builder.name

    @classmethod
    @docval({'name': 'spec', 'type': Spec, 'doc': 'the specification to get the name for'})
    def convert_dt_name(cls, **kwargs):
        '''Get the attribute name corresponding to a specification'''
        spec = getargs('spec', kwargs)
        if spec.data_type_def is not None:
            name = spec.data_type_def
        elif spec.data_type_inc is not None:
            name = spec.data_type_inc
        else:
            raise ValueError('found spec without name or data_type')
        s1 = re.sub('(.)([A-Z][a-z]+)', r'\1_\2', name)
        name = re.sub('([a-z0-9])([A-Z])', r'\1_\2', s1).lower()
        if name[-1] != 's' and spec.is_many():
            name += 's'
        return name

    @classmethod
    def __get_fields(cls, name_stack, all_names, spec):
        name = spec.name
        if spec.name is None:
            name = cls.convert_dt_name(spec)
        name_stack.append(name)
        name = '__'.join(name_stack)
        all_names[name] = spec
        if isinstance(spec, BaseStorageSpec):
            if not (spec.data_type_def is None and spec.data_type_inc is None):
                # don't get names for components in data_types
                name_stack.pop()
                return
            for subspec in spec.attributes:
                cls.__get_fields(name_stack, all_names, subspec)
            if isinstance(spec, GroupSpec):
                for subspec in spec.datasets:
                    cls.__get_fields(name_stack, all_names, subspec)
                for subspec in spec.groups:
                    cls.__get_fields(name_stack, all_names, subspec)
                for subspec in spec.links:
                    cls.__get_fields(name_stack, all_names, subspec)
        name_stack.pop()

    @classmethod
    @docval({'name': 'spec', 'type': Spec, 'doc': 'the specification to get the object attribute names for'})
    def get_attr_names(cls, **kwargs):
        '''Get the attribute names for each subspecification in a Spec'''
        spec = getargs('spec', kwargs)
        names = OrderedDict()
        for subspec in spec.attributes:
            cls.__get_fields(list(), names, subspec)
        if isinstance(spec, GroupSpec):
            for subspec in spec.groups:
                cls.__get_fields(list(), names, subspec)
            for subspec in spec.datasets:
                cls.__get_fields(list(), names, subspec)
            for subspec in spec.links:
                cls.__get_fields(list(), names, subspec)
        return names

    def __map_spec(self, spec):
        attr_names = self.get_attr_names(spec)
        for k, v in attr_names.items():
            self.map_spec(k, v)

    @docval({"name": "attr_name", "type": str, "doc": "the name of the object to map"},
            {"name": "spec", "type": Spec, "doc": "the spec to map the attribute to"})
    def map_attr(self, **kwargs):
        """ Map an attribute to spec. Use this to override default behavior """
        attr_name, spec = getargs('attr_name', 'spec', kwargs)
        self.__spec2attr[spec] = attr_name
        self.__attr2spec[attr_name] = spec

    @docval({"name": "attr_name", "type": str, "doc": "the name of the attribute"})
    def get_attr_spec(self, **kwargs):
        """ Return the Spec for a given attribute """
        attr_name = getargs('attr_name', kwargs)
        return self.__attr2spec.get(attr_name)

    @docval({"name": "carg_name", "type": str, "doc": "the name of the constructor argument"})
    def get_carg_spec(self, **kwargs):
        """ Return the Spec for a given constructor argument """
        carg_name = getargs('carg_name', kwargs)
        return self.__carg2spec.get(carg_name)

    @docval({"name": "const_arg", "type": str, "doc": "the name of the constructor argument to map"},
            {"name": "spec", "type": Spec, "doc": "the spec to map the attribute to"})
    def map_const_arg(self, **kwargs):
        """ Map an attribute to spec. Use this to override default behavior """
        const_arg, spec = getargs('const_arg', 'spec', kwargs)
        self.__spec2carg[spec] = const_arg
        self.__carg2spec[const_arg] = spec

    @docval({"name": "spec", "type": Spec, "doc": "the spec to map the attribute to"})
    def unmap(self, **kwargs):
        """ Removing any mapping for a specification. Use this to override default mapping """
        spec = getargs('spec', kwargs)
        self.__spec2attr.pop(spec, None)
        self.__spec2carg.pop(spec, None)

    @docval({"name": "attr_carg", "type": str, "doc": "the constructor argument/object attribute to map this spec to"},
            {"name": "spec", "type": Spec, "doc": "the spec to map the attribute to"})
    def map_spec(self, **kwargs):
        """ Map the given specification to the construct argument and object attribute """
        spec, attr_carg = getargs('spec', 'attr_carg', kwargs)
        self.map_const_arg(attr_carg, spec)
        self.map_attr(attr_carg, spec)

    def __get_override_carg(self, *args):
        name = args[0]
        remaining_args = tuple(args[1:])
        if name in self.constructor_args:
            func = self.constructor_args[name]
            return func(self, *remaining_args)
        return None

    def __get_override_attr(self, name, container, manager):
        if name in self.obj_attrs:
            func = self.obj_attrs[name]
            return func(self, container, manager)
        return None

    @docval({"name": "spec", "type": Spec, "doc": "the spec to get the attribute for"},
            returns='the attribute name', rtype=str)
    def get_attribute(self, **kwargs):
        ''' Get the object attribute name for the given Spec '''
        spec = getargs('spec', kwargs)
        val = self.__spec2attr.get(spec, None)
        return val

    @docval({"name": "spec", "type": Spec, "doc": "the spec to get the attribute value for"},
            {"name": "container", "type": AbstractContainer, "doc": "the container to get the attribute value from"},
            {"name": "manager", "type": BuildManager, "doc": "the BuildManager used for managing this build"},
            returns='the value of the attribute')
    def get_attr_value(self, **kwargs):
        ''' Get the value of the attribute corresponding to this spec from the given container '''
        spec, container, manager = getargs('spec', 'container', 'manager', kwargs)
        attr_name = self.get_attribute(spec)
        if attr_name is None:
            return None
        attr_val = self.__get_override_attr(attr_name, container, manager)
        if attr_val is None:
            try:
                attr_val = getattr(container, attr_name)
            except AttributeError:
                # raise error if an expected attribute (based on the spec) does not exist on a Container object
                msg = "Container '%s' (%s) does not have attribute '%s'" % (container.name, type(container), attr_name)
                raise Exception(msg)
            if attr_val is not None:
                attr_val = self.__convert_value(attr_val, spec)
            # else: attr_val is an attribute on the Container and its value is None
        return attr_val

    def __convert_value(self, value, spec):
        """
        Convert string types to the specified dtype
        """
        ret = value
        if isinstance(spec, AttributeSpec):
            if 'text' in spec.dtype:
                if spec.shape is not None or spec.dims is not None:
                    ret = list(map(str, value))
                else:
                    ret = str(value)
        elif isinstance(spec, DatasetSpec):
            # TODO: make sure we can handle specs with data_type_inc set
            if spec.data_type_inc is not None:
                ret = value
            else:
                if spec.dtype is not None:
                    string_type = None
                    if 'text' in spec.dtype:
                        string_type = str
                    elif 'ascii' in spec.dtype:
                        string_type = bytes
                    elif 'isodatetime' in spec.dtype:
                        string_type = datetime.isoformat
                    if string_type is not None:
                        if spec.shape is not None or spec.dims is not None:
                            ret = list(map(string_type, value))
                        else:
                            ret = string_type(value)
                        # copy over any I/O parameters if they were specified
                        if isinstance(value, DataIO):
                            params = value.get_io_params()
                            params['data'] = ret
                            ret = value.__class__(**params)
        return ret

    @docval({"name": "spec", "type": Spec, "doc": "the spec to get the constructor argument for"},
            returns="the name of the constructor argument", rtype=str)
    def get_const_arg(self, **kwargs):
        ''' Get the constructor argument for the given Spec '''
        spec = getargs('spec', kwargs)
        return self.__spec2carg.get(spec, None)

    @docval({"name": "container", "type": AbstractContainer, "doc": "the container to convert to a Builder"},
            {"name": "manager", "type": BuildManager, "doc": "the BuildManager to use for managing this build"},
            {"name": "parent", "type": Builder, "doc": "the parent of the resulting Builder", 'default': None},
            {"name": "source", "type": str,
             "doc": "the source of container being built i.e. file path", 'default': None},
            {"name": "builder", "type": GroupBuilder, "doc": "the Builder to build on", 'default': None},
            {"name": "spec_ext", "type": BaseStorageSpec, "doc": "a spec extension", 'default': None},
            returns="the Builder representing the given AbstractContainer", rtype=Builder)
    def build(self, **kwargs):
        ''' Convert a AbstractContainer to a Builder representation '''
        container, manager, parent, source = getargs('container', 'manager', 'parent', 'source', kwargs)
        spec_ext = getargs('spec_ext', kwargs)
        builder = getargs('builder', kwargs)
        name = manager.get_builder_name(container)
        if isinstance(self.__spec, GroupSpec):
            if builder is None:
                builder = GroupBuilder(name, parent=parent, source=source)
            self.__add_datasets(builder, self.__spec.datasets, container, manager, source)
            self.__add_groups(builder, self.__spec.groups, container, manager, source)
            self.__add_links(builder, self.__spec.links, container, manager, source)
        else:
            if not isinstance(container, Data):
                msg = "'container' must be of type Data with DatasetSpec"
                raise ValueError(msg)
            spec_dtype, spec_shape, spec = self.__check_dset_spec(self.spec, spec_ext)
            if isinstance(spec_dtype, RefSpec):
                # a dataset of references
                bldr_data = self.__get_ref_builder(spec_dtype, spec_shape, container, manager)
                builder = DatasetBuilder(name, bldr_data, parent=parent, source=source, dtype=spec_dtype.reftype)
            elif isinstance(spec_dtype, list):
                # a compound dataset
                #
                # check for any references in the compound dtype, and
                # convert them if necessary
                refs = [(i, subt) for i, subt in enumerate(spec_dtype) if isinstance(subt.dtype, RefSpec)]
                bldr_data = copy(container.data)
                bldr_data = list()
                for i, row in enumerate(container.data):
                    tmp = list(row)
                    for j, subt in refs:
                        tmp[j] = self.__get_ref_builder(subt.dtype, None, row[j], manager)
                    bldr_data.append(tuple(tmp))
                try:
                    bldr_data, dtype = self.convert_dtype(spec, bldr_data)
                except Exception as ex:
                    msg = 'could not resolve dtype for %s \'%s\'' % (type(container).__name__, container.name)
                    raise Exception(msg) from ex
                builder = DatasetBuilder(name, bldr_data, parent=parent, source=source, dtype=dtype)
            else:
                # a regular dtype
                if spec_dtype is None and self.__is_reftype(container.data):
                    # an unspecified dtype and we were given references
                    bldr_data = list()
                    for d in container.data:
                        if d is None:
                            bldr_data.append(None)
                        else:
                            bldr_data.append(ReferenceBuilder(manager.build(d)))
                    builder = DatasetBuilder(name, bldr_data, parent=parent, source=source,
                                             dtype='object')
                else:
                    # a dataset that has no references, pass the donversion off to
                    # the convert_dtype method
                    try:
                        bldr_data, dtype = self.convert_dtype(spec, container.data)
                    except Exception as ex:
                        msg = 'could not resolve dtype for %s \'%s\'' % (type(container).__name__, container.name)
                        raise Exception(msg) from ex
                    builder = DatasetBuilder(name, bldr_data, parent=parent, source=source, dtype=dtype)
        self.__add_attributes(builder, self.__spec.attributes, container, manager, source)
        return builder

    def __check_dset_spec(self, orig, ext):
        """
        Check a dataset spec against a refining spec to see which dtype and shape should be used
        """
        dtype = orig.dtype
        shape = orig.shape
        spec = orig
        if ext is not None:
            if ext.dtype is not None:
                dtype = ext.dtype
            if ext.shape is not None:
                shape = ext.shape
            spec = ext
        return dtype, shape, spec

    def __is_reftype(self, data):
        tmp = data
        while hasattr(tmp, '__len__') and not isinstance(tmp, (AbstractContainer, str, bytes)):
            tmptmp = None
            for t in tmp:
                # In case of a numeric array stop the iteration at the first element to avoid long-running loop
                if isinstance(t, (int, float, complex, bool)):
                    break
                if hasattr(t, '__len__') and len(t) > 0 and not isinstance(t, (AbstractContainer, str, bytes)):
                    tmptmp = tmp[0]
                    break
            if tmptmp is not None:
                break
            else:
                if len(tmp) == 0:
                    tmp = None
                else:
                    tmp = tmp[0]
        if isinstance(tmp, AbstractContainer):
            return True
        else:
            return False

    def __get_ref_builder(self, dtype, shape, container, manager):
        bldr_data = None
        if dtype.is_region():
            if shape is None:
                if not isinstance(container, DataRegion):
                    msg = "'container' must be of type DataRegion if spec represents region reference"
                    raise ValueError(msg)
                bldr_data = RegionBuilder(container.region, manager.build(container.data))
            else:
                bldr_data = list()
                for d in container.data:
                    bldr_data.append(RegionBuilder(d.slice, manager.build(d.target)))
        else:
            if isinstance(container, Data):
                bldr_data = list()
                if self.__is_reftype(container.data):
                    for d in container.data:
                        bldr_data.append(ReferenceBuilder(manager.build(d)))
            else:
                bldr_data = ReferenceBuilder(manager.build(container))
        return bldr_data

    def __is_null(self, item):
        if item is None:
            return True
        else:
            if any(isinstance(item, t) for t in (list, tuple, dict, set)):
                return len(item) == 0
        return False

    def __add_attributes(self, builder, attributes, container, build_manager, source):
        for spec in attributes:
            if spec.value is not None:
                attr_value = spec.value
            else:
                attr_value = self.get_attr_value(spec, container, build_manager)
                if attr_value is None:
                    attr_value = spec.default_value

            attr_value = self.__check_ref_resolver(attr_value)
            if isinstance(spec.dtype, RefSpec):
                if not self.__is_reftype(attr_value):
                    if attr_value is None:
                        msg = "object of data_type %s not found on %s '%s'" % \
                              (spec.dtype.target_type, type(container).__name__, container.name)
                    else:
                        msg = "invalid type for reference '%s' (%s) - "\
                              "must be AbstractContainer" % (spec.name, type(attr_value))
                    raise ValueError(msg)
                target_builder = build_manager.build(attr_value, source=source)
                attr_value = ReferenceBuilder(target_builder)
            else:
                if attr_value is not None:
                    try:
                        attr_value, attr_dtype = self.convert_dtype(spec, attr_value)
                    except Exception as ex:
                        msg = 'could not convert %s for %s %s' % (spec.name, type(container).__name__, container.name)
                        raise Exception(msg) from ex

            # do not write empty or null valued objects
            if attr_value is None:
                if spec.required:
                    msg = "attribute '%s' for '%s' (%s)"\
                                  % (spec.name, builder.name, self.spec.data_type_def)
                    warnings.warn(msg, MissingRequiredWarning)
                continue

            builder.set_attribute(spec.name, attr_value)

    def __add_links(self, builder, links, container, build_manager, source):
        for spec in links:
            attr_value = self.get_attr_value(spec, container, build_manager)
            if not attr_value:
                continue
            self.__add_containers(builder, spec, attr_value, build_manager, source, container)

    def __add_datasets(self, builder, datasets, container, build_manager, source):
        for spec in datasets:
            attr_value = self.get_attr_value(spec, container, build_manager)
            if attr_value is None:
                continue
            attr_value = self.__check_ref_resolver(attr_value)
            if isinstance(attr_value, DataIO) and attr_value.data is None:
                continue
            if isinstance(attr_value, Builder):
                builder.set_builder(attr_value)
            elif spec.data_type_def is None and spec.data_type_inc is None:
                if spec.name in builder.datasets:
                    sub_builder = builder.datasets[spec.name]
                else:
                    try:
                        data, dtype = self.convert_dtype(spec, attr_value)
                    except Exception as ex:
                        msg = 'could not convert \'%s\' for %s \'%s\''
                        msg = msg % (spec.name, type(container).__name__, container.name)
                        raise Exception(msg) from ex
                    sub_builder = builder.add_dataset(spec.name, data, dtype=dtype)
                self.__add_attributes(sub_builder, spec.attributes, container, build_manager, source)
            else:
                self.__add_containers(builder, spec, attr_value, build_manager, source, container)

    def __add_groups(self, builder, groups, container, build_manager, source):
        for spec in groups:
            if spec.data_type_def is None and spec.data_type_inc is None:
                # we don't need to get attr_name since any named
                # group does not have the concept of value
                sub_builder = builder.groups.get(spec.name)
                if sub_builder is None:
                    sub_builder = GroupBuilder(spec.name, source=source)
                self.__add_attributes(sub_builder, spec.attributes, container, build_manager, source)
                self.__add_datasets(sub_builder, spec.datasets, container, build_manager, source)

                # handle subgroups that are not Containers
                attr_name = self.get_attribute(spec)
                if attr_name is not None:
                    attr_value = self.get_attr_value(spec, container, build_manager)
                    if any(isinstance(attr_value, t) for t in (list, tuple, set, dict)):
                        it = iter(attr_value)
                        if isinstance(attr_value, dict):
                            it = iter(attr_value.values())
                        for item in it:
                            if isinstance(item, Container):
                                self.__add_containers(sub_builder, spec, item, build_manager, source, container)
                self.__add_groups(sub_builder, spec.groups, container, build_manager, source)
                empty = sub_builder.is_empty()
                if not empty or (empty and isinstance(spec.quantity, int)):
                    if sub_builder.name not in builder.groups:
                        builder.set_group(sub_builder)
            else:
                if spec.data_type_def is not None:
                    attr_name = self.get_attribute(spec)
                    if attr_name is not None:
                        attr_value = getattr(container, attr_name, None)
                        if attr_value is not None:
                            self.__add_containers(builder, spec, attr_value, build_manager, source, container)
                else:
                    attr_name = self.get_attribute(spec)
                    attr_value = self.get_attr_value(spec, container, build_manager)
                    if attr_value is not None:
                        self.__add_containers(builder, spec, attr_value, build_manager, source, container)

    def __add_containers(self, builder, spec, value, build_manager, source, parent_container):
        if isinstance(value, AbstractContainer):
            if value.parent is None:
                msg = "'%s' (%s) for '%s' (%s)"\
                              % (value.name, getattr(value, self.spec.type_key()),
                                 builder.name, self.spec.data_type_def)
                warnings.warn(msg, OrphanContainerWarning)
            if value.modified:                   # writing a new container
                if isinstance(spec, BaseStorageSpec):
                    rendered_obj = build_manager.build(value, source=source, spec_ext=spec)
                else:
                    rendered_obj = build_manager.build(value, source=source)
                # use spec to determine what kind of HDF5
                # object this AbstractContainer corresponds to
                if isinstance(spec, LinkSpec) or value.parent is not parent_container:
                    name = spec.name
                    builder.set_link(LinkBuilder(rendered_obj, name, builder))
                elif isinstance(spec, DatasetSpec):
                    if rendered_obj.dtype is None and spec.dtype is not None:
                        val, dtype = self.convert_dtype(spec, rendered_obj.data)
                        rendered_obj.dtype = dtype
                    builder.set_dataset(rendered_obj)
                else:
                    builder.set_group(rendered_obj)
            elif value.container_source:        # make a link to an existing container
                if value.container_source != parent_container.container_source or\
                   value.parent is not parent_container:
                    if isinstance(spec, BaseStorageSpec):
                        rendered_obj = build_manager.build(value, source=source, spec_ext=spec)
                    else:
                        rendered_obj = build_manager.build(value, source=source)
                    builder.set_link(LinkBuilder(rendered_obj, name=spec.name, parent=builder))
            else:
                raise ValueError("Found unmodified AbstractContainer with no source - '%s' with parent '%s'" %
                                 (value.name, parent_container.name))
        else:
            if any(isinstance(value, t) for t in (list, tuple)):
                values = value
            elif isinstance(value, dict):
                values = value.values()
            else:
                msg = ("received %s, expected AbstractContainer - 'value' "
                       "must be an AbstractContainer a list/tuple/dict of "
                       "AbstractContainers if 'spec' is a GroupSpec")
                raise ValueError(msg % value.__class__.__name__)
            for container in values:
                if container:
                    self.__add_containers(builder, spec, container, build_manager, source, parent_container)

    def __get_subspec_values(self, builder, spec, manager):
        ret = dict()
        # First get attributes
        attributes = builder.attributes
        for attr_spec in spec.attributes:
            attr_val = attributes.get(attr_spec.name)
            if attr_val is None:
                continue
            if isinstance(attr_val, (GroupBuilder, DatasetBuilder)):
                ret[attr_spec] = manager.construct(attr_val)
            elif isinstance(attr_val, RegionBuilder):
                raise ValueError("RegionReferences as attributes is not yet supported")
            elif isinstance(attr_val, ReferenceBuilder):
                ret[attr_spec] = manager.construct(attr_val.builder)
            else:
                ret[attr_spec] = attr_val
        if isinstance(spec, GroupSpec):
            if not isinstance(builder, GroupBuilder):
                raise ValueError("__get_subspec_values - must pass GroupBuilder with GroupSpec")
            # first aggregate links by data type and separate them
            # by group and dataset
            groups = dict(builder.groups)             # make a copy so we can separate links
            datasets = dict(builder.datasets)         # make a copy so we can separate links
            links = builder.links
            link_dt = dict()
            for link_builder in links.values():
                target = link_builder.builder
                if isinstance(target, DatasetBuilder):
                    datasets[link_builder.name] = target
                else:
                    groups[link_builder.name] = target
                dt = manager.get_builder_dt(target)
                if dt is not None:
                    link_dt.setdefault(dt, list()).append(target)
            # now assign links to their respective specification
            for subspec in spec.links:
                if subspec.name is not None and subspec.name in links:
                    ret[subspec] = manager.construct(links[subspec.name].builder)
                else:
                    sub_builder = link_dt.get(subspec.target_type)
                    if sub_builder is not None:
                        ret[subspec] = self.__flatten(sub_builder, subspec, manager)
            # now process groups and datasets
            self.__get_sub_builders(groups, spec.groups, manager, ret)
            self.__get_sub_builders(datasets, spec.datasets, manager, ret)
        elif isinstance(spec, DatasetSpec):
            if not isinstance(builder, DatasetBuilder):
                raise ValueError("__get_subspec_values - must pass DatasetBuilder with DatasetSpec")
            ret[spec] = self.__check_ref_resolver(builder.data)
        return ret

    @staticmethod
    def __check_ref_resolver(data):
        """
        Check if this dataset is a reference resolver, and invert it if so.
        """
        if isinstance(data, ReferenceResolver):
            return data.invert()
        return data

    def __get_sub_builders(self, sub_builders, subspecs, manager, ret):
        # index builders by data_type
        builder_dt = dict()
        for g in sub_builders.values():
            dt = manager.get_builder_dt(g)
            ns = manager.get_builder_ns(g)
            if dt is None or ns is None:
                continue
            for parent_dt in manager.namespace_catalog.get_hierarchy(ns, dt):
                builder_dt.setdefault(parent_dt, list()).append(g)
        for subspec in subspecs:
            # first get data type for the spec
            if subspec.data_type_def is not None:
                dt = subspec.data_type_def
            elif subspec.data_type_inc is not None:
                dt = subspec.data_type_inc
            else:
                dt = None
            # use name if we can, otherwise use data_data
            if subspec.name is None:
                sub_builder = builder_dt.get(dt)
                if sub_builder is not None:
                    sub_builder = self.__flatten(sub_builder, subspec, manager)
                    ret[subspec] = sub_builder
            else:
                sub_builder = sub_builders.get(subspec.name)
                if sub_builder is None:
                    continue
                if dt is None:
                    # recurse
                    ret.update(self.__get_subspec_values(sub_builder, subspec, manager))
                else:
                    ret[subspec] = manager.construct(sub_builder)

    def __flatten(self, sub_builder, subspec, manager):
        tmp = [manager.construct(b) for b in sub_builder]
        if len(tmp) == 1 and not subspec.is_many():
            tmp = tmp[0]
        return tmp

    @docval({'name': 'builder', 'type': (DatasetBuilder, GroupBuilder),
             'doc': 'the builder to construct the AbstractContainer from'},
            {'name': 'manager', 'type': BuildManager, 'doc': 'the BuildManager for this build'},
            {'name': 'parent', 'type': (Proxy, AbstractContainer),
             'doc': 'the parent AbstractContainer/Proxy for the AbstractContainer being built', 'default': None})
    def construct(self, **kwargs):
        ''' Construct an AbstractContainer from the given Builder '''
        builder, manager, parent = getargs('builder', 'manager', 'parent', kwargs)
        cls = manager.get_cls(builder)
        # gather all subspecs
        subspecs = self.__get_subspec_values(builder, self.spec, manager)
        # get the constructor argument that each specification corresponds to
        const_args = dict()
        # For Data container classes, we need to populate the data constructor argument since
        # there is no sub-specification that maps to that argument under the default logic
        if issubclass(cls, Data):
            if not isinstance(builder, DatasetBuilder):
                raise ValueError('Can only construct a Data object from a DatasetBuilder - got %s' % type(builder))
            const_args['data'] = self.__check_ref_resolver(builder.data)
        for subspec, value in subspecs.items():
            const_arg = self.get_const_arg(subspec)
            if const_arg is not None:
                if isinstance(subspec, BaseStorageSpec) and subspec.is_many():
                    existing_value = const_args.get(const_arg)
                    if isinstance(existing_value, list):
                        value = existing_value + value
                const_args[const_arg] = value
        # build kwargs for the constructor
        kwargs = dict()
        for const_arg in get_docval(cls.__init__):
            argname = const_arg['name']
            override = self.__get_override_carg(argname, builder, manager)
            if override is not None:
                val = override
            elif argname in const_args:
                val = const_args[argname]
            else:
                continue
            kwargs[argname] = val
        try:
            obj = cls.__new__(cls, container_source=builder.source, parent=parent,
                              object_id=builder.attributes.get(self.__spec.id_key()))
            obj.__init__(**kwargs)
        except Exception as ex:
<<<<<<< HEAD
            msg = 'Could not construct %s object' % (cls.__name__,)
            raise Exception(msg) from ex
=======
            msg = 'Could not construct %s object due to %s' % (cls.__name__, ex)
            raise_from(Exception(msg), ex)
>>>>>>> 1a016042
        return obj

    @docval({'name': 'container', 'type': AbstractContainer,
             'doc': 'the AbstractContainer to get the Builder name for'})
    def get_builder_name(self, **kwargs):
        '''Get the name of a Builder that represents a AbstractContainer'''
        container = getargs('container', kwargs)
        if self.__spec.name not in (NAME_WILDCARD, None):
            ret = self.__spec.name
        else:
            if container.name is None:
                if self.__spec.default_name is not None:
                    ret = self.__spec.default_name
                else:
                    msg = 'Unable to determine name of container type %s' % self.__spec.data_type_def
                    raise ValueError(msg)
            else:
                ret = container.name
        return ret


class TypeSource:
    '''A class to indicate the source of a data_type in a namespace.

    This class should only be used by TypeMap
    '''

    @docval({"name": "namespace", "type": str, "doc": "the namespace the from, which the data_type originated"},
            {"name": "data_type", "type": str, "doc": "the name of the type"})
    def __init__(self, **kwargs):
        namespace, data_type = getargs('namespace', 'data_type', kwargs)
        self.__namespace = namespace
        self.__data_type = data_type

    @property
    def namespace(self):
        return self.__namespace

    @property
    def data_type(self):
        return self.__data_type


class TypeMap:
    ''' A class to maintain the map between ObjectMappers and AbstractContainer classes
    '''

    @docval({'name': 'namespaces', 'type': NamespaceCatalog, 'doc': 'the NamespaceCatalog to use', 'default': None},
            {'name': 'mapper_cls', 'type': type, 'doc': 'the ObjectMapper class to use', 'default': ObjectMapper})
    def __init__(self, **kwargs):
        namespaces = getargs('namespaces', kwargs)
        if namespaces is None:
            namespaces = NamespaceCatalog()
        self.__ns_catalog = namespaces
        self.__mappers = dict()     # already constructed ObjectMapper classes
        self.__mapper_cls = dict()  # the ObjectMapper class to use for each container type
        self.__container_types = OrderedDict()
        self.__data_types = dict()
        self.__default_mapper_cls = getargs('mapper_cls', kwargs)

    @property
    def namespace_catalog(self):
        return self.__ns_catalog

    def __copy__(self):
        ret = TypeMap(copy(self.__ns_catalog), self.__default_mapper_cls)
        ret.merge(self)
        return ret

    def __deepcopy__(self, memo):
        # XXX: From @nicain: All of a sudden legacy tests started
        #      needing this argument in deepcopy. Doesn't hurt anything, though.
        return self.__copy__()

    def copy_mappers(self, type_map):
        for namespace in self.__ns_catalog.namespaces:
            if namespace not in type_map.__container_types:
                continue
            for data_type in self.__ns_catalog.get_namespace(namespace).get_registered_types():
                container_cls = type_map.__container_types[namespace].get(data_type)
                if container_cls is None:
                    continue
                self.register_container_type(namespace, data_type, container_cls)
                if container_cls in type_map.__mapper_cls:
                    self.register_map(container_cls, type_map.__mapper_cls[container_cls])

    def merge(self, type_map, ns_catalog=False):
        if ns_catalog:
            self.namespace_catalog.merge(type_map.namespace_catalog)
        for namespace in type_map.__container_types:
            for data_type in type_map.__container_types[namespace]:
                container_cls = type_map.__container_types[namespace][data_type]
                self.register_container_type(namespace, data_type, container_cls)
        for container_cls in type_map.__mapper_cls:
            self.register_map(container_cls, type_map.__mapper_cls[container_cls])

    @docval({'name': 'namespace_path', 'type': str, 'doc': 'the path to the file containing the namespaces(s) to load'},
            {'name': 'resolve', 'type': bool,
             'doc': 'whether or not to include objects from included/parent spec objects', 'default': True},
            {'name': 'reader',
             'type': SpecReader,
             'doc': 'the class to user for reading specifications', 'default': None},
            returns="the namespaces loaded from the given file", rtype=dict)
    def load_namespaces(self, **kwargs):
        '''Load namespaces from a namespace file.

        This method will call load_namespaces on the NamespaceCatalog used to construct this TypeMap. Additionally,
        it will process the return value to keep track of what types were included in the loaded namespaces. Calling
        load_namespaces here has the advantage of being able to keep track of type dependencies across namespaces.
        '''
        deps = call_docval_func(self.__ns_catalog.load_namespaces, kwargs)
        for new_ns, ns_deps in deps.items():
            for src_ns, types in ns_deps.items():
                for dt in types:
                    container_cls = self.get_container_cls(src_ns, dt)
                    if container_cls is None:
                        container_cls = TypeSource(src_ns, dt)
                    self.register_container_type(new_ns, dt, container_cls)
        return deps

    _type_map = {
        'text': str,
        'float': float,
        'float32': float,
        'float64': float,
        'int': int,
        'int32': int,
        'bool': bool,
        'uint64': np.uint64,
        'isodatetime': datetime
    }

    def __get_container_type(self, container_name):
        container_type = None
        for val in self.__container_types.values():
            container_type = val.get(container_name)
            if container_type is not None:
                return container_type
        if container_type is None:
            raise TypeDoesNotExistError("Type '%s' does not exist." % container_name)

    def __get_type(self, spec):
        if isinstance(spec, AttributeSpec):
            if isinstance(spec.dtype, RefSpec):
                tgttype = spec.dtype.target_type
                for val in self.__container_types.values():
                    container_type = val.get(tgttype)
                    if container_type is not None:
                        return container_type
                return Data, Container
            elif spec.shape is None and spec.dims is None:
                return self._type_map.get(spec.dtype)
            else:
                return 'array_data', 'data'
        if isinstance(spec, LinkSpec):
            return AbstractContainer
        if spec.data_type_def is not None:
            return self.__get_container_type(spec.data_type_def)
        if spec.data_type_inc is not None:
            return self.__get_container_type(spec.data_type_inc)
        if spec.shape is None and spec.dims is None:
            return self._type_map.get(spec.dtype)
        return 'array_data', 'data'

    def __ischild(self, dtype):
        """
        Check if dtype represents a type that is a child
        """
        ret = False
        if isinstance(dtype, tuple):
            for sub in dtype:
                ret = ret or self.__ischild(sub)
        else:
            if isinstance(dtype, type) and issubclass(dtype, (Container, Data, DataRegion)):
                ret = True
        return ret

    @staticmethod
    def __set_default_name(docval_args, default_name):
        new_docval_args = []
        for x in docval_args:
            if x['name'] == 'name':
                x['default'] = default_name
            new_docval_args.append(x)
        return new_docval_args

    def __get_cls_dict(self, base, addl_fields, name=None, default_name=None):
        # TODO: fix this to be more maintainable and smarter
        if base is None:
            raise ValueError('cannot generate class without base class')
        existing_args = set()
        docval_args = list()
        new_args = list()
        fields = list()
        for arg in deepcopy(get_docval(base.__init__)):
            existing_args.add(arg['name'])
            if arg['name'] in addl_fields:
                continue
            docval_args.append(arg)

        if default_name is not None:
            docval_args = self.__set_default_name(docval_args, default_name)

        for f, field_spec in addl_fields.items():
            if not f == 'help':
                dtype = self.__get_type(field_spec)
                if dtype is None:
                    raise(ValueError("Got \"None\" for field specification: {}".format(field_spec)))

                docval_arg = {'name': f, 'type': dtype, 'doc': field_spec.doc}
                if hasattr(field_spec, 'shape') and field_spec.shape is not None:
                    docval_arg.update(shape=field_spec.shape)
                if not field_spec.required:
                    docval_arg['default'] = getattr(field_spec, 'default_value', None)
                docval_args.append(docval_arg)
                if f not in existing_args:
                    new_args.append(f)
                if self.__ischild(dtype):
                    fields.append({'name': f, 'child': True})
                else:
                    fields.append(f)

        if name is not None:  # fixed name is specified in spec, remove it from docval args
            docval_args = filter(lambda x: x['name'] != 'name', docval_args)

        @docval(*docval_args)
        def __init__(self, **kwargs):
            if name is not None:
                kwargs.update(name=name)
            pargs, pkwargs = fmt_docval_args(base.__init__, kwargs)
            base.__init__(self, *pargs, **pkwargs)  # special case: need to pass self to __init__

            for f in new_args:
                arg_val = kwargs.get(f, None)
                if arg_val is not None:
                    setattr(self, f, arg_val)

        return {'__init__': __init__, base._fieldsname: tuple(fields)}

    @docval({"name": "namespace", "type": str, "doc": "the namespace containing the data_type"},
            {"name": "data_type", "type": str, "doc": "the data type to create a AbstractContainer class for"},
            returns='the class for the given namespace and data_type', rtype=type)
    def get_container_cls(self, **kwargs):
        '''Get the container class from data type specification

        If no class has been associated with the ``data_type`` from ``namespace``,
        a class will be dynamically created and returned.
        '''
        namespace, data_type = getargs('namespace', 'data_type', kwargs)
        cls = self.__get_container_cls(namespace, data_type)
        if cls is None:
            spec = self.__ns_catalog.get_spec(namespace, data_type)
            dt_hier = self.__ns_catalog.get_hierarchy(namespace, data_type)
            parent_cls = None
            for t in dt_hier:
                parent_cls = self.__get_container_cls(namespace, t)
                if parent_cls is not None:
                    break
            if parent_cls is not None:
                bases = (parent_cls,)
            else:
                if isinstance(spec, GroupSpec):
                    bases = (Container,)
                elif isinstance(spec, DatasetSpec):
                    bases = (Data,)
                else:
                    raise ValueError("Cannot generate class from %s" % type(spec))
                parent_cls = bases[0]
            if type(parent_cls) is not ExtenderMeta:
                raise ValueError("parent class %s is not of type ExtenderMeta - %s" % (parent_cls, type(parent_cls)))
            name = data_type
            attr_names = self.__default_mapper_cls.get_attr_names(spec)
            fields = dict()
            for k, field_spec in attr_names.items():
                if not spec.is_inherited_spec(field_spec):
                    fields[k] = field_spec
            try:
                d = self.__get_cls_dict(parent_cls, fields, spec.name, spec.default_name)
            except TypeDoesNotExistError as e:
                name = spec.get('data_type_def', 'Unknown')
                raise ValueError("Cannot dynamically generate class for type '%s'. " % name
                                 + str(e)
                                 + " Please define that type before defining '%s'." % name)
            cls = ExtenderMeta(str(name), bases, d)
            self.register_container_type(namespace, data_type, cls)
        return cls

    def __get_container_cls(self, namespace, data_type):
        if namespace not in self.__container_types:
            return None
        if data_type not in self.__container_types[namespace]:
            return None
        ret = self.__container_types[namespace][data_type]
        if isinstance(ret, TypeSource):
            ret = self.__get_container_cls(ret.namespace, ret.data_type)
            if ret is not None:
                self.register_container_type(namespace, data_type, ret)
        return ret

    @docval({'name': 'obj', 'type': (GroupBuilder, DatasetBuilder, LinkBuilder,
                                     GroupSpec, DatasetSpec),
             'doc': 'the object to get the type key for'})
    def __type_key(self, obj):
        """
        A wrapper function to simplify the process of getting a type_key for an object.

        The type_key is used to get the data_type from a Builder's attributes.
        """
        if isinstance(obj, LinkBuilder):
            obj = obj.builder
        if isinstance(obj, (GroupBuilder, GroupSpec)):
            return self.__ns_catalog.group_spec_cls.type_key()
        else:
            return self.__ns_catalog.dataset_spec_cls.type_key()

    @docval({'name': 'builder', 'type': (DatasetBuilder, GroupBuilder, LinkBuilder),
             'doc': 'the builder to get the data_type for'})
    def get_builder_dt(self, **kwargs):
        '''
        Get the data_type of a builder
        '''
        builder = getargs('builder', kwargs)
        ret = None
        if isinstance(builder, LinkBuilder):
            builder = builder.builder
        if isinstance(builder, GroupBuilder):
            ret = builder.attributes.get(self.__ns_catalog.group_spec_cls.type_key())
        else:
            ret = builder.attributes.get(self.__ns_catalog.dataset_spec_cls.type_key())
        if isinstance(ret, bytes):
            ret = ret.decode('UTF-8')
        return ret

    @docval({'name': 'builder', 'type': (DatasetBuilder, GroupBuilder, LinkBuilder),
             'doc': 'the builder to get the sub-specification for'})
    def get_builder_ns(self, **kwargs):
        '''
        Get the namespace of a builder
        '''
        builder = getargs('builder', kwargs)
        if isinstance(builder, LinkBuilder):
            builder = builder.builder
        ret = builder.attributes.get('namespace')
        return ret

    @docval({'name': 'builder', 'type': Builder,
             'doc': 'the Builder object to get the corresponding AbstractContainer class for'})
    def get_cls(self, **kwargs):
        ''' Get the class object for the given Builder '''
        builder = getargs('builder', kwargs)
        data_type = self.get_builder_dt(builder)
        if data_type is None:
            raise ValueError("No data_type found for builder %s" % builder.path)
        namespace = self.get_builder_ns(builder)
        if namespace is None:
            raise ValueError("No namespace found for builder %s" % builder.path)
        return self.get_container_cls(namespace, data_type)

    @docval({'name': 'spec', 'type': (DatasetSpec, GroupSpec), 'doc': 'the parent spec to search'},
            {'name': 'builder', 'type': (DatasetBuilder, GroupBuilder, LinkBuilder),
             'doc': 'the builder to get the sub-specification for'})
    def get_subspec(self, **kwargs):
        '''
        Get the specification from this spec that corresponds to the given builder
        '''
        spec, builder = getargs('spec', 'builder', kwargs)
        if isinstance(builder, LinkBuilder):
            builder_type = type(builder.builder)
        else:
            builder_type = type(builder)
        if issubclass(builder_type, DatasetBuilder):
            subspec = spec.get_dataset(builder.name)
        else:
            subspec = spec.get_group(builder.name)
        if subspec is None:
            # builder was generated from something with a data_type and a wildcard name
            if isinstance(builder, LinkBuilder):
                dt = self.get_builder_dt(builder.builder)
            else:
                dt = self.get_builder_dt(builder)
            if dt is not None:
                ns = self.get_builder_ns(builder)
                hierarchy = self.__ns_catalog.get_hierarchy(ns, dt)
                for t in hierarchy:
                    subspec = spec.get_data_type(t)
                    if subspec is not None:
                        break
        return subspec

    def get_container_ns_dt(self, obj):
        container_cls = obj.__class__
        namespace, data_type = self.get_container_cls_dt(container_cls)
        return namespace, data_type

    def get_container_cls_dt(self, cls):
        def_ret = (None, None)
        for _cls in cls.__mro__:
            ret = self.__data_types.get(_cls, def_ret)
            if ret is not def_ret:
                return ret
        return ret

    @docval({'name': 'namespace', 'type': str,
             'doc': 'the namespace to get the container classes for', 'default': None})
    def get_container_classes(self, **kwargs):
        namespace = getargs('namespace', kwargs)
        ret = self.__data_types.keys()
        if namespace is not None:
            ret = filter(lambda x: self.__data_types[x][0] == namespace, ret)
        return list(ret)

    @docval({'name': 'obj', 'type': (AbstractContainer, Builder), 'doc': 'the object to get the ObjectMapper for'},
            returns='the ObjectMapper to use for mapping the given object', rtype='ObjectMapper')
    def get_map(self, **kwargs):
        """ Return the ObjectMapper object that should be used for the given container """
        obj = getargs('obj', kwargs)
        # get the container class, and namespace/data_type
        if isinstance(obj, AbstractContainer):
            container_cls = obj.__class__
            namespace, data_type = self.get_container_cls_dt(container_cls)
            if namespace is None:
                raise ValueError("class %s is not mapped to a data_type" % container_cls)
        else:
            data_type = self.get_builder_dt(obj)
            namespace = self.get_builder_ns(obj)
            container_cls = self.get_cls(obj)
        # now build the ObjectMapper class
        mapper = self.__mappers.get(container_cls)
        if mapper is None:
            mapper_cls = self.__default_mapper_cls
            for cls in container_cls.__mro__:
                tmp_mapper_cls = self.__mapper_cls.get(cls)
                if tmp_mapper_cls is not None:
                    mapper_cls = tmp_mapper_cls
                    break
            spec = self.__ns_catalog.get_spec(namespace, data_type)
            mapper = mapper_cls(spec)
            self.__mappers[container_cls] = mapper
        return mapper

    @docval({"name": "namespace", "type": str, "doc": "the namespace containing the data_type to map the class to"},
            {"name": "data_type", "type": str, "doc": "the data_type to map the class to"},
            {"name": "container_cls", "type": (TypeSource, type), "doc": "the class to map to the specified data_type"})
    def register_container_type(self, **kwargs):
        ''' Map a container class to a data_type '''
        namespace, data_type, container_cls = getargs('namespace', 'data_type', 'container_cls', kwargs)
        spec = self.__ns_catalog.get_spec(namespace, data_type)    # make sure the spec exists
        self.__container_types.setdefault(namespace, dict())
        self.__container_types[namespace][data_type] = container_cls
        self.__data_types.setdefault(container_cls, (namespace, data_type))
        setattr(container_cls, spec.type_key(), data_type)
        setattr(container_cls, 'namespace', namespace)

    @docval({"name": "container_cls", "type": type,
             "doc": "the AbstractContainer class for which the given ObjectMapper class gets used for"},
            {"name": "mapper_cls", "type": type, "doc": "the ObjectMapper class to use to map"})
    def register_map(self, **kwargs):
        ''' Map a container class to an ObjectMapper class '''
        container_cls, mapper_cls = getargs('container_cls', 'mapper_cls', kwargs)
        if self.get_container_cls_dt(container_cls) == (None, None):
            raise ValueError('cannot register map for type %s - no data_type found' % container_cls)
        self.__mapper_cls[container_cls] = mapper_cls

    @docval({"name": "container", "type": AbstractContainer, "doc": "the container to convert to a Builder"},
            {"name": "manager", "type": BuildManager,
             "doc": "the BuildManager to use for managing this build", 'default': None},
            {"name": "source", "type": str,
             "doc": "the source of container being built i.e. file path", 'default': None},
            {"name": "builder", "type": GroupBuilder, "doc": "the Builder to build on", 'default': None},
            {"name": "spec_ext", "type": BaseStorageSpec, "doc": "a spec extension", 'default': None})
    def build(self, **kwargs):
        """ Build the GroupBuilder for the given AbstractContainer"""
        container, manager, builder = getargs('container', 'manager', 'builder', kwargs)
        source, spec_ext = getargs('source', 'spec_ext', kwargs)
        if manager is None:
            manager = BuildManager(self)
        attr_map = self.get_map(container)
        if attr_map is None:
            raise ValueError('No ObjectMapper found for container of type %s' % str(container.__class__.__name__))
        else:
            builder = attr_map.build(container, manager, builder=builder, source=source, spec_ext=spec_ext)
        namespace, data_type = self.get_container_ns_dt(container)
        builder.set_attribute('namespace', namespace)
        builder.set_attribute(self.__type_key(attr_map.spec), data_type)
        builder.set_attribute(attr_map.spec.id_key(), container.object_id)
        return builder

    @docval({'name': 'builder', 'type': (DatasetBuilder, GroupBuilder),
             'doc': 'the builder to construct the AbstractContainer from'},
            {'name': 'build_manager', 'type': BuildManager,
             'doc': 'the BuildManager for constructing', 'default': None},
            {'name': 'parent', 'type': (Proxy, Container),
             'doc': 'the parent Container/Proxy for the Container being built', 'default': None})
    def construct(self, **kwargs):
        """ Construct the AbstractContainer represented by the given builder """
        builder, build_manager, parent = getargs('builder', 'build_manager', 'parent', kwargs)
        if build_manager is None:
            build_manager = BuildManager(self)
        attr_map = self.get_map(builder)
        if attr_map is None:
            dt = builder.attributes[self.namespace_catalog.group_spec_cls.type_key()]
            raise ValueError('No ObjectMapper found for builder of type %s' % dt)
        else:
            return attr_map.construct(builder, build_manager, parent)

    @docval({"name": "container", "type": AbstractContainer, "doc": "the container to convert to a Builder"},
            returns='The name a Builder should be given when building this container', rtype=str)
    def get_builder_name(self, **kwargs):
        ''' Get the name a Builder should be given '''
        container = getargs('container', kwargs)
        attr_map = self.get_map(container)
        if attr_map is None:
            raise ValueError('No ObjectMapper found for container of type %s' % str(container.__class__.__name__))
        else:
            return attr_map.get_builder_name(container)


class TypeDoesNotExistError(Exception):
    pass<|MERGE_RESOLUTION|>--- conflicted
+++ resolved
@@ -1222,13 +1222,8 @@
                               object_id=builder.attributes.get(self.__spec.id_key()))
             obj.__init__(**kwargs)
         except Exception as ex:
-<<<<<<< HEAD
-            msg = 'Could not construct %s object' % (cls.__name__,)
+            msg = 'Could not construct %s object due to %s' % (cls.__name__, ex)
             raise Exception(msg) from ex
-=======
-            msg = 'Could not construct %s object due to %s' % (cls.__name__, ex)
-            raise_from(Exception(msg), ex)
->>>>>>> 1a016042
         return obj
 
     @docval({'name': 'container', 'type': AbstractContainer,
