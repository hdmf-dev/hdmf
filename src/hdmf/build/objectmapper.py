import re
import numpy as np
import warnings
from collections import OrderedDict
from copy import copy
from datetime import datetime
import logging

from ..utils import docval, getargs, ExtenderMeta, get_docval
from ..container import AbstractContainer, Container, Data, DataRegion
from ..spec import Spec, AttributeSpec, DatasetSpec, GroupSpec, LinkSpec, NAME_WILDCARD, RefSpec
from ..data_utils import DataIO, AbstractDataChunkIterator
from ..query import ReferenceResolver
from ..spec.spec import BaseStorageSpec
from .builders import DatasetBuilder, GroupBuilder, LinkBuilder, Builder, ReferenceBuilder, RegionBuilder, BaseBuilder
from .errors import OrphanContainerBuildError
from .manager import Proxy, BuildManager
from .warnings import MissingRequiredWarning, DtypeConversionWarning
<<<<<<< HEAD
=======

>>>>>>> f4b82326

_const_arg = '__constructor_arg'


@docval({'name': 'name', 'type': str, 'doc': 'the name of the constructor argument'},
        is_method=False)
def _constructor_arg(**kwargs):
    '''Decorator to override the default mapping scheme for a given constructor argument.

    Decorate ObjectMapper methods with this function when extending ObjectMapper to override the default
    scheme for mapping between AbstractContainer and Builder objects. The decorated method should accept as its
    first argument the Builder object that is being mapped. The method should return the value to be passed
    to the target AbstractContainer class constructor argument given by *name*.
    '''
    name = getargs('name', kwargs)

    def _dec(func):
        setattr(func, _const_arg, name)
        return func
    return _dec


_obj_attr = '__object_attr'


@docval({'name': 'name', 'type': str, 'doc': 'the name of the constructor argument'},
        is_method=False)
def _object_attr(**kwargs):
    '''Decorator to override the default mapping scheme for a given object attribute.

    Decorate ObjectMapper methods with this function when extending ObjectMapper to override the default
    scheme for mapping between AbstractContainer and Builder objects. The decorated method should accept as its
    first argument the AbstractContainer object that is being mapped. The method should return the child Builder
    object (or scalar if the object attribute corresponds to an AttributeSpec) that represents the
    attribute given by *name*.
    '''
    name = getargs('name', kwargs)

    def _dec(func):
        setattr(func, _obj_attr, name)
        return func
    return _dec


def _unicode(s):
    """
    A helper function for converting to Unicode
    """
    if isinstance(s, str):
        return s
    elif isinstance(s, bytes):
        return s.decode('utf-8')
    else:
        raise ValueError("Expected unicode or ascii string, got %s" % type(s))


def _ascii(s):
    """
    A helper function for converting to ASCII
    """
    if isinstance(s, str):
        return s.encode('ascii', 'backslashreplace')
    elif isinstance(s, bytes):
        return s
    else:
        raise ValueError("Expected unicode or ascii string, got %s" % type(s))


class ObjectMapper(metaclass=ExtenderMeta):
    '''A class for mapping between Spec objects and AbstractContainer attributes

    '''

    __dtypes = {
        "float": np.float32,
        "float32": np.float32,
        "double": np.float64,
        "float64": np.float64,
        "long": np.int64,
        "int64": np.int64,
        "uint64": np.uint64,
        "int": np.int32,
        "int32": np.int32,
        "int16": np.int16,
        "int8": np.int8,
        "bool": np.bool_,
        "text": _unicode,
        "text": _unicode,
        "utf": _unicode,
        "utf8": _unicode,
        "utf-8": _unicode,
        "ascii": _ascii,
        "str": _ascii,
        "isodatetime": _ascii,
        "uint32": np.uint32,
        "uint16": np.uint16,
        "uint8": np.uint8,
        "uint": np.uint32
    }

    __no_convert = set()

    @classmethod
    def __resolve_numeric_dtype(cls, given, specified):
        """
        Determine the dtype to use from the dtype of the given value and the specified dtype.
        This amounts to determining the greater precision of the two arguments, but also
        checks to make sure the same base dtype is being used. A warning is raised if the
        base type of the specified dtype differs from the base type of the given dtype and
        a conversion will result (e.g., float32 -> uint32).
        """
        g = np.dtype(given)
        s = np.dtype(specified)
        if g == s:
            return s.type, None
        if g.itemsize <= s.itemsize:  # given type has precision < precision of specified type
            # note: this allows float32 -> int32, bool -> int8, int16 -> uint16 which may involve buffer overflows,
            # truncated values, and other unexpected consequences.
            warning_msg = ('Value with data type %s is being converted to data type %s as specified.'
                           % (g.name, s.name))
            return s.type, warning_msg
        elif g.name[:3] == s.name[:3]:
            return g.type, None  # same base type, use higher-precision given type
        else:
            if np.issubdtype(s, np.unsignedinteger):
                # e.g.: given int64 and spec uint32, return uint64. given float32 and spec uint8, return uint32.
                ret_type = np.dtype('uint' + str(int(g.itemsize*8)))
                warning_msg = ('Value with data type %s is being converted to data type %s (min specification: %s).'
                               % (g.name, ret_type.name, s.name))
                return ret_type.type, warning_msg
            if np.issubdtype(s, np.floating):
                # e.g.: given int64 and spec float32, return float64. given uint64 and spec float32, return float32.
                ret_type = np.dtype('float' + str(max(int(g.itemsize*8), 32)))
                warning_msg = ('Value with data type %s is being converted to data type %s (min specification: %s).'
                               % (g.name, ret_type.name, s.name))
                return ret_type.type, warning_msg
            if np.issubdtype(s, np.integer):
                # e.g.: given float64 and spec int8, return int64. given uint32 and spec int8, return int32.
                ret_type = np.dtype('int' + str(int(g.itemsize*8)))
                warning_msg = ('Value with data type %s is being converted to data type %s (min specification: %s).'
                               % (g.name, ret_type.name, s.name))
                return ret_type.type, warning_msg
            if s.type is np.bool_:
                msg = "expected %s, received %s - must supply %s" % (s.name, g.name, s.name)
                raise ValueError(msg)
            # all numeric types in __dtypes should be caught by the above
            raise ValueError('Unsupported conversion to specification data type: %s' % s.name)

    @classmethod
    def no_convert(cls, obj_type):
        """
        Specify an object type that ObjectMappers should not convert.
        """
        cls.__no_convert.add(obj_type)

    @classmethod  # noqa: C901
    def convert_dtype(cls, spec, value, spec_dtype=None):  # noqa: C901
        """
        Convert values to the specified dtype. For example, if a literal int
        is passed in to a field that is specified as a unsigned integer, this function
        will convert the Python int to a numpy unsigned int.

        :param spec: The DatasetSpec or AttributeSpec to which this value is being applied
        :param value: The value being converted to the spec dtype
        :param spec_dtype: Optional override of the dtype in spec.dtype. Used to specify the parent dtype when the given
                           extended spec lacks a dtype.

        :return: The function returns a tuple consisting of 1) the value, and 2) the data type.
                 The value is returned as the function may convert the input value to comply
                 with the dtype specified in the schema.
        """
        if spec_dtype is None:
            spec_dtype = spec.dtype
        ret, ret_dtype = cls.__check_edgecases(spec, value, spec_dtype)
        if ret is not None or ret_dtype is not None:
            return ret, ret_dtype
        # spec_dtype is a string, spec_dtype_type is a type or the conversion helper functions _unicode or _ascii
        spec_dtype_type = cls.__dtypes[spec_dtype]
        warning_msg = None
        if isinstance(value, np.ndarray):
            if spec_dtype_type is _unicode:
                ret = value.astype('U')
                ret_dtype = "utf8"
            elif spec_dtype_type is _ascii:
                ret = value.astype('S')
                ret_dtype = "ascii"
            else:
                dtype_func, warning_msg = cls.__resolve_numeric_dtype(value.dtype, spec_dtype_type)
                if value.dtype == dtype_func:
                    ret = value
                else:
                    ret = value.astype(dtype_func)
                ret_dtype = ret.dtype.type
        elif isinstance(value, (tuple, list)):
            if len(value) == 0:
                if spec_dtype_type == _ascii:
                    ret_dtype = 'ascii'
                elif spec_dtype_type == _unicode:
                    ret_dtype = 'utf8'
                else:
                    ret_dtype = spec_dtype_type
                return value, ret_dtype
            ret = list()
            for elem in value:
                tmp, tmp_dtype = cls.convert_dtype(spec, elem, spec_dtype)
                ret.append(tmp)
            ret = type(value)(ret)
            ret_dtype = tmp_dtype
        elif isinstance(value, AbstractDataChunkIterator):
            ret = value
            if spec_dtype_type is _unicode:
                ret_dtype = "utf8"
            elif spec_dtype_type is _ascii:
                ret_dtype = "ascii"
            else:
                ret_dtype, warning_msg = cls.__resolve_numeric_dtype(value.dtype, spec_dtype_type)
        else:
            if spec_dtype_type in (_unicode, _ascii):
                ret_dtype = 'ascii'
                if spec_dtype_type == _unicode:
                    ret_dtype = 'utf8'
                ret = spec_dtype_type(value)
            else:
                dtype_func, warning_msg = cls.__resolve_numeric_dtype(type(value), spec_dtype_type)
                ret = dtype_func(value)
                ret_dtype = type(ret)
        if warning_msg:
            full_warning_msg = "Spec '%s': %s" % (spec.path, warning_msg)
            warnings.warn(full_warning_msg, DtypeConversionWarning)
        return ret, ret_dtype

    @classmethod
    def __check_convert_numeric(cls, value_type):
        # dtype 'numeric' allows only ints, floats, and uints
        value_dtype = np.dtype(value_type)
        if not (np.issubdtype(value_dtype, np.unsignedinteger) or
                np.issubdtype(value_dtype, np.floating) or
                np.issubdtype(value_dtype, np.integer)):
            raise ValueError("Cannot convert from %s to 'numeric' specification dtype." % value_type)

    @classmethod  # noqa: C901
    def __check_edgecases(cls, spec, value, spec_dtype):  # noqa: C901
        """
        Check edge cases in converting data to a dtype
        """
        if value is None:
            dt = spec_dtype
            if isinstance(dt, RefSpec):
                dt = dt.reftype
            return None, dt
        if isinstance(spec_dtype, list):
            # compound dtype - Since the I/O layer needs to determine how to handle these,
            # return the list of DtypeSpecs
            return value, spec_dtype
        if isinstance(value, DataIO):
            return value, cls.convert_dtype(spec, value.data, spec_dtype)[1]
        if spec_dtype is None or spec_dtype == 'numeric' or type(value) in cls.__no_convert:
            # infer type from value
            if hasattr(value, 'dtype'):  # covers numpy types, AbstractDataChunkIterator
                if spec_dtype == 'numeric':
                    cls.__check_convert_numeric(value.dtype.type)
                if np.issubdtype(value.dtype, np.str_):
                    ret_dtype = 'utf8'
                elif np.issubdtype(value.dtype, np.string_):
                    ret_dtype = 'ascii'
                else:
                    ret_dtype = value.dtype.type
                return value, ret_dtype
            if isinstance(value, (list, tuple)):
                if len(value) == 0:
                    msg = "cannot infer dtype of empty list or tuple. Please use numpy array with specified dtype."
                    raise ValueError(msg)
                return value, cls.__check_edgecases(spec, value[0], spec_dtype)[1]  # infer dtype from first element
            ret_dtype = type(value)
            if spec_dtype == 'numeric':
                cls.__check_convert_numeric(ret_dtype)
            if ret_dtype is str:
                ret_dtype = 'utf8'
            elif ret_dtype is bytes:
                ret_dtype = 'ascii'
            return value, ret_dtype
        if isinstance(spec_dtype, RefSpec):
            if not isinstance(value, ReferenceBuilder):
                msg = "got RefSpec for value of type %s" % type(value)
                raise ValueError(msg)
            return value, spec_dtype
        if spec_dtype is not None and spec_dtype not in cls.__dtypes:
            msg = "unrecognized dtype: %s -- cannot convert value" % spec_dtype
            raise ValueError(msg)
        return None, None

    _const_arg = '__constructor_arg'

    @staticmethod
    @docval({'name': 'name', 'type': str, 'doc': 'the name of the constructor argument'},
            is_method=False)
    def constructor_arg(**kwargs):
        '''Decorator to override the default mapping scheme for a given constructor argument.

        Decorate ObjectMapper methods with this function when extending ObjectMapper to override the default
        scheme for mapping between AbstractContainer and Builder objects. The decorated method should accept as its
        first argument the Builder object that is being mapped. The method should return the value to be passed
        to the target AbstractContainer class constructor argument given by *name*.
        '''
        name = getargs('name', kwargs)
        return _constructor_arg(name)

    _obj_attr = '__object_attr'

    @staticmethod
    @docval({'name': 'name', 'type': str, 'doc': 'the name of the constructor argument'},
            is_method=False)
    def object_attr(**kwargs):
        '''Decorator to override the default mapping scheme for a given object attribute.

        Decorate ObjectMapper methods with this function when extending ObjectMapper to override the default
        scheme for mapping between AbstractContainer and Builder objects. The decorated method should accept as its
        first argument the AbstractContainer object that is being mapped. The method should return the child Builder
        object (or scalar if the object attribute corresponds to an AttributeSpec) that represents the
        attribute given by *name*.
        '''
        name = getargs('name', kwargs)
        return _object_attr(name)

    @staticmethod
    def __is_attr(attr_val):
        return hasattr(attr_val, _obj_attr)

    @staticmethod
    def __get_obj_attr(attr_val):
        return getattr(attr_val, _obj_attr)

    @staticmethod
    def __is_constructor_arg(attr_val):
        return hasattr(attr_val, _const_arg)

    @staticmethod
    def __get_cargname(attr_val):
        return getattr(attr_val, _const_arg)

    @ExtenderMeta.post_init
    def __gather_procedures(cls, name, bases, classdict):
        if hasattr(cls, 'constructor_args'):
            cls.constructor_args = copy(cls.constructor_args)
        else:
            cls.constructor_args = dict()
        if hasattr(cls, 'obj_attrs'):
            cls.obj_attrs = copy(cls.obj_attrs)
        else:
            cls.obj_attrs = dict()
        for name, func in cls.__dict__.items():
            if cls.__is_constructor_arg(func):
                cls.constructor_args[cls.__get_cargname(func)] = getattr(cls, name)
            elif cls.__is_attr(func):
                cls.obj_attrs[cls.__get_obj_attr(func)] = getattr(cls, name)

    @docval({'name': 'spec', 'type': (DatasetSpec, GroupSpec),
             'doc': 'The specification for mapping objects to builders'})
    def __init__(self, **kwargs):
        """ Create a map from AbstractContainer attributes to specifications """
        self.logger = logging.getLogger('%s.%s' % (self.__class__.__module__, self.__class__.__qualname__))
        spec = getargs('spec', kwargs)
        self.__spec = spec
        self.__data_type_key = spec.type_key()
        self.__spec2attr = dict()
        self.__attr2spec = dict()
        self.__spec2carg = dict()
        self.__carg2spec = dict()
        self.__map_spec(spec)

    @property
    def spec(self):
        ''' the Spec used in this ObjectMapper '''
        return self.__spec

    @_constructor_arg('name')
    def get_container_name(self, *args):
        builder = args[0]
        return builder.name

    @classmethod
    @docval({'name': 'spec', 'type': Spec, 'doc': 'the specification to get the name for'})
    def convert_dt_name(cls, **kwargs):
        '''Get the attribute name corresponding to a specification'''
        spec = getargs('spec', kwargs)
        if spec.data_type_def is not None:
            name = spec.data_type_def
        elif spec.data_type_inc is not None:
            name = spec.data_type_inc
        else:
            raise ValueError('found spec without name or data_type')
        s1 = re.sub('(.)([A-Z][a-z]+)', r'\1_\2', name)
        name = re.sub('([a-z0-9])([A-Z])', r'\1_\2', s1).lower()
        if name[-1] != 's' and spec.is_many():
            name += 's'
        return name

    @classmethod
    def __get_fields(cls, name_stack, all_names, spec):
        name = spec.name
        if spec.name is None:
            name = cls.convert_dt_name(spec)
        name_stack.append(name)
        name = '__'.join(name_stack)
        all_names[name] = spec
        if isinstance(spec, BaseStorageSpec):
            if not (spec.data_type_def is None and spec.data_type_inc is None):
                # don't get names for components in data_types
                name_stack.pop()
                return
            for subspec in spec.attributes:
                cls.__get_fields(name_stack, all_names, subspec)
            if isinstance(spec, GroupSpec):
                for subspec in spec.datasets:
                    cls.__get_fields(name_stack, all_names, subspec)
                for subspec in spec.groups:
                    cls.__get_fields(name_stack, all_names, subspec)
                for subspec in spec.links:
                    cls.__get_fields(name_stack, all_names, subspec)
        name_stack.pop()

    @classmethod
    @docval({'name': 'spec', 'type': Spec, 'doc': 'the specification to get the object attribute names for'})
    def get_attr_names(cls, **kwargs):
        '''Get the attribute names for each subspecification in a Spec'''
        spec = getargs('spec', kwargs)
        names = OrderedDict()
        for subspec in spec.attributes:
            cls.__get_fields(list(), names, subspec)
        if isinstance(spec, GroupSpec):
            for subspec in spec.groups:
                cls.__get_fields(list(), names, subspec)
            for subspec in spec.datasets:
                cls.__get_fields(list(), names, subspec)
            for subspec in spec.links:
                cls.__get_fields(list(), names, subspec)
        return names

    def __map_spec(self, spec):
        attr_names = self.get_attr_names(spec)
        for k, v in attr_names.items():
            self.map_spec(k, v)

    @docval({"name": "attr_name", "type": str, "doc": "the name of the object to map"},
            {"name": "spec", "type": Spec, "doc": "the spec to map the attribute to"})
    def map_attr(self, **kwargs):
        """ Map an attribute to spec. Use this to override default behavior """
        attr_name, spec = getargs('attr_name', 'spec', kwargs)
        self.__spec2attr[spec] = attr_name
        self.__attr2spec[attr_name] = spec

    @docval({"name": "attr_name", "type": str, "doc": "the name of the attribute"})
    def get_attr_spec(self, **kwargs):
        """ Return the Spec for a given attribute """
        attr_name = getargs('attr_name', kwargs)
        return self.__attr2spec.get(attr_name)

    @docval({"name": "carg_name", "type": str, "doc": "the name of the constructor argument"})
    def get_carg_spec(self, **kwargs):
        """ Return the Spec for a given constructor argument """
        carg_name = getargs('carg_name', kwargs)
        return self.__carg2spec.get(carg_name)

    @docval({"name": "const_arg", "type": str, "doc": "the name of the constructor argument to map"},
            {"name": "spec", "type": Spec, "doc": "the spec to map the attribute to"})
    def map_const_arg(self, **kwargs):
        """ Map an attribute to spec. Use this to override default behavior """
        const_arg, spec = getargs('const_arg', 'spec', kwargs)
        self.__spec2carg[spec] = const_arg
        self.__carg2spec[const_arg] = spec

    @docval({"name": "spec", "type": Spec, "doc": "the spec to map the attribute to"})
    def unmap(self, **kwargs):
        """ Removing any mapping for a specification. Use this to override default mapping """
        spec = getargs('spec', kwargs)
        self.__spec2attr.pop(spec, None)
        self.__spec2carg.pop(spec, None)

    @docval({"name": "attr_carg", "type": str, "doc": "the constructor argument/object attribute to map this spec to"},
            {"name": "spec", "type": Spec, "doc": "the spec to map the attribute to"})
    def map_spec(self, **kwargs):
        """ Map the given specification to the construct argument and object attribute """
        spec, attr_carg = getargs('spec', 'attr_carg', kwargs)
        self.map_const_arg(attr_carg, spec)
        self.map_attr(attr_carg, spec)

    def __get_override_carg(self, *args):
        name = args[0]
        remaining_args = tuple(args[1:])
        if name in self.constructor_args:
            self.logger.debug("        Calling override function for constructor argument %s" % name)
            func = self.constructor_args[name]
            return func(self, *remaining_args)
        return None

    def __get_override_attr(self, name, container, manager):
        if name in self.obj_attrs:
            self.logger.debug("        Calling override function for attribute %s" % name)
            func = self.obj_attrs[name]
            return func(self, container, manager)
        return None

    @docval({"name": "spec", "type": Spec, "doc": "the spec to get the attribute for"},
            returns='the attribute name', rtype=str)
    def get_attribute(self, **kwargs):
        ''' Get the object attribute name for the given Spec '''
        spec = getargs('spec', kwargs)
        val = self.__spec2attr.get(spec, None)
        return val

    @docval({"name": "spec", "type": Spec, "doc": "the spec to get the attribute value for"},
            {"name": "container", "type": AbstractContainer, "doc": "the container to get the attribute value from"},
            {"name": "manager", "type": BuildManager, "doc": "the BuildManager used for managing this build"},
            returns='the value of the attribute')
    def get_attr_value(self, **kwargs):
        ''' Get the value of the attribute corresponding to this spec from the given container '''
        spec, container, manager = getargs('spec', 'container', 'manager', kwargs)
        attr_name = self.get_attribute(spec)
        if attr_name is None:
            return None
        attr_val = self.__get_override_attr(attr_name, container, manager)
        if attr_val is None:
            try:
                attr_val = getattr(container, attr_name)
            except AttributeError:
                # raise error if an expected attribute (based on the spec) does not exist on a Container object
                msg = "Container '%s' (%s) does not have attribute '%s'" % (container.name, type(container), attr_name)
                raise Exception(msg)
            if attr_val is not None:
                attr_val = self.__convert_value(attr_val, spec)
            # else: attr_val is an attribute on the Container and its value is None
        return attr_val

    def __convert_value(self, value, spec):
        """
        Convert string types to the specified dtype
        """
        ret = value
        if isinstance(spec, AttributeSpec):
            if 'text' in spec.dtype:
                if spec.shape is not None or spec.dims is not None:
                    ret = list(map(str, value))
                else:
                    ret = str(value)
        elif isinstance(spec, DatasetSpec):
            # TODO: make sure we can handle specs with data_type_inc set
            if spec.data_type_inc is not None:
                ret = value
            else:
                if spec.dtype is not None:
                    string_type = None
                    if 'text' in spec.dtype:
                        string_type = str
                    elif 'ascii' in spec.dtype:
                        string_type = bytes
                    elif 'isodatetime' in spec.dtype:
                        string_type = datetime.isoformat
                    if string_type is not None:
                        if spec.shape is not None or spec.dims is not None:
                            ret = list(map(string_type, value))
                        else:
                            ret = string_type(value)
                        # copy over any I/O parameters if they were specified
                        if isinstance(value, DataIO):
                            params = value.get_io_params()
                            params['data'] = ret
                            ret = value.__class__(**params)
        return ret

    @docval({"name": "spec", "type": Spec, "doc": "the spec to get the constructor argument for"},
            returns="the name of the constructor argument", rtype=str)
    def get_const_arg(self, **kwargs):
        ''' Get the constructor argument for the given Spec '''
        spec = getargs('spec', kwargs)
        return self.__spec2carg.get(spec, None)

    @docval({"name": "container", "type": AbstractContainer, "doc": "the container to convert to a Builder"},
            {"name": "manager", "type": BuildManager, "doc": "the BuildManager to use for managing this build"},
            {"name": "parent", "type": GroupBuilder, "doc": "the parent of the resulting Builder", 'default': None},
            {"name": "source", "type": str,
             "doc": "the source of container being built i.e. file path", 'default': None},
            {"name": "builder", "type": BaseBuilder, "doc": "the Builder to build on", 'default': None},
            {"name": "spec_ext", "type": BaseStorageSpec, "doc": "a spec extension", 'default': None},
            {"name": "export", "type": bool, "doc": "whether this build is for exporting",
             'default': False},
            returns="the Builder representing the given AbstractContainer", rtype=Builder)
    def build(self, **kwargs):
        '''Convert an AbstractContainer to a Builder representation.

        References are not added but are queued to be added in the BuildManager.
        '''
        container, manager, parent, source = getargs('container', 'manager', 'parent', 'source', kwargs)
        builder, spec_ext, export = getargs('builder', 'spec_ext', 'export', kwargs)
        name = manager.get_builder_name(container)
        if isinstance(self.__spec, GroupSpec):
            self.logger.debug("Building %s '%s' as a group (source: %s)"
                              % (container.__class__.__name__, container.name, repr(source)))
            if builder is None:
                builder = GroupBuilder(name, parent=parent, source=source)
            self.__add_datasets(builder, self.__spec.datasets, container, manager, source, export)
            self.__add_groups(builder, self.__spec.groups, container, manager, source, export)
            self.__add_links(builder, self.__spec.links, container, manager, source, export)
        else:
            if builder is None:
                if not isinstance(container, Data):
                    msg = "'container' must be of type Data with DatasetSpec"
                    raise ValueError(msg)
                spec_dtype, spec_shape, spec = self.__check_dset_spec(self.spec, spec_ext)
                if isinstance(spec_dtype, RefSpec):
                    self.logger.debug("Building %s '%s' as a dataset of references (source: %s)"
                                      % (container.__class__.__name__, container.name, repr(source)))
                    bldr_data = self.__get_ref_builder(spec_dtype, spec_shape, container, manager, source=source,
                                                       export=export)
                    builder = DatasetBuilder(name, bldr_data, parent=parent, source=source, dtype=spec_dtype.reftype)
                elif isinstance(spec_dtype, list):
                    # a compound dataset
                    # check for any references in the compound dtype, and convert them if necessary
                    self.logger.debug("Building %s '%s' as a dataset of compound dtypes (source: %s)"
                                      % (container.__class__.__name__, container.name, repr(source)))
                    refs = [(i, subt) for i, subt in enumerate(spec_dtype) if isinstance(subt.dtype, RefSpec)]
                    bldr_data = copy(container.data)
                    bldr_data = list()
                    for i, row in enumerate(container.data):
                        tmp = list(row)
                        for j, subt in refs:
                            tmp[j] = self.__get_ref_builder(subt.dtype, None, row[j], manager, source=source,
                                                            export=export)
                        bldr_data.append(tuple(tmp))
                    try:
                        # use spec_dtype from self.spec when spec_ext does not specify dtype
                        bldr_data, dtype = self.convert_dtype(spec, bldr_data, spec_dtype=spec_dtype)
                    except Exception as ex:
                        msg = 'could not resolve dtype for %s \'%s\'' % (type(container).__name__, container.name)
                        raise Exception(msg) from ex
                    builder = DatasetBuilder(name, bldr_data, parent=parent, source=source, dtype=dtype)
                else:
                    # a regular dtype
                    if spec_dtype is None and self.__is_reftype(container.data):
                        # an unspecified dtype and we were given references
                        self.logger.debug("Building %s '%s' containing references as a dataset of unspecified dtype "
                                          "(source: %s)"
                                          % (container.__class__.__name__, container.name, repr(source)))
                        bldr_data = list()
                        for d in container.data:
                            if d is None:
                                bldr_data.append(None)
                            else:
                                bldr_data.append(ReferenceBuilder(manager.build(d, source=source, export=export)))
                        builder = DatasetBuilder(name, bldr_data, parent=parent, source=source,
                                                 dtype='object')
                    else:
                        # a dataset that has no references, pass the conversion off to the convert_dtype method
                        self.logger.debug("Building %s '%s' as a dataset (source: %s)"
                                          % (container.__class__.__name__, container.name, repr(source)))
                        try:
                            # use spec_dtype from self.spec when spec_ext does not specify dtype
                            bldr_data, dtype = self.convert_dtype(spec, container.data, spec_dtype=spec_dtype)
                        except Exception as ex:
                            msg = 'could not resolve dtype for %s \'%s\'' % (type(container).__name__, container.name)
                            raise Exception(msg) from ex
                        builder = DatasetBuilder(name, bldr_data, parent=parent, source=source, dtype=dtype)

        # Add attributes from the specification extension to the list of attributes
        all_attrs = self.__spec.attributes + getattr(spec_ext, 'attributes', tuple())
        # If the spec_ext refines an existing attribute it will now appear twice in the list. The
        # refinement should only be relevant for validation (not for write). To avoid problems with the
        # write we here remove duplicates and keep the original spec of the two to make write work.
        # TODO: We should add validation in the AttributeSpec to make sure refinements are valid
        # TODO: Check the BuildManager as refinements should probably be resolved rather than be passed in via spec_ext
        all_attrs = list({a.name: a for a in all_attrs[::-1]}.values())
        self.__add_attributes(builder, all_attrs, container, manager, source, export)
        return builder

    def __check_dset_spec(self, orig, ext):
        """
        Check a dataset spec against a refining spec to see which dtype and shape should be used
        """
        dtype = orig.dtype
        shape = orig.shape
        spec = orig
        if ext is not None:
            if ext.dtype is not None:
                dtype = ext.dtype
            if ext.shape is not None:
                shape = ext.shape
            spec = ext
        return dtype, shape, spec

    def __is_reftype(self, data):
        tmp = data
        while hasattr(tmp, '__len__') and not isinstance(tmp, (AbstractContainer, str, bytes)):
            tmptmp = None
            for t in tmp:
                # In case of a numeric array stop the iteration at the first element to avoid long-running loop
                if isinstance(t, (int, float, complex, bool)):
                    break
                if hasattr(t, '__len__') and len(t) > 0 and not isinstance(t, (AbstractContainer, str, bytes)):
                    tmptmp = tmp[0]
                    break
            if tmptmp is not None:
                break
            else:
                if len(tmp) == 0:
                    tmp = None
                else:
                    tmp = tmp[0]
        if isinstance(tmp, AbstractContainer):
            return True
        else:
            return False

    def __get_ref_builder(self, dtype, shape, container, manager, source, export):
        bldr_data = None
        if dtype.is_region():
            if shape is None:
                if not isinstance(container, DataRegion):
                    msg = "'container' must be of type DataRegion if spec represents region reference"
                    raise ValueError(msg)
                bldr_data = RegionBuilder(container.region, manager.build(container.data, source=source, export=export))
            else:
                bldr_data = list()
                for d in container.data:
                    bldr_data.append(RegionBuilder(d.slice, manager.build(d.target, source=source, export=export)))
        else:
            if isinstance(container, Data):
                bldr_data = list()
                if self.__is_reftype(container.data):
                    for d in container.data:
                        bldr_data.append(ReferenceBuilder(manager.build(d, source=source, export=export)))
            else:
                bldr_data = ReferenceBuilder(manager.build(container, source=source, export=export))
        return bldr_data

    def __is_null(self, item):
        if item is None:
            return True
        else:
            if any(isinstance(item, t) for t in (list, tuple, dict, set)):
                return len(item) == 0
        return False

    def __add_attributes(self, builder, attributes, container, build_manager, source, export):
        if attributes:
            self.logger.debug("Adding attributes from %s '%s' to %s '%s'"
                              % (container.__class__.__name__, container.name,
                                 builder.__class__.__name__, builder.name))
        for spec in attributes:
            self.logger.debug("    Adding attribute for spec name: %s (dtype: %s)"
                              % (repr(spec.name), spec.dtype.__class__.__name__))
            if spec.value is not None:
                attr_value = spec.value
            else:
                attr_value = self.get_attr_value(spec, container, build_manager)
                if attr_value is None:
                    attr_value = spec.default_value

            attr_value = self.__check_ref_resolver(attr_value)

            if attr_value is None:
                if spec.required:
                    msg = "attribute '%s' for '%s' (%s)" % (spec.name, builder.name, self.spec.data_type_def)
                    warnings.warn(msg, MissingRequiredWarning)
                    self.logger.debug('MissingRequiredWarning: ' + msg)
                self.logger.debug("        Skipping empty attribute")
                continue

            if isinstance(spec.dtype, RefSpec):
                if not self.__is_reftype(attr_value):
                    msg = ("invalid type for reference '%s' (%s) - must be AbstractContainer"
                           % (spec.name, type(attr_value)))
                    raise ValueError(msg)
<<<<<<< HEAD

                build_manager.queue_ref(self._set_attr_to_ref(builder, attr_value, build_manager, spec))
                continue
=======
                target_builder = build_manager.build(attr_value, source=source, export=export)
                attr_value = ReferenceBuilder(target_builder)
>>>>>>> f4b82326
            else:
                if attr_value is not None:
                    try:
                        attr_value, attr_dtype = self.convert_dtype(spec, attr_value)
                    except Exception as ex:
                        msg = 'could not convert %s for %s %s' % (spec.name, type(container).__name__, container.name)
                        raise Exception(msg) from ex

                    # do not write empty or null valued objects
                    if attr_value is None:
                        if spec.required:
                            msg = "attribute '%s' for '%s' (%s)" % (spec.name, builder.name, self.spec.data_type_def)
                            warnings.warn(msg, MissingRequiredWarning)
                            self.logger.debug('MissingRequiredWarning: ' + msg)
                        self.logger.debug("        Skipping empty attribute")
                        continue

            builder.set_attribute(spec.name, attr_value)

<<<<<<< HEAD
    def _set_attr_to_ref(self, builder, attr_value, build_manager, spec):
        self.logger.debug("Queueing set reference attribute on %s '%s' attribute '%s' to %s"
                          % (builder.__class__.__name__, builder.name, spec.name,
                             attr_value.__class__.__name__))

        def _filler():
            self.logger.debug("Setting reference attribute on %s '%s' attribute '%s' to %s"
                              % (builder.__class__.__name__, builder.name, spec.name,
                                 attr_value.__class__.__name__))
            target_builder = build_manager.get_builder(attr_value)
            if target_builder is None:
                raise Exception("Could not find already-built Builder for %s '%s' in BuildManager"
                                % (attr_value.__class__.__name__, attr_value.name))
            ref_attr_value = ReferenceBuilder(target_builder)
            builder.set_attribute(spec.name, ref_attr_value)
        return _filler

=======
>>>>>>> f4b82326
    def __add_links(self, builder, links, container, build_manager, source, export):
        if links:
            self.logger.debug("Adding links from %s '%s' to %s '%s'"
                              % (container.__class__.__name__, container.name,
                                 builder.__class__.__name__, builder.name))
        for spec in links:
            self.logger.debug("    Adding link for spec name: %s, target_type: %s"
                              % (repr(spec.name), repr(spec.target_type)))
            attr_value = self.get_attr_value(spec, container, build_manager)
            if not attr_value:
                self.logger.debug("        Skipping link - no attribute value")
                continue
            self.__add_containers(builder, spec, attr_value, build_manager, source, container, export)

    def __add_datasets(self, builder, datasets, container, build_manager, source, export):
        if datasets:
            self.logger.debug("Adding datasets from %s '%s' to %s '%s'"
                              % (container.__class__.__name__, container.name,
                                 builder.__class__.__name__, builder.name))
        for spec in datasets:
            self.logger.debug("    Adding dataset for spec name: %s (dtype: %s)"
                              % (repr(spec.name), spec.dtype.__class__.__name__))
            attr_value = self.get_attr_value(spec, container, build_manager)
            if attr_value is None:
                if spec.required:
                    msg = "dataset '%s' for '%s' (%s)" % (spec.name, builder.name, self.spec.data_type_def)
                    warnings.warn(msg, MissingRequiredWarning)
                    self.logger.debug('MissingRequiredWarning: ' + msg)
                self.logger.debug("        Skipping dataset - no attribute value")
                continue
            attr_value = self.__check_ref_resolver(attr_value)
            if isinstance(attr_value, DataIO) and attr_value.data is None:
                self.logger.debug("        Skipping dataset - attribute is dataio or has no data")
                continue
            if isinstance(attr_value, Builder):
                self.logger.debug("        Adding %s '%s' for spec name: %s, %s: %s, %s: %s"
                                  % (attr_value.name, attr_value.__class__.__name__,
                                     repr(spec.name),
                                     spec.def_key(), repr(spec.data_type_def),
                                     spec.inc_key(), repr(spec.data_type_inc)))
                builder.set_builder(attr_value)  # add the existing builder
            elif spec.data_type_def is None and spec.data_type_inc is None:  # untyped, named dataset
                if spec.name in builder.datasets:
                    sub_builder = builder.datasets[spec.name]
                    self.logger.debug("        Retrieving existing DatasetBuilder '%s' for spec name %s and adding "
                                      "attributes" % (sub_builder.name, repr(spec.name)))
                else:
                    self.logger.debug("        Converting untyped dataset for spec name %s to spec dtype %s"
                                      % (repr(spec.name), repr(spec.dtype)))
                    try:
                        data, dtype = self.convert_dtype(spec, attr_value)
                    except Exception as ex:
                        msg = 'could not convert \'%s\' for %s \'%s\''
                        msg = msg % (spec.name, type(container).__name__, container.name)
                        raise Exception(msg) from ex
                    self.logger.debug("        Adding untyped dataset for spec name %s and adding attributes"
                                      % repr(spec.name))
                    sub_builder = builder.add_dataset(spec.name, data, dtype=dtype)
                self.__add_attributes(sub_builder, spec.attributes, container, build_manager, source, export)
            else:
                self.logger.debug("        Adding typed dataset for spec name: %s, %s: %s, %s: %s"
                                  % (repr(spec.name),
                                     spec.def_key(), repr(spec.data_type_def),
                                     spec.inc_key(), repr(spec.data_type_inc)))
                self.__add_containers(builder, spec, attr_value, build_manager, source, container, export)

    def __add_groups(self, builder, groups, container, build_manager, source, export):
        if groups:
            self.logger.debug("Adding groups from %s '%s' to %s '%s'"
                              % (container.__class__.__name__, container.name,
                                 builder.__class__.__name__, builder.name))
        for spec in groups:
            if spec.data_type_def is None and spec.data_type_inc is None:
                self.logger.debug("    Adding untyped group for spec name: %s" % repr(spec.name))
                # we don't need to get attr_name since any named group does not have the concept of value
                sub_builder = builder.groups.get(spec.name)
                if sub_builder is None:
                    sub_builder = GroupBuilder(spec.name, source=source)
                self.__add_attributes(sub_builder, spec.attributes, container, build_manager, source, export)
                self.__add_datasets(sub_builder, spec.datasets, container, build_manager, source, export)
                self.__add_links(sub_builder, spec.links, container, build_manager, source, export)

                # handle subgroups that are not Containers
                attr_name = self.get_attribute(spec)
                if attr_name is not None:
                    attr_value = self.get_attr_value(spec, container, build_manager)
                    if any(isinstance(attr_value, t) for t in (list, tuple, set, dict)):
                        it = iter(attr_value)
                        if isinstance(attr_value, dict):
                            it = iter(attr_value.values())
                        for item in it:
                            if isinstance(item, Container):
                                self.__add_containers(sub_builder, spec, item, build_manager, source, container, export)
                self.__add_groups(sub_builder, spec.groups, container, build_manager, source, export)
                empty = sub_builder.is_empty()
                if not empty or (empty and isinstance(spec.quantity, int)):
                    if sub_builder.name not in builder.groups:
                        builder.set_group(sub_builder)
            else:
                if spec.data_type_def is not None:
                    self.logger.debug("    Adding group for spec name: %s, %s: %s, %s: %s"
                                      % (repr(spec.name),
                                         spec.def_key(), repr(spec.data_type_def),
                                         spec.inc_key(), repr(spec.data_type_inc)))
                    attr_name = self.get_attribute(spec)
                    if attr_name is not None:
                        attr_value = getattr(container, attr_name, None)
                        if attr_value is not None:
                            self.__add_containers(builder, spec, attr_value, build_manager, source, container, export)
                else:  # data_type_def is None and data_type_inc is not None
                    self.logger.debug("    Adding group for spec name: %s, %s: %s, %s: %s"
                                      % (repr(spec.name),
                                         spec.def_key(), repr(spec.data_type_def),
                                         spec.inc_key(), repr(spec.data_type_inc)))
                    attr_value = self.get_attr_value(spec, container, build_manager)
                    if attr_value is not None:
                        self.__add_containers(builder, spec, attr_value, build_manager, source, container, export)
<<<<<<< HEAD

    def __check_container_matches_spec(self, spec, container, build_manager):
        """
        Check that the data type associated with ``container`` matches data_type_def or data_type_inc of the ``spec``
        or a subtype of data_type_def or data_type_inc (use data_type_def if defined, otherwise use data_type_inc).
        Returns True if they match, False if not.
        """

        ret = True
        if (isinstance(spec, (GroupSpec, DatasetSpec))
                and (spec.data_type_def is not None or spec.data_type_inc is not None)):
            # TODO how to get the namespace of the spec data type?
            namespace, _ = build_manager.type_map.get_container_ns_dt(container)
            if spec.data_type_def is not None:  # check for nested type definition
                spec_class = build_manager.type_map.get_container_cls(namespace, spec.data_type_def, create_class=False)
            else:
                spec_class = build_manager.type_map.get_container_cls(namespace, spec.data_type_inc, create_class=False)
            if spec_class is not None:
                ret = isinstance(container, spec_class)
            else:
                ret = False
        return ret

=======

>>>>>>> f4b82326
    def __add_containers(self, builder, spec, value, build_manager, source, parent_container, export):
        if isinstance(value, AbstractContainer):
            self.logger.debug("    Adding container %s '%s' with parent %s '%s' to %s '%s'"
                              % (value.__class__.__name__, value.name,
                                 parent_container.__class__.__name__, parent_container.name,
                                 builder.__class__.__name__, builder.name))
            if value.parent is None:
                if (value.container_source == parent_container.container_source or
                        build_manager.get_builder(value) is None):
                    # value was removed (or parent not set) and there is a link to it in same file
                    # or value was read from an external link
                    raise OrphanContainerBuildError(builder, value)

<<<<<<< HEAD
                if not self.__check_container_matches_spec(spec, value, build_manager):
                    self.logger.debug("    %s '%s' does not match %s name: %s, %s: %s, %s: %s"
                                      % (value.__class__.__name__, value.name,
                                         spec.__class__.__name__, repr(spec.name),
                                         spec.def_key(), repr(spec.data_type_def),
                                         spec.inc_key(), repr(spec.data_type_inc)))
                    return

=======
>>>>>>> f4b82326
            if value.modified or export:
                # writing a newly instantiated container (modified is False only after read) or as if it is newly
                # instantianted (export=True)
                self.logger.debug("    Building newly instantiated %s '%s'" % (value.__class__.__name__, value.name))
                if isinstance(spec, BaseStorageSpec):
                    rendered_obj = build_manager.build(value, source=source, spec_ext=spec, export=export)
                else:
                    rendered_obj = build_manager.build(value, source=source, export=export)
                # use spec to determine what kind of HDF5 object this AbstractContainer corresponds to
                if isinstance(spec, LinkSpec) or value.parent is not parent_container:
                    self.logger.debug("    Adding link to %s '%s' in %s '%s'"
                                      % (rendered_obj.__class__.__name__, rendered_obj.name,
                                         builder.__class__.__name__, builder.name))
                    builder.set_link(LinkBuilder(rendered_obj, name=spec.name, parent=builder))
                elif isinstance(spec, DatasetSpec):
                    if rendered_obj.dtype is None and spec.dtype is not None:
                        self.logger.debug("    Converting dataset %s '%s' to spec dtype '%s'"
                                          % (rendered_obj.__class__.__name__, rendered_obj.name, spec.dtype))
                        val, dtype = self.convert_dtype(spec, rendered_obj.data)
                        rendered_obj.dtype = dtype
                    self.logger.debug("    Adding dataset %s '%s' to %s '%s'"
                                      % (rendered_obj.__class__.__name__, rendered_obj.name,
                                         builder.__class__.__name__, builder.name))
                    builder.set_dataset(rendered_obj)
                else:
                    self.logger.debug("    Adding subgroup %s '%s' to %s '%s'"
                                      % (rendered_obj.__class__.__name__, rendered_obj.name,
                                         builder.__class__.__name__, builder.name))
                    builder.set_group(rendered_obj)
            elif value.container_source:  # make a link to an existing container
                if (value.container_source != parent_container.container_source
                        or value.parent is not parent_container):
                    self.logger.debug("    Building %s '%s' (container source: %s) and adding a link to it"
                                      % (value.__class__.__name__, value.name, value.container_source))
                    if isinstance(spec, BaseStorageSpec):
                        rendered_obj = build_manager.build(value, source=source, spec_ext=spec, export=export)
                    else:
                        rendered_obj = build_manager.build(value, source=source, export=export)
                    builder.set_link(LinkBuilder(rendered_obj, name=spec.name, parent=builder))
                else:
                    self.logger.debug("    Skipping build for %s '%s' because both it and its parents were read "
                                      "from the same source."
                                      % (value.__class__.__name__, value.name))
            else:
                raise ValueError("Found unmodified AbstractContainer with no source - '%s' with parent '%s'" %
                                 (value.name, parent_container.name))
        else:
            if isinstance(value, (list, tuple)):
                values = value
            elif isinstance(value, dict):
                values = value.values()
            else:
                msg = ("received %s, expected AbstractContainer - 'value' must be an AbstractContainer or a "
                       "list/tuple/dict of AbstractContainers if 'spec' is a GroupSpec"
                       % value.__class__.__name__)
                raise ValueError(msg)
            for container in values:
                if container:
                    self.__add_containers(builder, spec, container, build_manager, source, parent_container, export)

    def __get_subspec_values(self, builder, spec, manager):
        ret = dict()
        # First get attributes
        attributes = builder.attributes
        for attr_spec in spec.attributes:
            attr_val = attributes.get(attr_spec.name)
            if attr_val is None:
                continue
            if isinstance(attr_val, (GroupBuilder, DatasetBuilder)):
                ret[attr_spec] = manager.construct(attr_val)
            elif isinstance(attr_val, RegionBuilder):
                raise ValueError("RegionReferences as attributes is not yet supported")
            elif isinstance(attr_val, ReferenceBuilder):
                ret[attr_spec] = manager.construct(attr_val.builder)
            else:
                ret[attr_spec] = attr_val
        if isinstance(spec, GroupSpec):
            if not isinstance(builder, GroupBuilder):
                raise ValueError("__get_subspec_values - must pass GroupBuilder with GroupSpec")
            # first aggregate links by data type and separate them
            # by group and dataset
            groups = dict(builder.groups)             # make a copy so we can separate links
            datasets = dict(builder.datasets)         # make a copy so we can separate links
            links = builder.links
            link_dt = dict()
            for link_builder in links.values():
                target = link_builder.builder
                if isinstance(target, DatasetBuilder):
                    datasets[link_builder.name] = target
                else:
                    groups[link_builder.name] = target
                dt = manager.get_builder_dt(target)
                if dt is not None:
                    link_dt.setdefault(dt, list()).append(target)
            # now assign links to their respective specification
            for subspec in spec.links:
                if subspec.name is not None and subspec.name in links:
                    ret[subspec] = manager.construct(links[subspec.name].builder)
                else:
                    sub_builder = link_dt.get(subspec.target_type)
                    if sub_builder is not None:
                        ret[subspec] = self.__flatten(sub_builder, subspec, manager)
            # now process groups and datasets
            self.__get_sub_builders(groups, spec.groups, manager, ret)
            self.__get_sub_builders(datasets, spec.datasets, manager, ret)
        elif isinstance(spec, DatasetSpec):
            if not isinstance(builder, DatasetBuilder):
                raise ValueError("__get_subspec_values - must pass DatasetBuilder with DatasetSpec")
            if (spec.shape is None and getattr(builder.data, 'shape', None) == (1, ) and
                    type(builder.data[0]) != np.void):
                # if a scalar dataset is expected and a 1-element non-compound dataset is given, then read the dataset
                builder['data'] = builder.data[0]  # use dictionary reference instead of .data to bypass error
            ret[spec] = self.__check_ref_resolver(builder.data)
        return ret

    @staticmethod
    def __check_ref_resolver(data):
        """
        Check if this dataset is a reference resolver, and invert it if so.
        """
        if isinstance(data, ReferenceResolver):
            return data.invert()
        return data

    def __get_sub_builders(self, sub_builders, subspecs, manager, ret):
        # index builders by data_type
        builder_dt = dict()
        for g in sub_builders.values():
            dt = manager.get_builder_dt(g)
            ns = manager.get_builder_ns(g)
            if dt is None or ns is None:
                continue
            for parent_dt in manager.namespace_catalog.get_hierarchy(ns, dt):
                builder_dt.setdefault(parent_dt, list()).append(g)
        for subspec in subspecs:
            # first get data type for the spec
            if subspec.data_type_def is not None:
                dt = subspec.data_type_def
            elif subspec.data_type_inc is not None:
                dt = subspec.data_type_inc
            else:
                dt = None
            # use name if we can, otherwise use data_data
            if subspec.name is None:
                sub_builder = builder_dt.get(dt)
                if sub_builder is not None:
                    sub_builder = self.__flatten(sub_builder, subspec, manager)
                    ret[subspec] = sub_builder
            else:
                sub_builder = sub_builders.get(subspec.name)
                if sub_builder is None:
                    continue
                if dt is None:
                    # recurse
                    ret.update(self.__get_subspec_values(sub_builder, subspec, manager))
                else:
                    ret[subspec] = manager.construct(sub_builder)

    def __flatten(self, sub_builder, subspec, manager):
        tmp = [manager.construct(b) for b in sub_builder]
        if len(tmp) == 1 and not subspec.is_many():
            tmp = tmp[0]
        return tmp

    @docval({'name': 'builder', 'type': (DatasetBuilder, GroupBuilder),
             'doc': 'the builder to construct the AbstractContainer from'},
            {'name': 'manager', 'type': BuildManager, 'doc': 'the BuildManager for this build'},
            {'name': 'parent', 'type': (Proxy, AbstractContainer),
             'doc': 'the parent AbstractContainer/Proxy for the AbstractContainer being built', 'default': None})
    def construct(self, **kwargs):
        ''' Construct an AbstractContainer from the given Builder '''
        builder, manager, parent = getargs('builder', 'manager', 'parent', kwargs)
        cls = manager.get_cls(builder)
        # gather all subspecs
        subspecs = self.__get_subspec_values(builder, self.spec, manager)
        # get the constructor argument that each specification corresponds to
        const_args = dict()
        # For Data container classes, we need to populate the data constructor argument since
        # there is no sub-specification that maps to that argument under the default logic
        if issubclass(cls, Data):
            if not isinstance(builder, DatasetBuilder):
                raise ValueError('Can only construct a Data object from a DatasetBuilder - got %s' % type(builder))
            const_args['data'] = self.__check_ref_resolver(builder.data)
        for subspec, value in subspecs.items():
            const_arg = self.get_const_arg(subspec)
            if const_arg is not None:
                if isinstance(subspec, BaseStorageSpec) and subspec.is_many():
                    existing_value = const_args.get(const_arg)
                    if isinstance(existing_value, list):
                        value = existing_value + value
                const_args[const_arg] = value
        # build kwargs for the constructor
        kwargs = dict()
        for const_arg in get_docval(cls.__init__):
            argname = const_arg['name']
            override = self.__get_override_carg(argname, builder, manager)
            if override is not None:
                val = override
            elif argname in const_args:
                val = const_args[argname]
            else:
                continue
            kwargs[argname] = val
        try:
            obj = cls.__new__(cls, container_source=builder.source, parent=parent,
                              object_id=builder.attributes.get(self.__spec.id_key()))
            obj.__init__(**kwargs)
        except Exception as ex:
            msg = 'Could not construct %s object due to: %s' % (cls.__name__, ex)
            raise Exception(msg) from ex
        return obj

    @docval({'name': 'container', 'type': AbstractContainer,
             'doc': 'the AbstractContainer to get the Builder name for'})
    def get_builder_name(self, **kwargs):
        '''Get the name of a Builder that represents a AbstractContainer'''
        container = getargs('container', kwargs)
        if self.__spec.name not in (NAME_WILDCARD, None):
            ret = self.__spec.name
        else:
            if container.name is None:
                if self.__spec.default_name is not None:
                    ret = self.__spec.default_name
                else:
                    msg = 'Unable to determine name of container type %s' % self.__spec.data_type_def
                    raise ValueError(msg)
            else:
                ret = container.name
        return ret<|MERGE_RESOLUTION|>--- conflicted
+++ resolved
@@ -16,10 +16,6 @@
 from .errors import OrphanContainerBuildError
 from .manager import Proxy, BuildManager
 from .warnings import MissingRequiredWarning, DtypeConversionWarning
-<<<<<<< HEAD
-=======
-
->>>>>>> f4b82326
 
 _const_arg = '__constructor_arg'
 
@@ -791,14 +787,9 @@
                     msg = ("invalid type for reference '%s' (%s) - must be AbstractContainer"
                            % (spec.name, type(attr_value)))
                     raise ValueError(msg)
-<<<<<<< HEAD
 
                 build_manager.queue_ref(self._set_attr_to_ref(builder, attr_value, build_manager, spec))
                 continue
-=======
-                target_builder = build_manager.build(attr_value, source=source, export=export)
-                attr_value = ReferenceBuilder(target_builder)
->>>>>>> f4b82326
             else:
                 if attr_value is not None:
                     try:
@@ -818,7 +809,6 @@
 
             builder.set_attribute(spec.name, attr_value)
 
-<<<<<<< HEAD
     def _set_attr_to_ref(self, builder, attr_value, build_manager, spec):
         self.logger.debug("Queueing set reference attribute on %s '%s' attribute '%s' to %s"
                           % (builder.__class__.__name__, builder.name, spec.name,
@@ -836,8 +826,6 @@
             builder.set_attribute(spec.name, ref_attr_value)
         return _filler
 
-=======
->>>>>>> f4b82326
     def __add_links(self, builder, links, container, build_manager, source, export):
         if links:
             self.logger.debug("Adding links from %s '%s' to %s '%s'"
@@ -955,7 +943,6 @@
                     attr_value = self.get_attr_value(spec, container, build_manager)
                     if attr_value is not None:
                         self.__add_containers(builder, spec, attr_value, build_manager, source, container, export)
-<<<<<<< HEAD
 
     def __check_container_matches_spec(self, spec, container, build_manager):
         """
@@ -979,9 +966,6 @@
                 ret = False
         return ret
 
-=======
-
->>>>>>> f4b82326
     def __add_containers(self, builder, spec, value, build_manager, source, parent_container, export):
         if isinstance(value, AbstractContainer):
             self.logger.debug("    Adding container %s '%s' with parent %s '%s' to %s '%s'"
@@ -995,7 +979,6 @@
                     # or value was read from an external link
                     raise OrphanContainerBuildError(builder, value)
 
-<<<<<<< HEAD
                 if not self.__check_container_matches_spec(spec, value, build_manager):
                     self.logger.debug("    %s '%s' does not match %s name: %s, %s: %s, %s: %s"
                                       % (value.__class__.__name__, value.name,
@@ -1004,8 +987,6 @@
                                          spec.inc_key(), repr(spec.data_type_inc)))
                     return
 
-=======
->>>>>>> f4b82326
             if value.modified or export:
                 # writing a newly instantiated container (modified is False only after read) or as if it is newly
                 # instantianted (export=True)
