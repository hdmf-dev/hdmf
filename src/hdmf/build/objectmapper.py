--- conflicted
+++ resolved
@@ -550,8 +550,7 @@
                        % (container.__class__.__name__, container.name, attr_name, spec))
                 raise ContainerConfigurationError(msg)
             if attr_val is not None:
-<<<<<<< HEAD
-                attr_val = self.__convert_value(attr_val, spec)
+                attr_val = self.__convert_string(attr_val, spec)
                 spec_dt = self.__get_data_type(spec)
                 if spec_dt is not None:
                     try:
@@ -560,14 +559,10 @@
                         msg = ("%s '%s' attribute '%s' has unexpected type."
                                % (container.__class__.__name__, container.name, attr_name))
                         raise ContainerConfigurationError(msg) from e
-=======
-                attr_val = self.__convert_string(attr_val, spec)
->>>>>>> 66b9496a
             # else: attr_val is an attribute on the Container and its value is None
         # attr_val can be None, an AbstractContainer, or a list of AbstractContainers
         return attr_val
 
-<<<<<<< HEAD
     @classmethod
     def __get_data_type(cls, spec):
         ret = None
@@ -582,14 +577,8 @@
         # else, attribute spec
         return ret
 
-    def __convert_value(self, value, spec):
-        """
-        Convert string types to the specified dtype
-        """
-=======
     def __convert_string(self, value, spec):
         """Convert string types to the specified dtype."""
->>>>>>> 66b9496a
         ret = value
         if isinstance(spec, AttributeSpec):
             if 'text' in spec.dtype:
@@ -1022,24 +1011,11 @@
                 self.__add_attributes(sub_builder, spec.attributes, container, build_manager, source, export)
                 self.__add_datasets(sub_builder, spec.datasets, container, build_manager, source, export)
                 self.__add_links(sub_builder, spec.links, container, build_manager, source, export)
-<<<<<<< HEAD
-=======
-
-                # handle subgroups that are not Containers
-                attr_value = self.get_attr_value(spec, container, build_manager)
-                if isinstance(attr_value, (list, tuple, set, dict)):
-                    if isinstance(attr_value, dict):
-                        attr_value = attr_value.values()
-                    for item in attr_value:
-                        if isinstance(item, Container):
-                            self.__add_containers(sub_builder, spec, item, build_manager, source, container, export)
->>>>>>> 66b9496a
                 self.__add_groups(sub_builder, spec.groups, container, build_manager, source, export)
                 empty = sub_builder.is_empty()
                 if not empty or (empty and spec.required):
                     if sub_builder.name not in builder.groups:
                         builder.set_group(sub_builder)
-<<<<<<< HEAD
             else:
                 self.logger.debug("    Adding group for spec name: %s, %s: %s, %s: %s"
                                   % (repr(spec.name),
@@ -1047,21 +1023,6 @@
                                      spec.inc_key(), repr(spec.data_type_inc)))
                 attr_value = self.get_attr_value(spec, container, build_manager)
                 self.__check_quantity(attr_value, spec, container)
-=======
-            elif spec.data_type_def is not None:
-                self.logger.debug("    Adding group for spec name: %s, %s: %s"
-                                  % (repr(spec.name), spec.def_key(), repr(spec.data_type_def)))
-                attr_name = self.get_attribute(spec)
-                if attr_name is not None:
-                    # NOTE: can this be overridden? if so, this should use self.get_attr_value
-                    attr_value = getattr(container, attr_name, None)
-                    if attr_value is not None:
-                        self.__add_containers(builder, spec, attr_value, build_manager, source, container, export)
-            else:  # data_type_def is None and data_type_inc is not None
-                self.logger.debug("    Adding group for spec name: %s, %s: %s"
-                                  % (repr(spec.name), spec.inc_key(), repr(spec.data_type_inc)))
-                attr_value = self.get_attr_value(spec, container, build_manager)
->>>>>>> 66b9496a
                 if attr_value is not None:
                     self.__add_containers(builder, spec, attr_value, build_manager, source, container, export)
 
