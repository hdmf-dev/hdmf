import logging
import re
import warnings
from collections import OrderedDict
from copy import copy
from datetime import datetime

import numpy as np

from .builders import (
    DatasetBuilder,
    GroupBuilder,
    LinkBuilder,
    Builder,
    ReferenceBuilder,
    RegionBuilder,
    BaseBuilder,
)
from .errors import (
    BuildError,
    OrphanContainerBuildError,
    ReferenceTargetNotBuiltError,
    ContainerConfigurationError,
    ConstructError,
)
from .manager import Proxy, BuildManager
from .warnings import (
    MissingRequiredBuildWarning,
    DtypeConversionWarning,
    IncorrectQuantityBuildWarning,
)
from ..container import AbstractContainer, Data, DataRegion
from ..data_utils import DataIO, AbstractDataChunkIterator
from ..query import ReferenceResolver
from ..spec import Spec, AttributeSpec, DatasetSpec, GroupSpec, LinkSpec, RefSpec
from ..spec.spec import BaseStorageSpec
from ..utils import docval, getargs, ExtenderMeta, get_docval

_const_arg = "__constructor_arg"


@docval(
    {"name": "name", "type": str, "doc": "the name of the constructor argument"},
    is_method=False,
)
def _constructor_arg(**kwargs):
    """Decorator to override the default mapping scheme for a given constructor argument.

    Decorate ObjectMapper methods with this function when extending ObjectMapper to override the default
    scheme for mapping between AbstractContainer and Builder objects. The decorated method should accept as its
    first argument the Builder object that is being mapped. The method should return the value to be passed
    to the target AbstractContainer class constructor argument given by *name*.
    """
    name = getargs("name", kwargs)

    def _dec(func):
        setattr(func, _const_arg, name)
        return func

    return _dec


_obj_attr = "__object_attr"


@docval(
    {"name": "name", "type": str, "doc": "the name of the constructor argument"},
    is_method=False,
)
def _object_attr(**kwargs):
    """Decorator to override the default mapping scheme for a given object attribute.

    Decorate ObjectMapper methods with this function when extending ObjectMapper to override the default
    scheme for mapping between AbstractContainer and Builder objects. The decorated method should accept as its
    first argument the AbstractContainer object that is being mapped. The method should return the child Builder
    object (or scalar if the object attribute corresponds to an AttributeSpec) that represents the
    attribute given by *name*.
    """
    name = getargs("name", kwargs)

    def _dec(func):
        setattr(func, _obj_attr, name)
        return func

    return _dec


def _unicode(s):
    """
    A helper function for converting to Unicode
    """
    if isinstance(s, str):
        return s
    elif isinstance(s, bytes):
        return s.decode("utf-8")
    else:
        raise ValueError("Expected unicode or ascii string, got %s" % type(s))


def _ascii(s):
    """
    A helper function for converting to ASCII
    """
    if isinstance(s, str):
        return s.encode("ascii", "backslashreplace")
    elif isinstance(s, bytes):
        return s
    else:
        raise ValueError("Expected unicode or ascii string, got %s" % type(s))


class ObjectMapper(metaclass=ExtenderMeta):
    """A class for mapping between Spec objects and AbstractContainer attributes"""

    # mapping from spec dtypes to numpy dtypes or functions for conversion of values to spec dtypes
    # make sure keys are consistent between hdmf.spec.spec.DtypeHelper.primary_dtype_synonyms,
    # hdmf.build.objectmapper.ObjectMapper.__dtypes, hdmf.build.manager.TypeMap._spec_dtype_map,
    # hdmf.validate.validator.__allowable, and backend dtype maps
    __dtypes = {
        "float": np.float32,
        "float32": np.float32,
        "double": np.float64,
        "float64": np.float64,
        "long": np.int64,
        "int64": np.int64,
        "int": np.int32,
        "int32": np.int32,
        "short": np.int16,
        "int16": np.int16,
        "int8": np.int8,
        "uint": np.uint32,
        "uint64": np.uint64,
        "uint32": np.uint32,
        "uint16": np.uint16,
        "uint8": np.uint8,
        "bool": np.bool_,
        "text": _unicode,
        "utf": _unicode,
        "utf8": _unicode,
        "utf-8": _unicode,
        "ascii": _ascii,
        "bytes": _ascii,
        "isodatetime": _ascii,
        "datetime": _ascii,
    }

    __no_convert = set()

    @classmethod
    def __resolve_numeric_dtype(cls, given, specified):
        """
        Determine the dtype to use from the dtype of the given value and the specified dtype.
        This amounts to determining the greater precision of the two arguments, but also
        checks to make sure the same base dtype is being used. A warning is raised if the
        base type of the specified dtype differs from the base type of the given dtype and
        a conversion will result (e.g., float32 -> uint32).
        """
        g = np.dtype(given)
        s = np.dtype(specified)
        if g == s:
            return s.type, None
        if g.itemsize <= s.itemsize:  # given type has precision < precision of specified type
            # note: this allows float32 -> int32, bool -> int8, int16 -> uint16 which may involve buffer overflows,
            # truncated values, and other unexpected consequences.
            warning_msg = "Value with data type %s is being converted to data type %s as specified." % (g.name, s.name)
            return s.type, warning_msg
        elif g.name[:3] == s.name[:3]:
            return g.type, None  # same base type, use higher-precision given type
        else:
            if np.issubdtype(s, np.unsignedinteger):
                # e.g.: given int64 and spec uint32, return uint64. given float32 and spec uint8, return uint32.
                ret_type = np.dtype("uint" + str(int(g.itemsize * 8)))
                warning_msg = "Value with data type %s is being converted to data type %s (min specification: %s)." % (
                    g.name,
                    ret_type.name,
                    s.name,
                )
                return ret_type.type, warning_msg
            if np.issubdtype(s, np.floating):
                # e.g.: given int64 and spec float32, return float64. given uint64 and spec float32, return float32.
                ret_type = np.dtype("float" + str(max(int(g.itemsize * 8), 32)))
                warning_msg = "Value with data type %s is being converted to data type %s (min specification: %s)." % (
                    g.name,
                    ret_type.name,
                    s.name,
                )
                return ret_type.type, warning_msg
            if np.issubdtype(s, np.integer):
                # e.g.: given float64 and spec int8, return int64. given uint32 and spec int8, return int32.
                ret_type = np.dtype("int" + str(int(g.itemsize * 8)))
                warning_msg = "Value with data type %s is being converted to data type %s (min specification: %s)." % (
                    g.name,
                    ret_type.name,
                    s.name,
                )
                return ret_type.type, warning_msg
            if s.type is np.bool_:
                msg = "expected %s, received %s - must supply %s" % (s.name, g.name, s.name)
                raise ValueError(msg)
            # all numeric types in __dtypes should be caught by the above
            raise ValueError("Unsupported conversion to specification data type: %s" % s.name)

    @classmethod
    def no_convert(cls, obj_type):
        """
        Specify an object type that ObjectMappers should not convert.
        """
        cls.__no_convert.add(obj_type)

    @classmethod  # noqa: C901
    def convert_dtype(cls, spec, value, spec_dtype=None):  # noqa: C901
        """
        Convert values to the specified dtype. For example, if a literal int
        is passed in to a field that is specified as a unsigned integer, this function
        will convert the Python int to a numpy unsigned int.

        :param spec: The DatasetSpec or AttributeSpec to which this value is being applied
        :param value: The value being converted to the spec dtype
        :param spec_dtype: Optional override of the dtype in spec.dtype. Used to specify the parent dtype when the given
                           extended spec lacks a dtype.

        :return: The function returns a tuple consisting of 1) the value, and 2) the data type.
                 The value is returned as the function may convert the input value to comply
                 with the dtype specified in the schema.
        """
        if spec_dtype is None:
            spec_dtype = spec.dtype
        ret, ret_dtype = cls.__check_edgecases(spec, value, spec_dtype)
        if ret is not None or ret_dtype is not None:
            return ret, ret_dtype
        # spec_dtype is a string, spec_dtype_type is a type or the conversion helper functions _unicode or _ascii
        spec_dtype_type = cls.__dtypes[spec_dtype]
        warning_msg = None
        # Numpy Array or Zarr array
        if isinstance(value, np.ndarray) or (hasattr(value, "astype") and hasattr(value, "dtype")):
            if spec_dtype_type is _unicode:
                ret = value.astype("U")
                ret_dtype = "utf8"
            elif spec_dtype_type is _ascii:
                ret = value.astype("S")
                ret_dtype = "ascii"
            else:
                dtype_func, warning_msg = cls.__resolve_numeric_dtype(value.dtype, spec_dtype_type)
                if value.dtype == dtype_func:
                    ret = value
                else:
                    ret = value.astype(dtype_func)
                ret_dtype = ret.dtype.type
        # Tuple or list
        elif isinstance(value, (tuple, list)):
            if len(value) == 0:
                if spec_dtype_type is _unicode:
                    ret_dtype = "utf8"
                elif spec_dtype_type is _ascii:
                    ret_dtype = "ascii"
                else:
                    ret_dtype = spec_dtype_type
                return value, ret_dtype
            ret = list()
            for elem in value:
                tmp, tmp_dtype = cls.convert_dtype(spec, elem, spec_dtype)
                ret.append(tmp)
            ret = type(value)(ret)
            ret_dtype = tmp_dtype
        # Any DataChunkIterator
        elif isinstance(value, AbstractDataChunkIterator):
            ret = value
            if spec_dtype_type is _unicode:
                ret_dtype = "utf8"
            elif spec_dtype_type is _ascii:
                ret_dtype = "ascii"
            else:
                ret_dtype, warning_msg = cls.__resolve_numeric_dtype(value.dtype, spec_dtype_type)
        else:
            if spec_dtype_type in (_unicode, _ascii):
                ret_dtype = "ascii"
                if spec_dtype_type is _unicode:
                    ret_dtype = "utf8"
                ret = spec_dtype_type(value)
            else:
                dtype_func, warning_msg = cls.__resolve_numeric_dtype(type(value), spec_dtype_type)
                ret = dtype_func(value)
                ret_dtype = type(ret)
        if warning_msg:
            full_warning_msg = "Spec '%s': %s" % (spec.path, warning_msg)
            warnings.warn(full_warning_msg, DtypeConversionWarning)
        return ret, ret_dtype

    @classmethod
    def __check_convert_numeric(cls, value_type):
        # dtype 'numeric' allows only ints, floats, and uints
        value_dtype = np.dtype(value_type)
        if not (
            np.issubdtype(value_dtype, np.unsignedinteger)
            or np.issubdtype(value_dtype, np.floating)
            or np.issubdtype(value_dtype, np.integer)
        ):
            raise ValueError("Cannot convert from %s to 'numeric' specification dtype." % value_type)

    @classmethod  # noqa: C901
    def __check_edgecases(cls, spec, value, spec_dtype):  # noqa: C901
        """
        Check edge cases in converting data to a dtype
        """
        if value is None:
            # Data is missing. Determine dtype from spec
            dt = spec_dtype
            if isinstance(dt, RefSpec):
                dt = dt.reftype
            return None, dt
        if isinstance(spec_dtype, list):
            # compound dtype - Since the I/O layer needs to determine how to handle these,
            # return the list of DtypeSpecs
            return value, spec_dtype
        if isinstance(value, DataIO):
            # data is wrapped for I/O via DataIO
            if value.data is None:
                # Data is missing so DataIO.dtype must be set to determine the dtype
                return value, value.dtype
            else:
                # Determine the dtype from the DataIO.data
                return value, cls.convert_dtype(spec, value.data, spec_dtype)[1]
        if spec_dtype is None or spec_dtype == "numeric" or type(value) in cls.__no_convert:
            # infer type from value
<<<<<<< HEAD
            if hasattr(value, "dtype"):  # covers numpy types, AbstractDataChunkIterator
                if spec_dtype == "numeric":
=======
            if hasattr(value, 'dtype'):  # covers numpy types, Zarr Array, AbstractDataChunkIterator
                if spec_dtype == 'numeric':
>>>>>>> f81537c1
                    cls.__check_convert_numeric(value.dtype.type)
                if np.issubdtype(value.dtype, np.str_):
                    ret_dtype = "utf8"
                elif np.issubdtype(value.dtype, np.string_):
<<<<<<< HEAD
                    ret_dtype = "ascii"
=======
                    ret_dtype = 'ascii'
                elif np.issubdtype(value.dtype, np.dtype('O')):
                    # Only variable-length strings should ever appear as generic objects.
                    # Everything else should have a well-defined type
                    ret_dtype = 'utf8'
>>>>>>> f81537c1
                else:
                    ret_dtype = value.dtype.type
                return value, ret_dtype
            if isinstance(value, (list, tuple)):
                if len(value) == 0:
                    msg = "Cannot infer dtype of empty list or tuple. Please use numpy array with specified dtype."
                    raise ValueError(msg)
                return (
                    value,
                    cls.__check_edgecases(spec, value[0], spec_dtype)[1],
                )  # infer dtype from first element
            ret_dtype = type(value)
            if spec_dtype == "numeric":
                cls.__check_convert_numeric(ret_dtype)
            if ret_dtype is str:
                ret_dtype = "utf8"
            elif ret_dtype is bytes:
                ret_dtype = "ascii"
            return value, ret_dtype
        if isinstance(spec_dtype, RefSpec):
            if not isinstance(value, ReferenceBuilder):
                msg = "got RefSpec for value of type %s" % type(value)
                raise ValueError(msg)
            return value, spec_dtype
        if spec_dtype is not None and spec_dtype not in cls.__dtypes:  # pragma: no cover
            msg = "unrecognized dtype: %s -- cannot convert value" % spec_dtype
            raise ValueError(msg)
        return None, None

    _const_arg = "__constructor_arg"

    @staticmethod
    @docval(
        {"name": "name", "type": str, "doc": "the name of the constructor argument"},
        is_method=False,
    )
    def constructor_arg(**kwargs):
        """Decorator to override the default mapping scheme for a given constructor argument.

        Decorate ObjectMapper methods with this function when extending ObjectMapper to override the default
        scheme for mapping between AbstractContainer and Builder objects. The decorated method should accept as its
        first argument the Builder object that is being mapped. The method should return the value to be passed
        to the target AbstractContainer class constructor argument given by *name*.
        """
        name = getargs("name", kwargs)
        return _constructor_arg(name)

    _obj_attr = "__object_attr"

    @staticmethod
    @docval(
        {"name": "name", "type": str, "doc": "the name of the constructor argument"},
        is_method=False,
    )
    def object_attr(**kwargs):
        """Decorator to override the default mapping scheme for a given object attribute.

        Decorate ObjectMapper methods with this function when extending ObjectMapper to override the default
        scheme for mapping between AbstractContainer and Builder objects. The decorated method should accept as its
        first argument the AbstractContainer object that is being mapped. The method should return the child Builder
        object (or scalar if the object attribute corresponds to an AttributeSpec) that represents the
        attribute given by *name*.
        """
        name = getargs("name", kwargs)
        return _object_attr(name)

    @staticmethod
    def __is_attr(attr_val):
        return hasattr(attr_val, _obj_attr)

    @staticmethod
    def __get_obj_attr(attr_val):
        return getattr(attr_val, _obj_attr)

    @staticmethod
    def __is_constructor_arg(attr_val):
        return hasattr(attr_val, _const_arg)

    @staticmethod
    def __get_cargname(attr_val):
        return getattr(attr_val, _const_arg)

    @ExtenderMeta.post_init
    def __gather_procedures(cls, name, bases, classdict):
        if hasattr(cls, "constructor_args"):
            cls.constructor_args = copy(cls.constructor_args)
        else:
            cls.constructor_args = dict()
        if hasattr(cls, "obj_attrs"):
            cls.obj_attrs = copy(cls.obj_attrs)
        else:
            cls.obj_attrs = dict()
        for name, func in cls.__dict__.items():
            if cls.__is_constructor_arg(func):
                cls.constructor_args[cls.__get_cargname(func)] = getattr(cls, name)
            elif cls.__is_attr(func):
                cls.obj_attrs[cls.__get_obj_attr(func)] = getattr(cls, name)

    @docval(
        {"name": "spec", "type": (DatasetSpec, GroupSpec), "doc": "The specification for mapping objects to builders"}
    )
    def __init__(self, **kwargs):
        """Create a map from AbstractContainer attributes to specifications"""
        self.logger = logging.getLogger("%s.%s" % (self.__class__.__module__, self.__class__.__qualname__))
        spec = getargs("spec", kwargs)
        self.__spec = spec
        self.__data_type_key = spec.type_key()
        self.__spec2attr = dict()
        self.__attr2spec = dict()
        self.__spec2carg = dict()
        self.__carg2spec = dict()
        self.__map_spec(spec)

    @property
    def spec(self):
        """the Spec used in this ObjectMapper"""
        return self.__spec

    @_constructor_arg("name")
    def get_container_name(self, *args):
        builder = args[0]
        return builder.name

    @classmethod
    @docval({"name": "spec", "type": Spec, "doc": "the specification to get the name for"})
    def convert_dt_name(cls, **kwargs):
        """Construct the attribute name corresponding to a specification"""
        spec = getargs("spec", kwargs)
        name = cls.__get_data_type(spec)
        s1 = re.sub("(.)([A-Z][a-z]+)", r"\1_\2", name)
        name = re.sub("([a-z0-9])([A-Z])", r"\1_\2", s1).lower()
        if name[-1] != "s" and spec.is_many():
            name += "s"
        return name

    @classmethod
    def __get_fields(cls, name_stack, all_names, spec):
        name = spec.name
        if spec.name is None:
            name = cls.convert_dt_name(spec)
        name_stack.append(name)
        name = "__".join(name_stack)
        # TODO address potential name clashes, e.g., quantity '*' subgroups and links of same data_type_inc will
        # have the same name
        all_names[name] = spec
        if isinstance(spec, BaseStorageSpec):
            if not (spec.data_type_def is None and spec.data_type_inc is None):
                # don't get names for components in data_types
                name_stack.pop()
                return
            for subspec in spec.attributes:
                cls.__get_fields(name_stack, all_names, subspec)
            if isinstance(spec, GroupSpec):
                for subspec in spec.datasets:
                    cls.__get_fields(name_stack, all_names, subspec)
                for subspec in spec.groups:
                    cls.__get_fields(name_stack, all_names, subspec)
                for subspec in spec.links:
                    cls.__get_fields(name_stack, all_names, subspec)
        name_stack.pop()

    @classmethod
    @docval({"name": "spec", "type": Spec, "doc": "the specification to get the object attribute names for"})
    def get_attr_names(cls, **kwargs):
        """Get the attribute names for each subspecification in a Spec"""
        spec = getargs("spec", kwargs)
        names = OrderedDict()
        for subspec in spec.attributes:
            cls.__get_fields(list(), names, subspec)
        if isinstance(spec, GroupSpec):
            for subspec in spec.groups:
                cls.__get_fields(list(), names, subspec)
            for subspec in spec.datasets:
                cls.__get_fields(list(), names, subspec)
            for subspec in spec.links:
                cls.__get_fields(list(), names, subspec)
        return names

    def __map_spec(self, spec):
        attr_names = self.get_attr_names(spec)
        for k, v in attr_names.items():
            self.map_spec(k, v)

    @docval(
        {"name": "attr_name", "type": str, "doc": "the name of the object to map"},
        {"name": "spec", "type": Spec, "doc": "the spec to map the attribute to"},
    )
    def map_attr(self, **kwargs):
        """Map an attribute to spec. Use this to override default behavior"""
        attr_name, spec = getargs("attr_name", "spec", kwargs)
        self.__spec2attr[spec] = attr_name
        self.__attr2spec[attr_name] = spec

    @docval({"name": "attr_name", "type": str, "doc": "the name of the attribute"})
    def get_attr_spec(self, **kwargs):
        """Return the Spec for a given attribute"""
        attr_name = getargs("attr_name", kwargs)
        return self.__attr2spec.get(attr_name)

    @docval({"name": "carg_name", "type": str, "doc": "the name of the constructor argument"})
    def get_carg_spec(self, **kwargs):
        """Return the Spec for a given constructor argument"""
        carg_name = getargs("carg_name", kwargs)
        return self.__carg2spec.get(carg_name)

    @docval(
        {"name": "const_arg", "type": str, "doc": "the name of the constructor argument to map"},
        {"name": "spec", "type": Spec, "doc": "the spec to map the attribute to"},
    )
    def map_const_arg(self, **kwargs):
        """Map an attribute to spec. Use this to override default behavior"""
        const_arg, spec = getargs("const_arg", "spec", kwargs)
        self.__spec2carg[spec] = const_arg
        self.__carg2spec[const_arg] = spec

    @docval({"name": "spec", "type": Spec, "doc": "the spec to map the attribute to"})
    def unmap(self, **kwargs):
        """Removing any mapping for a specification. Use this to override default mapping"""
        spec = getargs("spec", kwargs)
        self.__spec2attr.pop(spec, None)
        self.__spec2carg.pop(spec, None)

    @docval(
        {"name": "attr_carg", "type": str, "doc": "the constructor argument/object attribute to map this spec to"},
        {"name": "spec", "type": Spec, "doc": "the spec to map the attribute to"},
    )
    def map_spec(self, **kwargs):
        """Map the given specification to the construct argument and object attribute"""
        spec, attr_carg = getargs("spec", "attr_carg", kwargs)
        self.map_const_arg(attr_carg, spec)
        self.map_attr(attr_carg, spec)

    def __get_override_carg(self, *args):
        name = args[0]
        remaining_args = tuple(args[1:])
        if name in self.constructor_args:
            self.logger.debug("        Calling override function for constructor argument '%s'" % name)
            func = self.constructor_args[name]
            return func(self, *remaining_args)
        return None

    def __get_override_attr(self, name, container, manager):
        if name in self.obj_attrs:
            self.logger.debug("        Calling override function for attribute '%s'" % name)
            func = self.obj_attrs[name]
            return func(self, container, manager)
        return None

    @docval(
        {"name": "spec", "type": Spec, "doc": "the spec to get the attribute for"},
        returns="the attribute name",
        rtype=str,
    )
    def get_attribute(self, **kwargs):
        """Get the object attribute name for the given Spec"""
        spec = getargs("spec", kwargs)
        val = self.__spec2attr.get(spec, None)
        return val

    @docval(
        {"name": "spec", "type": Spec, "doc": "the spec to get the attribute value for"},
        {"name": "container", "type": AbstractContainer, "doc": "the container to get the attribute value from"},
        {"name": "manager", "type": BuildManager, "doc": "the BuildManager used for managing this build"},
        returns="the value of the attribute",
    )
    def get_attr_value(self, **kwargs):
        """Get the value of the attribute corresponding to this spec from the given container"""
        spec, container, manager = getargs("spec", "container", "manager", kwargs)
        attr_name = self.get_attribute(spec)
        if attr_name is None:
            return None
        attr_val = self.__get_override_attr(attr_name, container, manager)
        if attr_val is None:
            try:
                attr_val = getattr(container, attr_name)
            except AttributeError:
                msg = "%s '%s' does not have attribute '%s' for mapping to spec: %s" % (
                    container.__class__.__name__,
                    container.name,
                    attr_name,
                    spec,
                )
                raise ContainerConfigurationError(msg)
            if attr_val is not None:
                attr_val = self.__convert_string(attr_val, spec)
                spec_dt = self.__get_data_type(spec)
                if spec_dt is not None:
                    try:
                        attr_val = self.__filter_by_spec_dt(attr_val, spec_dt, manager)
                    except ValueError as e:
                        msg = "%s '%s' attribute '%s' has unexpected type." % (
                            container.__class__.__name__,
                            container.name,
                            attr_name,
                        )
                        raise ContainerConfigurationError(msg) from e
            # else: attr_val is an attribute on the Container and its value is None
        # attr_val can be None, an AbstractContainer, or a list of AbstractContainers
        return attr_val

    @classmethod
    def __get_data_type(cls, spec):
        ret = None
        if isinstance(spec, LinkSpec):
            ret = spec.target_type
        elif isinstance(spec, BaseStorageSpec):
            if spec.data_type_def is not None:
                ret = spec.data_type_def
            elif spec.data_type_inc is not None:
                ret = spec.data_type_inc
            # else, untyped group/dataset spec
        # else, attribute spec
        return ret

    def __convert_string(self, value, spec):
        """Convert string types to the specified dtype."""
        ret = value
        if isinstance(spec, AttributeSpec):
            if "text" in spec.dtype:
                if spec.shape is not None or spec.dims is not None:
                    ret = list(map(str, value))
                else:
                    ret = str(value)
        elif isinstance(spec, DatasetSpec):
            # TODO: make sure we can handle specs with data_type_inc set
            if spec.data_type_inc is None and spec.dtype is not None:
                string_type = None
                if "text" in spec.dtype:
                    string_type = str
                elif "ascii" in spec.dtype:
                    string_type = bytes
                elif "isodatetime" in spec.dtype:
                    string_type = datetime.isoformat
                if string_type is not None:
                    if spec.shape is not None or spec.dims is not None:
                        ret = list(map(string_type, value))
                    else:
                        ret = string_type(value)
                    # copy over any I/O parameters if they were specified
                    if isinstance(value, DataIO):
                        params = value.get_io_params()
                        params["data"] = ret
                        ret = value.__class__(**params)
        return ret

    def __filter_by_spec_dt(self, attr_value, spec_dt, build_manager):
        """Return a list of containers that match the spec data type.

        If attr_value is a container that does not match the spec data type, then None is returned.
        If attr_value is a collection, then a list of only the containers in the collection that match the
        spec data type are returned.
        Otherwise, attr_value is returned unchanged.

        spec_dt is a string representing a spec data type.

        Return None, an AbstractContainer, or a list of AbstractContainers
        """
        if isinstance(attr_value, AbstractContainer):
            if build_manager.is_sub_data_type(attr_value, spec_dt):
                return attr_value
            else:
                return None

        ret = attr_value
        if isinstance(attr_value, (list, tuple, set, dict)):
            if isinstance(attr_value, dict):
                attr_values = attr_value.values()
            else:
                attr_values = attr_value
            ret = []
            # NOTE: this will test collections of non-containers element-wise (e.g. lists of lists of ints)
            for c in attr_values:
                if self.__filter_by_spec_dt(c, spec_dt, build_manager) is not None:
                    ret.append(c)
            if len(ret) == 0:
                ret = None
        else:
            raise ValueError(
                "Unexpected type for attr_value: %s. Only AbstractContainer, list, tuple, set, dict, are allowed."
                % type(attr_value)
            )
        return ret

    def __check_quantity(self, attr_value, spec, container):
        if attr_value is None and spec.required:
            attr_name = self.get_attribute(spec)
            msg = "%s '%s' is missing required value for attribute '%s'." % (
                container.__class__.__name__,
                container.name,
                attr_name,
            )
            warnings.warn(msg, MissingRequiredBuildWarning)
            self.logger.debug("MissingRequiredBuildWarning: " + msg)
        elif attr_value is not None and self.__get_data_type(spec) is not None:
            # quantity is valid only for specs with a data type or target type
            if isinstance(attr_value, AbstractContainer):
                attr_value = [attr_value]
            n = len(attr_value)
            if (
                n
                and isinstance(attr_value[0], AbstractContainer)
                and ((n > 1 and not spec.is_many()) or (isinstance(spec.quantity, int) and n != spec.quantity))
            ):
                attr_name = self.get_attribute(spec)
                msg = "%s '%s' has %d values for attribute '%s' but spec allows %s." % (
                    container.__class__.__name__,
                    container.name,
                    n,
                    attr_name,
                    repr(spec.quantity),
                )
                warnings.warn(msg, IncorrectQuantityBuildWarning)
                self.logger.debug("IncorrectQuantityBuildWarning: " + msg)

    @docval(
        {"name": "spec", "type": Spec, "doc": "the spec to get the constructor argument for"},
        returns="the name of the constructor argument",
        rtype=str,
    )
    def get_const_arg(self, **kwargs):
        """Get the constructor argument for the given Spec"""
        spec = getargs("spec", kwargs)
        return self.__spec2carg.get(spec, None)

    @docval(
        {"name": "container", "type": AbstractContainer, "doc": "the container to convert to a Builder"},
        {"name": "manager", "type": BuildManager, "doc": "the BuildManager to use for managing this build"},
        {"name": "parent", "type": GroupBuilder, "doc": "the parent of the resulting Builder", "default": None},
        {"name": "source", "type": str, "doc": "the source of container being built i.e. file path", "default": None},
        {"name": "builder", "type": BaseBuilder, "doc": "the Builder to build on", "default": None},
        {"name": "spec_ext", "type": BaseStorageSpec, "doc": "a spec extension", "default": None},
        {"name": "export", "type": bool, "doc": "whether this build is for exporting", "default": False},
        returns="the Builder representing the given AbstractContainer",
        rtype=Builder,
    )
    def build(self, **kwargs):
        """Convert an AbstractContainer to a Builder representation.

        References are not added but are queued to be added in the BuildManager.
        """
        container, manager, parent, source = getargs("container", "manager", "parent", "source", kwargs)
        builder, spec_ext, export = getargs("builder", "spec_ext", "export", kwargs)
        name = manager.get_builder_name(container)
        if isinstance(self.__spec, GroupSpec):
            self.logger.debug(
                "Building %s '%s' as a group (source: %s)"
                % (container.__class__.__name__, container.name, repr(source))
            )
            if builder is None:
                builder = GroupBuilder(name, parent=parent, source=source)
            self.__add_datasets(builder, self.__spec.datasets, container, manager, source, export)
            self.__add_groups(builder, self.__spec.groups, container, manager, source, export)
            self.__add_links(builder, self.__spec.links, container, manager, source, export)
        else:
            if builder is None:
                if not isinstance(container, Data):
                    msg = "'container' must be of type Data with DatasetSpec"
                    raise ValueError(msg)
                spec_dtype, spec_shape, spec = self.__check_dset_spec(self.spec, spec_ext)
                if isinstance(spec_dtype, RefSpec):
                    self.logger.debug(
                        "Building %s '%s' as a dataset of references (source: %s)"
                        % (container.__class__.__name__, container.name, repr(source))
                    )
                    # create dataset builder with data=None as a placeholder. fill in with refs later
                    builder = DatasetBuilder(
                        name,
                        data=None,
                        parent=parent,
                        source=source,
                        dtype=spec_dtype.reftype,
                    )
                    manager.queue_ref(self.__set_dataset_to_refs(builder, spec_dtype, spec_shape, container, manager))
                elif isinstance(spec_dtype, list):
                    # a compound dataset
                    self.logger.debug(
                        "Building %s '%s' as a dataset of compound dtypes (source: %s)"
                        % (container.__class__.__name__, container.name, repr(source))
                    )
                    # create dataset builder with data=None, dtype=None as a placeholder. fill in with refs later
                    builder = DatasetBuilder(name, data=None, parent=parent, source=source, dtype=spec_dtype)
                    manager.queue_ref(
                        self.__set_compound_dataset_to_refs(builder, spec, spec_dtype, container, manager)
                    )
                else:
                    # a regular dtype
                    if spec_dtype is None and self.__is_reftype(container.data):
                        self.logger.debug(
                            "Building %s '%s' containing references as a dataset of unspecified dtype (source: %s)"
                            % (container.__class__.__name__, container.name, repr(source))
                        )
                        # an unspecified dtype and we were given references
                        # create dataset builder with data=None as a placeholder. fill in with refs later
                        builder = DatasetBuilder(name, data=None, parent=parent, source=source, dtype="object")
                        manager.queue_ref(self.__set_untyped_dataset_to_refs(builder, container, manager))
                    else:
                        # a dataset that has no references, pass the conversion off to the convert_dtype method
                        self.logger.debug(
                            "Building %s '%s' as a dataset (source: %s)"
                            % (container.__class__.__name__, container.name, repr(source))
                        )
                        try:
                            # use spec_dtype from self.spec when spec_ext does not specify dtype
                            bldr_data, dtype = self.convert_dtype(spec, container.data, spec_dtype=spec_dtype)
                        except Exception as ex:
                            msg = "could not resolve dtype for %s '%s'" % (type(container).__name__, container.name)
                            raise Exception(msg) from ex
                        builder = DatasetBuilder(name, bldr_data, parent=parent, source=source, dtype=dtype)

        # Add attributes from the specification extension to the list of attributes
        all_attrs = self.__spec.attributes + getattr(spec_ext, "attributes", tuple())
        # If the spec_ext refines an existing attribute it will now appear twice in the list. The
        # refinement should only be relevant for validation (not for write). To avoid problems with the
        # write we here remove duplicates and keep the original spec of the two to make write work.
        # TODO: We should add validation in the AttributeSpec to make sure refinements are valid
        # TODO: Check the BuildManager as refinements should probably be resolved rather than be passed in via spec_ext
        all_attrs = list({a.name: a for a in all_attrs[::-1]}.values())
        self.__add_attributes(builder, all_attrs, container, manager, source, export)
        return builder

    def __check_dset_spec(self, orig, ext):
        """
        Check a dataset spec against a refining spec to see which dtype and shape should be used
        """
        dtype = orig.dtype
        shape = orig.shape
        spec = orig
        if ext is not None:
            if ext.dtype is not None:
                dtype = ext.dtype
            if ext.shape is not None:
                shape = ext.shape
            spec = ext
        return dtype, shape, spec

    def __is_reftype(self, data):
        if isinstance(data, AbstractDataChunkIterator) or (
            isinstance(data, DataIO) and isinstance(data.data, AbstractDataChunkIterator)
        ):
            return False

        tmp = data
        while hasattr(tmp, "__len__") and not isinstance(tmp, (AbstractContainer, str, bytes)):
            tmptmp = None
            for t in tmp:
                # In case of a numeric array stop the iteration at the first element to avoid long-running loop
                if isinstance(t, (int, float, complex, bool)):
                    break
                if hasattr(t, "__len__") and len(t) > 0 and not isinstance(t, (AbstractContainer, str, bytes)):
                    tmptmp = tmp[0]
                    break
            if tmptmp is not None:
                break
            else:
                if len(tmp) == 0:
                    tmp = None
                else:
                    tmp = tmp[0]
        if isinstance(tmp, AbstractContainer):
            return True
        else:
            return False

    def __set_dataset_to_refs(self, builder, dtype, shape, container, build_manager):
        self.logger.debug(
            "Queueing set dataset of references %s '%s' to reference builder(s)"
            % (builder.__class__.__name__, builder.name)
        )

        def _filler():
            builder.data = self.__get_ref_builder(builder, dtype, shape, container, build_manager)

        return _filler

    def __set_compound_dataset_to_refs(self, builder, spec, spec_dtype, container, build_manager):
        self.logger.debug(
            "Queueing convert compound dataset %s '%s' and set any references to reference builders"
            % (builder.__class__.__name__, builder.name)
        )

        def _filler():
            self.logger.debug(
                "Converting compound dataset %s '%s' and setting any references to reference builders"
                % (builder.__class__.__name__, builder.name)
            )
            # convert the reference part(s) of a compound dataset to ReferenceBuilders, row by row
            refs = [(i, subt) for i, subt in enumerate(spec_dtype) if isinstance(subt.dtype, RefSpec)]
            bldr_data = list()
            for i, row in enumerate(container.data):
                tmp = list(row)
                for j, subt in refs:
                    tmp[j] = self.__get_ref_builder(builder, subt.dtype, None, row[j], build_manager)
                bldr_data.append(tuple(tmp))
            builder.data = bldr_data

        return _filler

    def __set_untyped_dataset_to_refs(self, builder, container, build_manager):
        self.logger.debug(
            "Queueing set untyped dataset %s '%s' to reference builders" % (builder.__class__.__name__, builder.name)
        )

        def _filler():
            self.logger.debug(
                "Setting untyped dataset %s '%s' to list of reference builders"
                % (builder.__class__.__name__, builder.name)
            )
            bldr_data = list()
            for d in container.data:
                if d is None:
                    bldr_data.append(None)
                else:
                    target_builder = self.__get_target_builder(d, build_manager, builder)
                    bldr_data.append(ReferenceBuilder(target_builder))
            builder.data = bldr_data

        return _filler

    def __get_ref_builder(self, builder, dtype, shape, container, build_manager):
        bldr_data = None
        if dtype.is_region():
            if shape is None:
                if not isinstance(container, DataRegion):
                    msg = "'container' must be of type DataRegion if spec represents region reference"
                    raise ValueError(msg)
                self.logger.debug(
                    "Setting %s '%s' data to region reference builder" % (builder.__class__.__name__, builder.name)
                )
                target_builder = self.__get_target_builder(container.data, build_manager, builder)
                bldr_data = RegionBuilder(container.region, target_builder)
            else:
                self.logger.debug(
                    "Setting %s '%s' data to list of region reference builders"
                    % (builder.__class__.__name__, builder.name)
                )
                bldr_data = list()
                for d in container.data:
                    target_builder = self.__get_target_builder(d.target, build_manager, builder)
                    bldr_data.append(RegionBuilder(d.slice, target_builder))
        else:
            self.logger.debug(
                "Setting object reference dataset on %s '%s' data" % (builder.__class__.__name__, builder.name)
            )
            if isinstance(container, Data):
                self.logger.debug(
                    "Setting %s '%s' data to list of reference builders" % (builder.__class__.__name__, builder.name)
                )
                bldr_data = list()
                for d in container.data:
                    target_builder = self.__get_target_builder(d, build_manager, builder)
                    bldr_data.append(ReferenceBuilder(target_builder))
            else:
                self.logger.debug(
                    "Setting %s '%s' data to reference builder" % (builder.__class__.__name__, builder.name)
                )
                target_builder = self.__get_target_builder(container, build_manager, builder)
                bldr_data = ReferenceBuilder(target_builder)
        return bldr_data

    def __get_target_builder(self, container, build_manager, builder):
        target_builder = build_manager.get_builder(container)
        if target_builder is None:
            raise ReferenceTargetNotBuiltError(builder, container)
        return target_builder

    def __add_attributes(self, builder, attributes, container, build_manager, source, export):
        if attributes:
            self.logger.debug(
                "Adding attributes from %s '%s' to %s '%s'"
                % (
                    container.__class__.__name__,
                    container.name,
                    builder.__class__.__name__,
                    builder.name,
                )
            )
        for spec in attributes:
            self.logger.debug(
                "    Adding attribute for spec name: %s (dtype: %s)" % (repr(spec.name), spec.dtype.__class__.__name__)
            )
            if spec.value is not None:
                attr_value = spec.value
            else:
                attr_value = self.get_attr_value(spec, container, build_manager)
                if attr_value is None:
                    attr_value = spec.default_value

            attr_value = self.__check_ref_resolver(attr_value)

            self.__check_quantity(attr_value, spec, container)
            if attr_value is None:
                self.logger.debug("        Skipping empty attribute")
                continue

            if isinstance(spec.dtype, RefSpec):
                if not self.__is_reftype(attr_value):
                    msg = "invalid type for reference '%s' (%s) - must be AbstractContainer" % (
                        spec.name,
                        type(attr_value),
                    )
                    raise ValueError(msg)

                build_manager.queue_ref(self.__set_attr_to_ref(builder, attr_value, build_manager, spec))
                continue
            else:
                try:
                    attr_value, attr_dtype = self.convert_dtype(spec, attr_value)
                except Exception as ex:
                    msg = "could not convert %s for %s %s" % (spec.name, type(container).__name__, container.name)
                    raise BuildError(builder, msg) from ex

                # do not write empty or null valued objects
                self.__check_quantity(attr_value, spec, container)
                if attr_value is None:
                    self.logger.debug("        Skipping empty attribute")
                    continue

            builder.set_attribute(spec.name, attr_value)

    def __set_attr_to_ref(self, builder, attr_value, build_manager, spec):
        self.logger.debug(
            "Queueing set reference attribute on %s '%s' attribute '%s' to %s"
            % (builder.__class__.__name__, builder.name, spec.name, attr_value.__class__.__name__)
        )

        def _filler():
            self.logger.debug(
                "Setting reference attribute on %s '%s' attribute '%s' to %s"
                % (builder.__class__.__name__, builder.name, spec.name, attr_value.__class__.__name__)
            )
            target_builder = self.__get_target_builder(attr_value, build_manager, builder)
            ref_attr_value = ReferenceBuilder(target_builder)
            builder.set_attribute(spec.name, ref_attr_value)

        return _filler

    def __add_links(self, builder, links, container, build_manager, source, export):
        if links:
            self.logger.debug(
                "Adding links from %s '%s' to %s '%s'"
                % (container.__class__.__name__, container.name, builder.__class__.__name__, builder.name)
            )
        for spec in links:
            self.logger.debug(
                "    Adding link for spec name: %s, target_type: %s" % (repr(spec.name), repr(spec.target_type))
            )
            attr_value = self.get_attr_value(spec, container, build_manager)
            self.__check_quantity(attr_value, spec, container)
            if attr_value is None:
                self.logger.debug("        Skipping link - no attribute value")
                continue
            self.__add_containers(builder, spec, attr_value, build_manager, source, container, export)

    def __add_datasets(self, builder, datasets, container, build_manager, source, export):
        if datasets:
            self.logger.debug(
                "Adding datasets from %s '%s' to %s '%s'"
                % (container.__class__.__name__, container.name, builder.__class__.__name__, builder.name)
            )
        for spec in datasets:
            self.logger.debug(
                "    Adding dataset for spec name: %s (dtype: %s)" % (repr(spec.name), spec.dtype.__class__.__name__)
            )
            attr_value = self.get_attr_value(spec, container, build_manager)
            self.__check_quantity(attr_value, spec, container)
            if attr_value is None:
                self.logger.debug("        Skipping dataset - no attribute value")
                continue
            attr_value = self.__check_ref_resolver(attr_value)
            if isinstance(attr_value, LinkBuilder):
                self.logger.debug(
                    "        Adding %s '%s' for spec name: %s, %s: %s, %s: %s"
                    % (
                        attr_value.name,
                        attr_value.__class__.__name__,
                        repr(spec.name),
                        spec.def_key(),
                        repr(spec.data_type_def),
                        spec.inc_key(),
                        repr(spec.data_type_inc),
                    )
                )
                builder.set_link(attr_value)  # add the existing builder
            elif spec.data_type_def is None and spec.data_type_inc is None:  # untyped, named dataset
                if spec.name in builder.datasets:
                    sub_builder = builder.datasets[spec.name]
                    self.logger.debug(
                        "        Retrieving existing DatasetBuilder '%s' for spec name %s and adding attributes"
                        % (sub_builder.name, repr(spec.name))
                    )
                else:
                    self.logger.debug(
                        "        Converting untyped dataset for spec name %s to spec dtype %s"
                        % (repr(spec.name), repr(spec.dtype))
                    )
                    try:
                        data, dtype = self.convert_dtype(spec, attr_value)
                    except Exception as ex:
                        msg = "could not convert '%s' for %s '%s'"
                        msg = msg % (spec.name, type(container).__name__, container.name)
                        raise BuildError(builder, msg) from ex
                    self.logger.debug(
                        "        Adding untyped dataset for spec name %s and adding attributes" % repr(spec.name)
                    )
                    sub_builder = DatasetBuilder(spec.name, data, parent=builder, source=source, dtype=dtype)
                    builder.set_dataset(sub_builder)
                self.__add_attributes(
                    sub_builder,
                    spec.attributes,
                    container,
                    build_manager,
                    source,
                    export,
                )
            else:
                self.logger.debug(
                    "        Adding typed dataset for spec name: %s, %s: %s, %s: %s"
                    % (
                        repr(spec.name),
                        spec.def_key(),
                        repr(spec.data_type_def),
                        spec.inc_key(),
                        repr(spec.data_type_inc),
                    )
                )
                self.__add_containers(builder, spec, attr_value, build_manager, source, container, export)

    def __add_groups(self, builder, groups, container, build_manager, source, export):
        if groups:
            self.logger.debug(
                "Adding groups from %s '%s' to %s '%s'"
                % (container.__class__.__name__, container.name, builder.__class__.__name__, builder.name)
            )
        for spec in groups:
            if spec.data_type_def is None and spec.data_type_inc is None:
                self.logger.debug("    Adding untyped group for spec name: %s" % repr(spec.name))
                # we don't need to get attr_name since any named group does not have the concept of value
                sub_builder = builder.groups.get(spec.name)
                if sub_builder is None:
                    sub_builder = GroupBuilder(spec.name, source=source)
                self.__add_attributes(
                    sub_builder,
                    spec.attributes,
                    container,
                    build_manager,
                    source,
                    export,
                )
                self.__add_datasets(sub_builder, spec.datasets, container, build_manager, source, export)
                self.__add_links(sub_builder, spec.links, container, build_manager, source, export)
                self.__add_groups(sub_builder, spec.groups, container, build_manager, source, export)
                empty = sub_builder.is_empty()
                if not empty or (empty and spec.required):
                    if sub_builder.name not in builder.groups:
                        builder.set_group(sub_builder)
            else:
                self.logger.debug(
                    "    Adding group for spec name: %s, %s: %s, %s: %s"
                    % (
                        repr(spec.name),
                        spec.def_key(),
                        repr(spec.data_type_def),
                        spec.inc_key(),
                        repr(spec.data_type_inc),
                    )
                )
                attr_value = self.get_attr_value(spec, container, build_manager)
                self.__check_quantity(attr_value, spec, container)
                if attr_value is not None:
                    self.__add_containers(
                        builder,
                        spec,
                        attr_value,
                        build_manager,
                        source,
                        container,
                        export,
                    )

    def __add_containers(self, builder, spec, value, build_manager, source, parent_container, export):
        if isinstance(value, AbstractContainer):
            self.logger.debug(
                "    Adding container %s '%s' with parent %s '%s' to %s '%s'"
                % (
                    value.__class__.__name__,
                    value.name,
                    parent_container.__class__.__name__,
                    parent_container.name,
                    builder.__class__.__name__,
                    builder.name,
                )
            )
            if value.parent is None:
                if (
                    value.container_source == parent_container.container_source
                    or build_manager.get_builder(value) is None
                ):
                    # value was removed (or parent not set) and there is a link to it in same file
                    # or value was read from an external link
                    raise OrphanContainerBuildError(builder, value)

            if value.modified or export:
                # writing a newly instantiated container (modified is False only after read) or as if it is newly
                # instantianted (export=True)
                self.logger.debug("    Building newly instantiated %s '%s'" % (value.__class__.__name__, value.name))
                if isinstance(spec, BaseStorageSpec):
                    new_builder = build_manager.build(value, source=source, spec_ext=spec, export=export)
                else:
                    new_builder = build_manager.build(value, source=source, export=export)
                # use spec to determine what kind of HDF5 object this AbstractContainer corresponds to
                if isinstance(spec, LinkSpec) or value.parent is not parent_container:
                    self.logger.debug(
                        "    Adding link to %s '%s' in %s '%s'"
                        % (new_builder.__class__.__name__, new_builder.name, builder.__class__.__name__, builder.name)
                    )
                    builder.set_link(LinkBuilder(new_builder, name=spec.name, parent=builder))
                elif isinstance(spec, DatasetSpec):
                    self.logger.debug(
                        "    Adding dataset %s '%s' to %s '%s'"
                        % (new_builder.__class__.__name__, new_builder.name, builder.__class__.__name__, builder.name)
                    )
                    builder.set_dataset(new_builder)
                else:
                    self.logger.debug(
                        "    Adding subgroup %s '%s' to %s '%s'"
                        % (new_builder.__class__.__name__, new_builder.name, builder.__class__.__name__, builder.name)
                    )
                    builder.set_group(new_builder)
            elif value.container_source:  # make a link to an existing container
                if value.container_source != parent_container.container_source or value.parent is not parent_container:
                    self.logger.debug(
                        "    Building %s '%s' (container source: %s) and adding a link to it"
                        % (value.__class__.__name__, value.name, value.container_source)
                    )
                    if isinstance(spec, BaseStorageSpec):
                        new_builder = build_manager.build(value, source=source, spec_ext=spec, export=export)
                    else:
                        new_builder = build_manager.build(value, source=source, export=export)
                    builder.set_link(LinkBuilder(new_builder, name=spec.name, parent=builder))
                else:
                    self.logger.debug(
                        "    Skipping build for %s '%s' because both it and its parents were read from the same source."
                        % (value.__class__.__name__, value.name)
                    )
            else:
                raise ValueError(
                    "Found unmodified AbstractContainer with no source - '%s' with parent '%s'"
                    % (value.name, parent_container.name)
                )
        elif isinstance(value, list):
            for container in value:
                self.__add_containers(
                    builder,
                    spec,
                    container,
                    build_manager,
                    source,
                    parent_container,
                    export,
                )
        else:  # pragma: no cover
            msg = "Received %s, expected AbstractContainer or a list of AbstractContainers." % value.__class__.__name__
            raise ValueError(msg)

    def __get_subspec_values(self, builder, spec, manager):
        ret = dict()
        # First get attributes
        attributes = builder.attributes
        for attr_spec in spec.attributes:
            attr_val = attributes.get(attr_spec.name)
            if attr_val is None:
                continue
            if isinstance(attr_val, (GroupBuilder, DatasetBuilder)):
                ret[attr_spec] = manager.construct(attr_val)
            elif isinstance(attr_val, RegionBuilder):  # pragma: no cover
                raise ValueError("RegionReferences as attributes is not yet supported")
            elif isinstance(attr_val, ReferenceBuilder):
                ret[attr_spec] = manager.construct(attr_val.builder)
            else:
                ret[attr_spec] = attr_val
        if isinstance(spec, GroupSpec):
            if not isinstance(builder, GroupBuilder):  # pragma: no cover
                raise ValueError("__get_subspec_values - must pass GroupBuilder with GroupSpec")
            # first aggregate links by data type and separate them
            # by group and dataset
            groups = dict(builder.groups)  # make a copy so we can separate links
            datasets = dict(builder.datasets)  # make a copy so we can separate links
            links = builder.links
            link_dt = dict()
            for link_builder in links.values():
                target = link_builder.builder
                if isinstance(target, DatasetBuilder):
                    datasets[link_builder.name] = target
                else:
                    groups[link_builder.name] = target
                dt = manager.get_builder_dt(target)
                if dt is not None:
                    link_dt.setdefault(dt, list()).append(target)
            # now assign links to their respective specification
            for subspec in spec.links:
                if subspec.name is not None and subspec.name in links:
                    ret[subspec] = manager.construct(links[subspec.name].builder)
                else:
                    sub_builder = link_dt.get(subspec.target_type)
                    if sub_builder is not None:
                        ret[subspec] = self.__flatten(sub_builder, subspec, manager)
            # now process groups and datasets
            self.__get_sub_builders(groups, spec.groups, manager, ret)
            self.__get_sub_builders(datasets, spec.datasets, manager, ret)
        elif isinstance(spec, DatasetSpec):
            if not isinstance(builder, DatasetBuilder):  # pragma: no cover
                raise ValueError("__get_subspec_values - must pass DatasetBuilder with DatasetSpec")
            if spec.shape is None and getattr(builder.data, "shape", None) == (1,) and type(builder.data[0]) != np.void:
                # if a scalar dataset is expected and a 1-element non-compound dataset is given, then read the dataset
                builder["data"] = builder.data[0]  # use dictionary reference instead of .data to bypass error
            ret[spec] = self.__check_ref_resolver(builder.data)
        return ret

    @staticmethod
    def __check_ref_resolver(data):
        """
        Check if this dataset is a reference resolver, and invert it if so.
        """
        if isinstance(data, ReferenceResolver):
            return data.invert()
        return data

    def __get_sub_builders(self, sub_builders, subspecs, manager, ret):
        # index builders by data_type
        builder_dt = dict()
        for g in sub_builders.values():
            dt = manager.get_builder_dt(g)
            ns = manager.get_builder_ns(g)
            if dt is None or ns is None:
                continue
            for parent_dt in manager.namespace_catalog.get_hierarchy(ns, dt):
                builder_dt.setdefault(parent_dt, list()).append(g)
        for subspec in subspecs:
            # first get data type for the spec
            if subspec.data_type_def is not None:
                dt = subspec.data_type_def
            elif subspec.data_type_inc is not None:
                dt = subspec.data_type_inc
            else:
                dt = None
            # use name if we can, otherwise use data_data
            if subspec.name is None:
                sub_builder = builder_dt.get(dt)
                if sub_builder is not None:
                    sub_builder = self.__flatten(sub_builder, subspec, manager)
                    ret[subspec] = sub_builder
            else:
                sub_builder = sub_builders.get(subspec.name)
                if sub_builder is None:
                    continue
                if dt is None:
                    # recurse
                    ret.update(self.__get_subspec_values(sub_builder, subspec, manager))
                else:
                    ret[subspec] = manager.construct(sub_builder)

    def __flatten(self, sub_builder, subspec, manager):
        tmp = [manager.construct(b) for b in sub_builder]
        if len(tmp) == 1 and not subspec.is_many():
            tmp = tmp[0]
        return tmp

    @docval(
        {
            "name": "builder",
            "type": (DatasetBuilder, GroupBuilder),
            "doc": "the builder to construct the AbstractContainer from",
        },
        {
            "name": "manager",
            "type": BuildManager,
            "doc": "the BuildManager for this build",
        },
        {
            "name": "parent",
            "type": (Proxy, AbstractContainer),
            "doc": "the parent AbstractContainer/Proxy for the AbstractContainer being built",
            "default": None,
        },
    )
    def construct(self, **kwargs):
        """Construct an AbstractContainer from the given Builder"""
        builder, manager, parent = getargs("builder", "manager", "parent", kwargs)
        cls = manager.get_cls(builder)
        # gather all subspecs
        subspecs = self.__get_subspec_values(builder, self.spec, manager)
        # get the constructor argument that each specification corresponds to
        const_args = dict()
        # For Data container classes, we need to populate the data constructor argument since
        # there is no sub-specification that maps to that argument under the default logic
        if issubclass(cls, Data):
            if not isinstance(builder, DatasetBuilder):  # pragma: no cover
                raise ValueError("Can only construct a Data object from a DatasetBuilder - got %s" % type(builder))
            const_args["data"] = self.__check_ref_resolver(builder.data)
        for subspec, value in subspecs.items():
            const_arg = self.get_const_arg(subspec)
            if const_arg is not None:
                if isinstance(subspec, BaseStorageSpec) and subspec.is_many():
                    existing_value = const_args.get(const_arg)
                    if isinstance(existing_value, list):
                        value = existing_value + value
                const_args[const_arg] = value
        # build kwargs for the constructor
        kwargs = dict()
        for const_arg in get_docval(cls.__init__):
            argname = const_arg["name"]
            override = self.__get_override_carg(argname, builder, manager)
            if override is not None:
                val = override
            elif argname in const_args:
                val = const_args[argname]
            else:
                continue
            kwargs[argname] = val
        try:
            obj = self.__new_container__(
                cls,
                builder.source,
                parent,
                builder.attributes.get(self.__spec.id_key()),
                **kwargs,
            )
        except Exception as ex:
            msg = "Could not construct %s object due to: %s" % (cls.__name__, ex)
            raise ConstructError(builder, msg) from ex
        return obj

    def __new_container__(self, cls, container_source, parent, object_id, **kwargs):
        """A wrapper function for ensuring a container gets everything set appropriately"""
        obj = cls.__new__(
            cls,
            container_source=container_source,
            parent=parent,
            object_id=object_id,
            in_construct_mode=True,
        )
        # obj has been created and is in construction mode, indicating that the object is being constructed by
        # the automatic construct process during read, rather than by the user
        obj.__init__(**kwargs)
        obj._in_construct_mode = False  # reset to False to indicate that the construction of the object is complete
        return obj

    @docval(
        {"name": "container", "type": AbstractContainer, "doc": "the AbstractContainer to get the Builder name for"}
    )
    def get_builder_name(self, **kwargs):
        """Get the name of a Builder that represents a AbstractContainer"""
        container = getargs("container", kwargs)
        if self.__spec.name is not None:
            ret = self.__spec.name
        else:
            ret = container.name
        return ret<|MERGE_RESOLUTION|>--- conflicted
+++ resolved
@@ -322,26 +322,17 @@
                 return value, cls.convert_dtype(spec, value.data, spec_dtype)[1]
         if spec_dtype is None or spec_dtype == "numeric" or type(value) in cls.__no_convert:
             # infer type from value
-<<<<<<< HEAD
-            if hasattr(value, "dtype"):  # covers numpy types, AbstractDataChunkIterator
-                if spec_dtype == "numeric":
-=======
             if hasattr(value, 'dtype'):  # covers numpy types, Zarr Array, AbstractDataChunkIterator
                 if spec_dtype == 'numeric':
->>>>>>> f81537c1
                     cls.__check_convert_numeric(value.dtype.type)
                 if np.issubdtype(value.dtype, np.str_):
                     ret_dtype = "utf8"
                 elif np.issubdtype(value.dtype, np.string_):
-<<<<<<< HEAD
-                    ret_dtype = "ascii"
-=======
                     ret_dtype = 'ascii'
                 elif np.issubdtype(value.dtype, np.dtype('O')):
                     # Only variable-length strings should ever appear as generic objects.
                     # Everything else should have a well-defined type
                     ret_dtype = 'utf8'
->>>>>>> f81537c1
                 else:
                     ret_dtype = value.dtype.type
                 return value, ret_dtype
