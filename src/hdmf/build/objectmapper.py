import logging
import re
import warnings
from collections import OrderedDict
from copy import copy

import numpy as np

from .builders import DatasetBuilder, GroupBuilder, LinkBuilder, Builder, ReferenceBuilder, RegionBuilder, BaseBuilder
from .errors import (BuildError, OrphanContainerBuildError, ReferenceTargetNotBuiltError, ContainerConfigurationError,
                     ConstructError)
from .manager import Proxy, BuildManager
<<<<<<< HEAD
from .warnings import MissingRequiredBuildWarning, DtypeConversionWarning, IncorrectQuantityBuildWarning
from hdmf.backends.hdf5.h5_utils import H5DataIO

=======
from .warnings import (MissingRequiredBuildWarning, DtypeConversionWarning, IncorrectQuantityBuildWarning,
                       IncorrectDatasetShapeBuildWarning)
>>>>>>> 4c32820f
from ..container import AbstractContainer, Data, DataRegion
from ..term_set import TermSetWrapper
from ..data_utils import DataIO, AbstractDataChunkIterator
from ..query import ReferenceResolver
from ..spec import Spec, AttributeSpec, DatasetSpec, GroupSpec, LinkSpec, RefSpec
from ..spec.spec import BaseStorageSpec
from ..utils import docval, getargs, ExtenderMeta, get_docval, get_data_shape

_const_arg = '__constructor_arg'


@docval({'name': 'name', 'type': str, 'doc': 'the name of the constructor argument'},
        is_method=False)
def _constructor_arg(**kwargs):
    '''Decorator to override the default mapping scheme for a given constructor argument.

    Decorate ObjectMapper methods with this function when extending ObjectMapper to override the default
    scheme for mapping between AbstractContainer and Builder objects. The decorated method should accept as its
    first argument the Builder object that is being mapped. The method should return the value to be passed
    to the target AbstractContainer class constructor argument given by *name*.
    '''
    name = getargs('name', kwargs)

    def _dec(func):
        setattr(func, _const_arg, name)
        return func

    return _dec


_obj_attr = '__object_attr'


@docval({'name': 'name', 'type': str, 'doc': 'the name of the constructor argument'},
        is_method=False)
def _object_attr(**kwargs):
    '''Decorator to override the default mapping scheme for a given object attribute.

    Decorate ObjectMapper methods with this function when extending ObjectMapper to override the default
    scheme for mapping between AbstractContainer and Builder objects. The decorated method should accept as its
    first argument the AbstractContainer object that is being mapped. The method should return the child Builder
    object (or scalar if the object attribute corresponds to an AttributeSpec) that represents the
    attribute given by *name*.
    '''
    name = getargs('name', kwargs)

    def _dec(func):
        setattr(func, _obj_attr, name)
        return func

    return _dec


def _unicode(s):
    """
    A helper function for converting to Unicode
    """
    if isinstance(s, str):
        return s
    elif isinstance(s, bytes):
        return s.decode('utf-8')
    else:
        raise ValueError("Expected unicode or ascii string, got %s" % type(s))


def _ascii(s):
    """
    A helper function for converting to ASCII
    """
    if isinstance(s, str):
        return s.encode('ascii', 'backslashreplace')
    elif isinstance(s, bytes):
        return s
    else:
        raise ValueError("Expected unicode or ascii string, got %s" % type(s))


class ObjectMapper(metaclass=ExtenderMeta):
    '''A class for mapping between Spec objects and AbstractContainer attributes

    '''

    # mapping from spec dtypes to numpy dtypes or functions for conversion of values to spec dtypes
    # make sure keys are consistent between hdmf.spec.spec.DtypeHelper.primary_dtype_synonyms,
    # hdmf.build.objectmapper.ObjectMapper.__dtypes, hdmf.build.manager.TypeMap._spec_dtype_map,
    # hdmf.validate.validator.__allowable, and backend dtype maps
    __dtypes = {
        "float": np.float32,
        "float32": np.float32,
        "double": np.float64,
        "float64": np.float64,
        "long": np.int64,
        "int64": np.int64,
        "int": np.int32,
        "int32": np.int32,
        "short": np.int16,
        "int16": np.int16,
        "int8": np.int8,
        "uint": np.uint32,
        "uint64": np.uint64,
        "uint32": np.uint32,
        "uint16": np.uint16,
        "uint8": np.uint8,
        "bool": np.bool_,
        "text": _unicode,
        "utf": _unicode,
        "utf8": _unicode,
        "utf-8": _unicode,
        "ascii": _ascii,
        "bytes": _ascii,
        "isodatetime": _ascii,
        "datetime": _ascii,
    }

    __no_convert = set()

    @classmethod
    def __resolve_numeric_dtype(cls, given, specified):
        """
        Determine the dtype to use from the dtype of the given value and the specified dtype.
        This amounts to determining the greater precision of the two arguments, but also
        checks to make sure the same base dtype is being used. A warning is raised if the
        base type of the specified dtype differs from the base type of the given dtype and
        a conversion will result (e.g., float32 -> uint32).
        """
        g = np.dtype(given)
        s = np.dtype(specified)
        if g == s:
            return s.type, None
        if g.itemsize <= s.itemsize:  # given type has precision < precision of specified type
            # note: this allows float32 -> int32, bool -> int8, int16 -> uint16 which may involve buffer overflows,
            # truncated values, and other unexpected consequences.
            warning_msg = ('Value with data type %s is being converted to data type %s as specified.'
                           % (g.name, s.name))
            return s.type, warning_msg
        elif g.name[:3] == s.name[:3]:
            return g.type, None  # same base type, use higher-precision given type
        else:
            if np.issubdtype(s, np.unsignedinteger):
                # e.g.: given int64 and spec uint32, return uint64. given float32 and spec uint8, return uint32.
                ret_type = np.dtype('uint' + str(int(g.itemsize * 8)))
                warning_msg = ('Value with data type %s is being converted to data type %s (min specification: %s).'
                               % (g.name, ret_type.name, s.name))
                return ret_type.type, warning_msg
            if np.issubdtype(s, np.floating):
                # e.g.: given int64 and spec float32, return float64. given uint64 and spec float32, return float32.
                ret_type = np.dtype('float' + str(max(int(g.itemsize * 8), 32)))
                warning_msg = ('Value with data type %s is being converted to data type %s (min specification: %s).'
                               % (g.name, ret_type.name, s.name))
                return ret_type.type, warning_msg
            if np.issubdtype(s, np.integer):
                # e.g.: given float64 and spec int8, return int64. given uint32 and spec int8, return int32.
                ret_type = np.dtype('int' + str(int(g.itemsize * 8)))
                warning_msg = ('Value with data type %s is being converted to data type %s (min specification: %s).'
                               % (g.name, ret_type.name, s.name))
                return ret_type.type, warning_msg
            if s.type is np.bool_:
                msg = "expected %s, received %s - must supply %s" % (s.name, g.name, s.name)
                raise ValueError(msg)
            # all numeric types in __dtypes should be caught by the above
            raise ValueError('Unsupported conversion to specification data type: %s' % s.name)

    @classmethod
    def no_convert(cls, obj_type):
        """
        Specify an object type that ObjectMappers should not convert.
        """
        cls.__no_convert.add(obj_type)

    @classmethod  # noqa: C901
    def convert_dtype(cls, spec, value, spec_dtype=None):  # noqa: C901
        """
        Convert values to the specified dtype. For example, if a literal int
        is passed in to a field that is specified as a unsigned integer, this function
        will convert the Python int to a numpy unsigned int.

        :param spec: The DatasetSpec or AttributeSpec to which this value is being applied
        :param value: The value being converted to the spec dtype
        :param spec_dtype: Optional override of the dtype in spec.dtype. Used to specify the parent dtype when the given
                           extended spec lacks a dtype.

        :return: The function returns a tuple consisting of 1) the value, and 2) the data type.
                 The value is returned as the function may convert the input value to comply
                 with the dtype specified in the schema.
        """
        if spec_dtype is None:
            spec_dtype = spec.dtype
        ret, ret_dtype = cls.__check_edgecases(spec, value, spec_dtype)
        if ret is not None or ret_dtype is not None:
            return ret, ret_dtype
        # spec_dtype is a string, spec_dtype_type is a type or the conversion helper functions _unicode or _ascii
        spec_dtype_type = cls.__dtypes[spec_dtype]
        warning_msg = None
        # Numpy Array or Zarr array
        if (isinstance(value, np.ndarray) or
                (hasattr(value, 'astype') and hasattr(value, 'dtype'))):
            if spec_dtype_type is _unicode:
                ret = value.astype('U')
                ret_dtype = "utf8"
            elif spec_dtype_type is _ascii:
                ret = value.astype('S')
                ret_dtype = "ascii"
            else:
                dtype_func, warning_msg = cls.__resolve_numeric_dtype(value.dtype, spec_dtype_type)
                if value.dtype == dtype_func:
                    ret = value
                else:
                    ret = value.astype(dtype_func)
                ret_dtype = ret.dtype.type
        # Tuple or list
        elif isinstance(value, (tuple, list)):
            if len(value) == 0:
                if spec_dtype_type is _unicode:
                    ret_dtype = 'utf8'
                elif spec_dtype_type is _ascii:
                    ret_dtype = 'ascii'
                else:
                    ret_dtype = spec_dtype_type
                return value, ret_dtype
            ret = list()
            for elem in value:
                tmp, tmp_dtype = cls.convert_dtype(spec, elem, spec_dtype)
                ret.append(tmp)
            ret = type(value)(ret)
            ret_dtype = tmp_dtype
        # Any DataChunkIterator
        elif isinstance(value, AbstractDataChunkIterator):
            ret = value
            if spec_dtype_type is _unicode:
                ret_dtype = "utf8"
            elif spec_dtype_type is _ascii:
                ret_dtype = "ascii"
            else:
                ret_dtype, warning_msg = cls.__resolve_numeric_dtype(value.dtype, spec_dtype_type)
        else:
            if spec_dtype_type in (_unicode, _ascii):
                ret_dtype = 'ascii'
                if spec_dtype_type is _unicode:
                    ret_dtype = 'utf8'
                ret = spec_dtype_type(value)
            else:
                dtype_func, warning_msg = cls.__resolve_numeric_dtype(type(value), spec_dtype_type)
                ret = dtype_func(value)
                ret_dtype = type(ret)
        if warning_msg:
            full_warning_msg = "Spec '%s': %s" % (spec.path, warning_msg)
            warnings.warn(full_warning_msg, DtypeConversionWarning)
        return ret, ret_dtype

    @classmethod
    def __check_convert_numeric(cls, value_type):
        # dtype 'numeric' allows only ints, floats, and uints
        value_dtype = np.dtype(value_type)
        if not (np.issubdtype(value_dtype, np.unsignedinteger) or
                np.issubdtype(value_dtype, np.floating) or
                np.issubdtype(value_dtype, np.integer)):
            raise ValueError("Cannot convert from %s to 'numeric' specification dtype." % value_type)

    @classmethod  # noqa: C901
    def __check_edgecases(cls, spec, value, spec_dtype):  # noqa: C901
        """
        Check edge cases in converting data to a dtype
        """
        if value is None:
            # Data is missing. Determine dtype from spec
            dt = spec_dtype
            if isinstance(dt, RefSpec):
                dt = dt.reftype
            return None, dt
        if isinstance(spec_dtype, list):
            # compound dtype - Since the I/O layer needs to determine how to handle these,
            # return the list of DtypeSpecs
            return value, spec_dtype
        if isinstance(value, DataIO):
            # data is wrapped for I/O via DataIO
            if value.data is None:
                # Data is missing so DataIO.dtype must be set to determine the dtype
                return value, value.dtype
            else:
                # Determine the dtype from the DataIO.data
                return value, cls.convert_dtype(spec, value.data, spec_dtype)[1]
        if spec_dtype is None or spec_dtype == 'numeric' or type(value) in cls.__no_convert:
            # infer type from value
            if hasattr(value, 'dtype'):  # covers numpy types, Zarr Array, AbstractDataChunkIterator
                if spec_dtype == 'numeric':
                    cls.__check_convert_numeric(value.dtype.type)
                if np.issubdtype(value.dtype, np.str_):
                    ret_dtype = 'utf8'
                elif np.issubdtype(value.dtype, np.bytes_):
                    ret_dtype = 'ascii'
                elif np.issubdtype(value.dtype, np.dtype('O')):
                    # Only variable-length strings should ever appear as generic objects.
                    # Everything else should have a well-defined type
                    ret_dtype = 'utf8'
                else:
                    ret_dtype = value.dtype.type
                return value, ret_dtype
            if isinstance(value, (list, tuple)):
                if len(value) == 0:
                    msg = "Cannot infer dtype of empty list or tuple. Please use numpy array with specified dtype."
                    raise ValueError(msg)
                return value, cls.__check_edgecases(spec, value[0], spec_dtype)[1]  # infer dtype from first element
            ret_dtype = type(value)
            if spec_dtype == 'numeric':
                cls.__check_convert_numeric(ret_dtype)
            if ret_dtype is str:
                ret_dtype = 'utf8'
            elif ret_dtype is bytes:
                ret_dtype = 'ascii'
            return value, ret_dtype
        if isinstance(spec_dtype, RefSpec):
            if not isinstance(value, ReferenceBuilder):
                msg = "got RefSpec for value of type %s" % type(value)
                raise ValueError(msg)
            return value, spec_dtype
        if spec_dtype is not None and spec_dtype not in cls.__dtypes:  # pragma: no cover
            msg = "unrecognized dtype: %s -- cannot convert value" % spec_dtype
            raise ValueError(msg)
        return None, None

    _const_arg = '__constructor_arg'

    @staticmethod
    @docval({'name': 'name', 'type': str, 'doc': 'the name of the constructor argument'},
            is_method=False)
    def constructor_arg(**kwargs):
        '''Decorator to override the default mapping scheme for a given constructor argument.

        Decorate ObjectMapper methods with this function when extending ObjectMapper to override the default
        scheme for mapping between AbstractContainer and Builder objects. The decorated method should accept as its
        first argument the Builder object that is being mapped. The method should return the value to be passed
        to the target AbstractContainer class constructor argument given by *name*.
        '''
        name = getargs('name', kwargs)
        return _constructor_arg(name)

    _obj_attr = '__object_attr'

    @staticmethod
    @docval({'name': 'name', 'type': str, 'doc': 'the name of the constructor argument'},
            is_method=False)
    def object_attr(**kwargs):
        '''Decorator to override the default mapping scheme for a given object attribute.

        Decorate ObjectMapper methods with this function when extending ObjectMapper to override the default
        scheme for mapping between AbstractContainer and Builder objects. The decorated method should accept as its
        first argument the AbstractContainer object that is being mapped. The method should return the child Builder
        object (or scalar if the object attribute corresponds to an AttributeSpec) that represents the
        attribute given by *name*.
        '''
        name = getargs('name', kwargs)
        return _object_attr(name)

    @staticmethod
    def __is_attr(attr_val):
        return hasattr(attr_val, _obj_attr)

    @staticmethod
    def __get_obj_attr(attr_val):
        return getattr(attr_val, _obj_attr)

    @staticmethod
    def __is_constructor_arg(attr_val):
        return hasattr(attr_val, _const_arg)

    @staticmethod
    def __get_cargname(attr_val):
        return getattr(attr_val, _const_arg)

    @ExtenderMeta.post_init
    def __gather_procedures(cls, name, bases, classdict):
        if hasattr(cls, 'constructor_args'):
            cls.constructor_args = copy(cls.constructor_args)
        else:
            cls.constructor_args = dict()
        if hasattr(cls, 'obj_attrs'):
            cls.obj_attrs = copy(cls.obj_attrs)
        else:
            cls.obj_attrs = dict()
        for name, func in cls.__dict__.items():
            if cls.__is_constructor_arg(func):
                cls.constructor_args[cls.__get_cargname(func)] = getattr(cls, name)
            elif cls.__is_attr(func):
                cls.obj_attrs[cls.__get_obj_attr(func)] = getattr(cls, name)

    @docval({'name': 'spec', 'type': (DatasetSpec, GroupSpec),
             'doc': 'The specification for mapping objects to builders'})
    def __init__(self, **kwargs):
        """ Create a map from AbstractContainer attributes to specifications """
        self.logger = logging.getLogger('%s.%s' % (self.__class__.__module__, self.__class__.__qualname__))
        spec = getargs('spec', kwargs)
        self.__spec = spec
        self.__data_type_key = spec.type_key()
        self.__spec2attr = dict()
        self.__attr2spec = dict()
        self.__spec2carg = dict()
        self.__carg2spec = dict()
        self.__map_spec(spec)

    @property
    def spec(self):
        ''' the Spec used in this ObjectMapper '''
        return self.__spec

    @_constructor_arg('name')
    def get_container_name(self, *args):
        builder = args[0]
        return builder.name

    @classmethod
    @docval({'name': 'spec', 'type': Spec, 'doc': 'the specification to get the name for'})
    def convert_dt_name(cls, **kwargs):
        '''Construct the attribute name corresponding to a specification'''
        spec = getargs('spec', kwargs)
        name = cls.__get_data_type(spec)
        s1 = re.sub('(.)([A-Z][a-z]+)', r'\1_\2', name)
        name = re.sub('([a-z0-9])([A-Z])', r'\1_\2', s1).lower()
        if name[-1] != 's' and spec.is_many():
            name += 's'
        return name

    @classmethod
    def __get_fields(cls, name_stack, all_names, spec):
        name = spec.name
        if spec.name is None:
            name = cls.convert_dt_name(spec)
        name_stack.append(name)
        name = '__'.join(name_stack)
        # TODO address potential name clashes, e.g., quantity '*' subgroups and links of same data_type_inc will
        # have the same name
        all_names[name] = spec
        if isinstance(spec, BaseStorageSpec):
            if not (spec.data_type_def is None and spec.data_type_inc is None):
                # don't get names for components in data_types
                name_stack.pop()
                return
            for subspec in spec.attributes:
                cls.__get_fields(name_stack, all_names, subspec)
            if isinstance(spec, GroupSpec):
                for subspec in spec.datasets:
                    cls.__get_fields(name_stack, all_names, subspec)
                for subspec in spec.groups:
                    cls.__get_fields(name_stack, all_names, subspec)
                for subspec in spec.links:
                    cls.__get_fields(name_stack, all_names, subspec)
        name_stack.pop()

    @classmethod
    @docval({'name': 'spec', 'type': Spec, 'doc': 'the specification to get the object attribute names for'})
    def get_attr_names(cls, **kwargs):
        '''Get the attribute names for each subspecification in a Spec'''
        spec = getargs('spec', kwargs)
        names = OrderedDict()
        for subspec in spec.attributes:
            cls.__get_fields(list(), names, subspec)
        if isinstance(spec, GroupSpec):
            for subspec in spec.groups:
                cls.__get_fields(list(), names, subspec)
            for subspec in spec.datasets:
                cls.__get_fields(list(), names, subspec)
            for subspec in spec.links:
                cls.__get_fields(list(), names, subspec)
        return names

    def __map_spec(self, spec):
        attr_names = self.get_attr_names(spec)
        for k, v in attr_names.items():
            self.map_spec(k, v)

    @docval({"name": "attr_name", "type": str, "doc": "the name of the object to map"},
            {"name": "spec", "type": Spec, "doc": "the spec to map the attribute to"})
    def map_attr(self, **kwargs):
        """ Map an attribute to spec. Use this to override default behavior """
        attr_name, spec = getargs('attr_name', 'spec', kwargs)
        self.__spec2attr[spec] = attr_name
        self.__attr2spec[attr_name] = spec

    @docval({"name": "attr_name", "type": str, "doc": "the name of the attribute"})
    def get_attr_spec(self, **kwargs):
        """ Return the Spec for a given attribute """
        attr_name = getargs('attr_name', kwargs)
        return self.__attr2spec.get(attr_name)

    @docval({"name": "carg_name", "type": str, "doc": "the name of the constructor argument"})
    def get_carg_spec(self, **kwargs):
        """ Return the Spec for a given constructor argument """
        carg_name = getargs('carg_name', kwargs)
        return self.__carg2spec.get(carg_name)

    @docval({"name": "const_arg", "type": str, "doc": "the name of the constructor argument to map"},
            {"name": "spec", "type": Spec, "doc": "the spec to map the attribute to"})
    def map_const_arg(self, **kwargs):
        """ Map an attribute to spec. Use this to override default behavior """
        const_arg, spec = getargs('const_arg', 'spec', kwargs)
        self.__spec2carg[spec] = const_arg
        self.__carg2spec[const_arg] = spec

    @docval({"name": "spec", "type": Spec, "doc": "the spec to map the attribute to"})
    def unmap(self, **kwargs):
        """ Removing any mapping for a specification. Use this to override default mapping """
        spec = getargs('spec', kwargs)
        self.__spec2attr.pop(spec, None)
        self.__spec2carg.pop(spec, None)

    @docval({"name": "attr_carg", "type": str, "doc": "the constructor argument/object attribute to map this spec to"},
            {"name": "spec", "type": Spec, "doc": "the spec to map the attribute to"})
    def map_spec(self, **kwargs):
        """ Map the given specification to the construct argument and object attribute """
        spec, attr_carg = getargs('spec', 'attr_carg', kwargs)
        self.map_const_arg(attr_carg, spec)
        self.map_attr(attr_carg, spec)

    def __get_override_carg(self, *args):
        name = args[0]
        remaining_args = tuple(args[1:])
        if name in self.constructor_args:
            self.logger.debug("        Calling override function for constructor argument '%s'" % name)
            func = self.constructor_args[name]
            return func(self, *remaining_args)
        return None

    def __get_override_attr(self, name, container, manager):
        if name in self.obj_attrs:
            self.logger.debug("        Calling override function for attribute '%s'" % name)
            func = self.obj_attrs[name]
            return func(self, container, manager)
        return None

    @docval({"name": "spec", "type": Spec, "doc": "the spec to get the attribute for"},
            returns='the attribute name', rtype=str)
    def get_attribute(self, **kwargs):
        ''' Get the object attribute name for the given Spec '''
        spec = getargs('spec', kwargs)
        val = self.__spec2attr.get(spec, None)
        return val

    @docval({"name": "spec", "type": Spec, "doc": "the spec to get the attribute value for"},
            {"name": "container", "type": AbstractContainer, "doc": "the container to get the attribute value from"},
            {"name": "manager", "type": BuildManager, "doc": "the BuildManager used for managing this build"},
            returns='the value of the attribute')
    def get_attr_value(self, **kwargs):
        ''' Get the value of the attribute corresponding to this spec from the given container '''
        spec, container, manager = getargs('spec', 'container', 'manager', kwargs)
        attr_name = self.get_attribute(spec)
        if attr_name is None:
            return None
        attr_val = self.__get_override_attr(attr_name, container, manager)
        if attr_val is None:
            try:
                attr_val = getattr(container, attr_name)
            except AttributeError:
                msg = ("%s '%s' does not have attribute '%s' for mapping to spec: %s"
                       % (container.__class__.__name__, container.name, attr_name, spec))
                raise ContainerConfigurationError(msg)
            if isinstance(attr_val, TermSetWrapper):
                attr_val = attr_val.value
            if attr_val is not None:
                attr_val = self.__convert_string(attr_val, spec)
                spec_dt = self.__get_data_type(spec)
                if spec_dt is not None:
                    try:
                        attr_val = self.__filter_by_spec_dt(attr_val, spec_dt, manager)
                    except ValueError as e:
                        msg = ("%s '%s' attribute '%s' has unexpected type."
                               % (container.__class__.__name__, container.name, attr_name))
                        raise ContainerConfigurationError(msg) from e
            # else: attr_val is an attribute on the Container and its value is None
        # attr_val can be None, an AbstractContainer, or a list of AbstractContainers
        return attr_val

    @classmethod
    def __get_data_type(cls, spec):
        ret = None
        if isinstance(spec, LinkSpec):
            ret = spec.target_type
        elif isinstance(spec, BaseStorageSpec):
            if spec.data_type_def is not None:
                ret = spec.data_type_def
            elif spec.data_type_inc is not None:
                ret = spec.data_type_inc
            # else, untyped group/dataset spec
        # else, attribute spec
        return ret

    def __convert_string(self, value, spec):
        """Convert string types to the specified dtype."""
        ret = value
        if isinstance(spec, AttributeSpec):
            if 'text' in spec.dtype:
                if spec.shape is not None or spec.dims is not None:
                    ret = list(map(str, value))
                else:
                    ret = str(value)
        elif isinstance(spec, DatasetSpec):
            # TODO: make sure we can handle specs with data_type_inc set
            if spec.data_type_inc is None and spec.dtype is not None:
                string_type = None
                if 'text' in spec.dtype:
                    string_type = str
                elif 'ascii' in spec.dtype:
                    string_type = bytes
                elif 'isodatetime' in spec.dtype:
                    def string_type(x):
                        return x.isoformat()  # method works for both date and datetime
                if string_type is not None:
                    if spec.shape is not None or spec.dims is not None:
                        ret = list(map(string_type, value))
                    else:
                        ret = string_type(value)
                    # copy over any I/O parameters if they were specified
                    if isinstance(value, DataIO):
                        params = value.get_io_params()
                        params['data'] = ret
                        ret = value.__class__(**params)
        return ret

    def __filter_by_spec_dt(self, attr_value, spec_dt, build_manager):
        """Return a list of containers that match the spec data type.

        If attr_value is a container that does not match the spec data type, then None is returned.
        If attr_value is a collection, then a list of only the containers in the collection that match the
        spec data type are returned.
        Otherwise, attr_value is returned unchanged.

        spec_dt is a string representing a spec data type.

        Return None, an AbstractContainer, or a list of AbstractContainers
        """
        if isinstance(attr_value, AbstractContainer):
            if build_manager.is_sub_data_type(attr_value, spec_dt):
                return attr_value
            else:
                return None

        ret = attr_value
        if isinstance(attr_value, (list, tuple, set, dict)):
            if isinstance(attr_value, dict):
                attr_values = attr_value.values()
            else:
                attr_values = attr_value
            ret = []
            # NOTE: this will test collections of non-containers element-wise (e.g. lists of lists of ints)
            for c in attr_values:
                if self.__filter_by_spec_dt(c, spec_dt, build_manager) is not None:
                    ret.append(c)
            if len(ret) == 0:
                ret = None
        else:
            raise ValueError("Unexpected type for attr_value: %s. Only AbstractContainer, list, tuple, set, dict, are "
                             "allowed." % type(attr_value))
        return ret

    def __check_quantity(self, attr_value, spec, container):
        if attr_value is None and spec.required:
            attr_name = self.get_attribute(spec)
            msg = ("%s '%s' is missing required value for attribute '%s'."
                   % (container.__class__.__name__, container.name, attr_name))
            warnings.warn(msg, MissingRequiredBuildWarning)
            self.logger.debug('MissingRequiredBuildWarning: ' + msg)
        elif attr_value is not None and self.__get_data_type(spec) is not None:
            # quantity is valid only for specs with a data type or target type
            if isinstance(attr_value, AbstractContainer):
                attr_value = [attr_value]
            n = len(attr_value)
            if (n and isinstance(attr_value[0], AbstractContainer) and
                    ((n > 1 and not spec.is_many()) or (isinstance(spec.quantity, int) and n != spec.quantity))):
                attr_name = self.get_attribute(spec)
                msg = ("%s '%s' has %d values for attribute '%s' but spec allows %s."
                       % (container.__class__.__name__, container.name, n, attr_name, repr(spec.quantity)))
                warnings.warn(msg, IncorrectQuantityBuildWarning)
                self.logger.debug('IncorrectQuantityBuildWarning: ' + msg)

    @docval({"name": "spec", "type": Spec, "doc": "the spec to get the constructor argument for"},
            returns="the name of the constructor argument", rtype=str)
    def get_const_arg(self, **kwargs):
        ''' Get the constructor argument for the given Spec '''
        spec = getargs('spec', kwargs)
        return self.__spec2carg.get(spec, None)

    @docval({"name": "container", "type": AbstractContainer, "doc": "the container to convert to a Builder"},
            {"name": "manager", "type": BuildManager, "doc": "the BuildManager to use for managing this build"},
            {"name": "parent", "type": GroupBuilder, "doc": "the parent of the resulting Builder", 'default': None},
            {"name": "source", "type": str,
             "doc": "the source of container being built i.e. file path", 'default': None},
            {"name": "builder", "type": BaseBuilder, "doc": "the Builder to build on", 'default': None},
            {"name": "spec_ext", "type": BaseStorageSpec, "doc": "a spec extension", 'default': None},
            {"name": "export", "type": bool, "doc": "whether this build is for exporting",
             'default': False},
            returns="the Builder representing the given AbstractContainer", rtype=Builder)
    def build(self, **kwargs):
        '''Convert an AbstractContainer to a Builder representation.

        References are not added but are queued to be added in the BuildManager.
        '''
        container, manager, parent, source = getargs('container', 'manager', 'parent', 'source', kwargs)
        builder, spec_ext, export = getargs('builder', 'spec_ext', 'export', kwargs)
        name = manager.get_builder_name(container)
        if isinstance(self.__spec, GroupSpec):
            self.logger.debug("Building %s '%s' as a group (source: %s)"
                              % (container.__class__.__name__, container.name, repr(source)))
            if builder is None:
                builder = GroupBuilder(name, parent=parent, source=source)
            self.__add_datasets(builder, self.__spec.datasets, container, manager, source, export)
            self.__add_groups(builder, self.__spec.groups, container, manager, source, export)
            self.__add_links(builder, self.__spec.links, container, manager, source, export)
        else:
            if builder is None:
                if not isinstance(container, Data):
                    msg = "'container' must be of type Data with DatasetSpec"
                    raise ValueError(msg)
                spec_dtype, spec_shape, spec_dims, spec = self.__check_dset_spec(self.spec, spec_ext)
                dimension_labels = self.__get_dimension_labels_from_spec(container.data, spec_shape, spec_dims)
                if isinstance(spec_dtype, RefSpec):
                    self.logger.debug("Building %s '%s' as a dataset of references (source: %s)"
                                      % (container.__class__.__name__, container.name, repr(source)))
                    # create dataset builder with data=None as a placeholder. fill in with refs later
                    builder = DatasetBuilder(
                        name,
                        data=None,
                        parent=parent,
                        source=source,
                        dtype=spec_dtype.reftype,
                        dimension_labels=dimension_labels,
                    )
                    manager.queue_ref(self.__set_dataset_to_refs(builder, spec_dtype, spec_shape, container, manager))
                elif isinstance(spec_dtype, list):
                    # a compound dataset
                    self.logger.debug("Building %s '%s' as a dataset of compound dtypes (source: %s)"
                                      % (container.__class__.__name__, container.name, repr(source)))
                    # create dataset builder with data=None, dtype=None as a placeholder. fill in with refs later
                    builder = DatasetBuilder(
                        name,
                        data=None,
                        parent=parent,
                        source=source,
                        dtype=spec_dtype,
                        dimension_labels=dimension_labels,
                    )
                    manager.queue_ref(self.__set_compound_dataset_to_refs(builder, spec, spec_dtype, container,
                                                                          manager))
                else:
                    # a regular dtype
                    if spec_dtype is None and self.__is_reftype(container.data):
                        self.logger.debug("Building %s '%s' containing references as a dataset of unspecified dtype "
                                          "(source: %s)"
                                          % (container.__class__.__name__, container.name, repr(source)))
                        # an unspecified dtype and we were given references
                        # create dataset builder with data=None as a placeholder. fill in with refs later
                        builder = DatasetBuilder(
                            name,
                            data=None,
                            parent=parent,
                            source=source,
                            dtype="object",
                            dimension_labels=dimension_labels,
                        )
                        manager.queue_ref(self.__set_untyped_dataset_to_refs(builder, container, manager))
                    else:
                        # a dataset that has no references, pass the conversion off to the convert_dtype method
                        self.logger.debug("Building %s '%s' as a dataset (source: %s)"
                                          % (container.__class__.__name__, container.name, repr(source)))
                        try:
                            # use spec_dtype from self.spec when spec_ext does not specify dtype
                            if isinstance(container.data, TermSetWrapper):
                                data = container.data.value
                            else:
                                data = container.data
                            bldr_data, dtype = self.convert_dtype(spec, data, spec_dtype=spec_dtype)
                        except Exception as ex:
                            msg = 'could not resolve dtype for %s \'%s\'' % (type(container).__name__, container.name)
                            raise Exception(msg) from ex
                        builder = DatasetBuilder(
                            name,
                            data=bldr_data,
                            parent=parent,
                            source=source,
                            dtype=dtype,
                            dimension_labels=dimension_labels,
                        )

        # Add attributes from the specification extension to the list of attributes
        all_attrs = self.__spec.attributes + getattr(spec_ext, 'attributes', tuple())
        # If the spec_ext refines an existing attribute it will now appear twice in the list. The
        # refinement should only be relevant for validation (not for write). To avoid problems with the
        # write we here remove duplicates and keep the original spec of the two to make write work.
        # TODO: We should add validation in the AttributeSpec to make sure refinements are valid
        # TODO: Check the BuildManager as refinements should probably be resolved rather than be passed in via spec_ext
        all_attrs = list({a.name: a for a in all_attrs[::-1]}.values())
        self.__add_attributes(builder, all_attrs, container, manager, source, export)
        return builder

    def __check_dset_spec(self, orig, ext):
        """
        Check a dataset spec against a refining spec to see which dtype and shape should be used
        """
        dtype = orig.dtype
        shape = orig.shape
        dims = orig.dims
        spec = orig
        if ext is not None:
            if ext.dtype is not None:
                dtype = ext.dtype
            if ext.shape is not None:
                shape = ext.shape
                dims = ext.dims
            spec = ext
        return dtype, shape, dims, spec

    def __get_dimension_labels_from_spec(self, data, spec_shape, spec_dims) -> tuple:
        if spec_shape is None or spec_dims is None:
            return None
        data_shape = get_data_shape(data)
        # if shape is a list of allowed shapes, find the index of the shape that matches the data
        if isinstance(spec_shape[0], list):
            match_shape_inds = list()
            for i, s in enumerate(spec_shape):
                # skip this shape if it has a different number of dimensions from the data
                if len(s) != len(data_shape):
                    continue
                # check each dimension. None means any length is allowed
                match = True
                for j, d in enumerate(data_shape):
                    if s[j] is not None and s[j] != d:
                        match = False
                        break
                if match:
                    match_shape_inds.append(i)
            # use the most specific match -- the one with the fewest Nones
            if match_shape_inds:
                if len(match_shape_inds) == 1:
                    return tuple(spec_dims[match_shape_inds[0]])
                else:
                    count_nones = [len([x for x in spec_shape[k] if x is None]) for k in match_shape_inds]
                    index_min_count = count_nones.index(min(count_nones))
                    best_match_ind = match_shape_inds[index_min_count]
                    return tuple(spec_dims[best_match_ind])
            else:
                # no matches found
                msg = "Shape of data does not match any allowed shapes in spec '%s'" % self.spec.path
                warnings.warn(msg, IncorrectDatasetShapeBuildWarning)
                return None
        else:
            if len(data_shape) != len(spec_shape):
                msg = "Shape of data does not match shape in spec '%s'" % self.spec.path
                warnings.warn(msg, IncorrectDatasetShapeBuildWarning)
                return None
            # check each dimension. None means any length is allowed
            match = True
            for j, d in enumerate(data_shape):
                if spec_shape[j] is not None and spec_shape[j] != d:
                    match = False
                    break
            if not match:
                msg = "Shape of data does not match shape in spec '%s'" % self.spec.path
                warnings.warn(msg, IncorrectDatasetShapeBuildWarning)
                return None
            # shape is a single list of allowed dimension lengths
            return tuple(spec_dims)

    def __is_reftype(self, data):
        if (isinstance(data, AbstractDataChunkIterator) or
                (isinstance(data, DataIO) and isinstance(data.data, AbstractDataChunkIterator))):
            return False

        tmp = data
        while hasattr(tmp, '__len__') and not isinstance(tmp, (AbstractContainer, str, bytes)):
            tmptmp = None
            for t in tmp:
                # In case of a numeric array stop the iteration at the first element to avoid long-running loop
                if isinstance(t, (int, float, complex, bool)):
                    break
                if hasattr(t, '__len__') and len(t) > 0 and not isinstance(t, (AbstractContainer, str, bytes)):
                    tmptmp = tmp[0]
                    break
            if tmptmp is not None:
                break
            else:
                if len(tmp) == 0:
                    tmp = None
                else:
                    tmp = tmp[0]
        if isinstance(tmp, AbstractContainer):
            return True
        else:
            return False

    def __set_dataset_to_refs(self, builder, dtype, shape, container, build_manager):
        self.logger.debug("Queueing set dataset of references %s '%s' to reference builder(s)"
                          % (builder.__class__.__name__, builder.name))

        def _filler():
            builder.data = self.__get_ref_builder(builder, dtype, shape, container, build_manager)

        return _filler

    def __set_compound_dataset_to_refs(self, builder, spec, spec_dtype, container, build_manager):
        self.logger.debug("Queueing convert compound dataset %s '%s' and set any references to reference builders"
                          % (builder.__class__.__name__, builder.name))

        def _filler():
            self.logger.debug("Converting compound dataset %s '%s' and setting any references to reference builders"
                              % (builder.__class__.__name__, builder.name))
            # convert the reference part(s) of a compound dataset to ReferenceBuilders, row by row
            refs = [(i, subt) for i, subt in enumerate(spec_dtype) if isinstance(subt.dtype, RefSpec)]
            bldr_data = list()
            for i, row in enumerate(container.data):
                tmp = list(row)
                for j, subt in refs:
                    tmp[j] = self.__get_ref_builder(builder, subt.dtype, None, row[j], build_manager)
                bldr_data.append(tuple(tmp))
            builder.data = bldr_data

        return _filler

    def __set_untyped_dataset_to_refs(self, builder, container, build_manager):
        self.logger.debug("Queueing set untyped dataset %s '%s' to reference builders"
                          % (builder.__class__.__name__, builder.name))

        def _filler():
            self.logger.debug("Setting untyped dataset %s '%s' to list of reference builders"
                              % (builder.__class__.__name__, builder.name))
            bldr_data = list()
            for d in container.data:
                if d is None:
                    bldr_data.append(None)
                else:
                    target_builder = self.__get_target_builder(d, build_manager, builder)
                    bldr_data.append(ReferenceBuilder(target_builder))
            builder.data = bldr_data

        return _filler

    def __get_ref_builder(self, builder, dtype, shape, container, build_manager):
        bldr_data = None
        if dtype.is_region():
            if shape is None:
                if not isinstance(container, DataRegion):
                    msg = "'container' must be of type DataRegion if spec represents region reference"
                    raise ValueError(msg)
                self.logger.debug("Setting %s '%s' data to region reference builder"
                                  % (builder.__class__.__name__, builder.name))
                target_builder = self.__get_target_builder(container.data, build_manager, builder)
                bldr_data = RegionBuilder(container.region, target_builder)
            else:
                self.logger.debug("Setting %s '%s' data to list of region reference builders"
                                  % (builder.__class__.__name__, builder.name))
                bldr_data = list()
                for d in container.data:
                    target_builder = self.__get_target_builder(d.target, build_manager, builder)
                    bldr_data.append(RegionBuilder(d.slice, target_builder))
        else:
            self.logger.debug("Setting object reference dataset on %s '%s' data"
                              % (builder.__class__.__name__, builder.name))
            if isinstance(container, Data):
                self.logger.debug("Setting %s '%s' data to list of reference builders"
                                  % (builder.__class__.__name__, builder.name))
                bldr_data = list()
                for d in container.data:
                    target_builder = self.__get_target_builder(d, build_manager, builder)
                    bldr_data.append(ReferenceBuilder(target_builder))
                if isinstance(container.data, H5DataIO):
                    bldr_data = H5DataIO(bldr_data, **container.data.get_io_params())
            else:
                self.logger.debug("Setting %s '%s' data to reference builder"
                                  % (builder.__class__.__name__, builder.name))
                target_builder = self.__get_target_builder(container, build_manager, builder)
                bldr_data = ReferenceBuilder(target_builder)
        return bldr_data

    def __get_target_builder(self, container, build_manager, builder):
        target_builder = build_manager.get_builder(container)
        if target_builder is None:
            raise ReferenceTargetNotBuiltError(builder, container)
        return target_builder

    def __add_attributes(self, builder, attributes, container, build_manager, source, export):
        if attributes:
            self.logger.debug("Adding attributes from %s '%s' to %s '%s'"
                              % (container.__class__.__name__, container.name,
                                 builder.__class__.__name__, builder.name))
        for spec in attributes:
            self.logger.debug("    Adding attribute for spec name: %s (dtype: %s)"
                              % (repr(spec.name), spec.dtype.__class__.__name__))
            if spec.value is not None:
                attr_value = spec.value
            else:
                attr_value = self.get_attr_value(spec, container, build_manager)
                if attr_value is None:
                    attr_value = spec.default_value

            attr_value = self.__check_ref_resolver(attr_value)

            self.__check_quantity(attr_value, spec, container)
            if attr_value is None:
                self.logger.debug("        Skipping empty attribute")
                continue

            if isinstance(spec.dtype, RefSpec):
                if not self.__is_reftype(attr_value):
                    msg = ("invalid type for reference '%s' (%s) - must be AbstractContainer"
                           % (spec.name, type(attr_value)))
                    raise ValueError(msg)

                build_manager.queue_ref(self.__set_attr_to_ref(builder, attr_value, build_manager, spec))
                continue
            else:
                try:
                    attr_value, attr_dtype = self.convert_dtype(spec, attr_value)
                except Exception as ex:
                    msg = 'could not convert %s for %s %s' % (spec.name, type(container).__name__, container.name)
                    raise BuildError(builder, msg) from ex

                # do not write empty or null valued objects
                self.__check_quantity(attr_value, spec, container)
                if attr_value is None:
                    self.logger.debug("        Skipping empty attribute")
                    continue
            builder.set_attribute(spec.name, attr_value)

    def __set_attr_to_ref(self, builder, attr_value, build_manager, spec):
        self.logger.debug("Queueing set reference attribute on %s '%s' attribute '%s' to %s"
                          % (builder.__class__.__name__, builder.name, spec.name,
                             attr_value.__class__.__name__))

        def _filler():
            self.logger.debug("Setting reference attribute on %s '%s' attribute '%s' to %s"
                              % (builder.__class__.__name__, builder.name, spec.name,
                                 attr_value.__class__.__name__))
            target_builder = self.__get_target_builder(attr_value, build_manager, builder)
            ref_attr_value = ReferenceBuilder(target_builder)
            builder.set_attribute(spec.name, ref_attr_value)

        return _filler

    def __add_links(self, builder, links, container, build_manager, source, export):
        if links:
            self.logger.debug("Adding links from %s '%s' to %s '%s'"
                              % (container.__class__.__name__, container.name,
                                 builder.__class__.__name__, builder.name))
        for spec in links:
            self.logger.debug("    Adding link for spec name: %s, target_type: %s"
                              % (repr(spec.name), repr(spec.target_type)))
            attr_value = self.get_attr_value(spec, container, build_manager)
            self.__check_quantity(attr_value, spec, container)
            if attr_value is None:
                self.logger.debug("        Skipping link - no attribute value")
                continue
            self.__add_containers(builder, spec, attr_value, build_manager, source, container, export)

    def __add_datasets(self, builder, datasets, container, build_manager, source, export):
        if datasets:
            self.logger.debug("Adding datasets from %s '%s' to %s '%s'"
                              % (container.__class__.__name__, container.name,
                                 builder.__class__.__name__, builder.name))
        for spec in datasets:
            self.logger.debug("    Adding dataset for spec name: %s (dtype: %s)"
                              % (repr(spec.name), spec.dtype.__class__.__name__))
            attr_value = self.get_attr_value(spec, container, build_manager)
            self.__check_quantity(attr_value, spec, container)
            if attr_value is None:
                self.logger.debug("        Skipping dataset - no attribute value")
                continue
            attr_value = self.__check_ref_resolver(attr_value)
            if isinstance(attr_value, LinkBuilder):
                self.logger.debug("        Adding %s '%s' for spec name: %s, %s: %s, %s: %s"
                                  % (attr_value.name, attr_value.__class__.__name__,
                                     repr(spec.name),
                                     spec.def_key(), repr(spec.data_type_def),
                                     spec.inc_key(), repr(spec.data_type_inc)))
                builder.set_link(attr_value)  # add the existing builder
            elif spec.data_type_def is None and spec.data_type_inc is None:  # untyped, named dataset
                if spec.name in builder.datasets:
                    sub_builder = builder.datasets[spec.name]
                    self.logger.debug("        Retrieving existing DatasetBuilder '%s' for spec name %s and adding "
                                      "attributes" % (sub_builder.name, repr(spec.name)))
                else:
                    self.logger.debug("        Converting untyped dataset for spec name %s to spec dtype %s"
                                      % (repr(spec.name), repr(spec.dtype)))
                    try:
                        data, dtype = self.convert_dtype(spec, attr_value)
                    except Exception as ex:
                        msg = 'could not convert \'%s\' for %s \'%s\''
                        msg = msg % (spec.name, type(container).__name__, container.name)
                        raise BuildError(builder, msg) from ex
                    self.logger.debug("        Adding untyped dataset for spec name %s and adding attributes"
                                      % repr(spec.name))
                    sub_builder = DatasetBuilder(spec.name, data, parent=builder, source=source, dtype=dtype)
                    builder.set_dataset(sub_builder)
                self.__add_attributes(sub_builder, spec.attributes, container, build_manager, source, export)
            else:
                self.logger.debug("        Adding typed dataset for spec name: %s, %s: %s, %s: %s"
                                  % (repr(spec.name),
                                     spec.def_key(), repr(spec.data_type_def),
                                     spec.inc_key(), repr(spec.data_type_inc)))
                self.__add_containers(builder, spec, attr_value, build_manager, source, container, export)

    def __add_groups(self, builder, groups, container, build_manager, source, export):
        if groups:
            self.logger.debug("Adding groups from %s '%s' to %s '%s'"
                              % (container.__class__.__name__, container.name,
                                 builder.__class__.__name__, builder.name))
        for spec in groups:
            if spec.data_type_def is None and spec.data_type_inc is None:
                self.logger.debug("    Adding untyped group for spec name: %s" % repr(spec.name))
                # we don't need to get attr_name since any named group does not have the concept of value
                sub_builder = builder.groups.get(spec.name)
                if sub_builder is None:
                    sub_builder = GroupBuilder(spec.name, source=source)
                self.__add_attributes(sub_builder, spec.attributes, container, build_manager, source, export)
                self.__add_datasets(sub_builder, spec.datasets, container, build_manager, source, export)
                self.__add_links(sub_builder, spec.links, container, build_manager, source, export)
                self.__add_groups(sub_builder, spec.groups, container, build_manager, source, export)
                empty = sub_builder.is_empty()
                if not empty or (empty and spec.required):
                    if sub_builder.name not in builder.groups:
                        builder.set_group(sub_builder)
            else:
                self.logger.debug("    Adding group for spec name: %s, %s: %s, %s: %s"
                                  % (repr(spec.name),
                                     spec.def_key(), repr(spec.data_type_def),
                                     spec.inc_key(), repr(spec.data_type_inc)))
                attr_value = self.get_attr_value(spec, container, build_manager)
                self.__check_quantity(attr_value, spec, container)
                if attr_value is not None:
                    self.__add_containers(builder, spec, attr_value, build_manager, source, container, export)

    def __add_containers(self, builder, spec, value, build_manager, source, parent_container, export):
        if isinstance(value, AbstractContainer):
            self.logger.debug("    Adding container %s '%s' with parent %s '%s' to %s '%s'"
                              % (value.__class__.__name__, value.name,
                                 parent_container.__class__.__name__, parent_container.name,
                                 builder.__class__.__name__, builder.name))
            if value.parent is None:
                if (value.container_source == parent_container.container_source or
                        build_manager.get_builder(value) is None):
                    # value was removed (or parent not set) and there is a link to it in same file
                    # or value was read from an external link
                    raise OrphanContainerBuildError(builder, value)

            if value.modified or export:
                # writing a newly instantiated container (modified is False only after read) or as if it is newly
                # instantianted (export=True)
                self.logger.debug("    Building newly instantiated %s '%s'" % (value.__class__.__name__, value.name))
                if isinstance(spec, BaseStorageSpec):
                    new_builder = build_manager.build(value, source=source, spec_ext=spec, export=export)
                else:
                    new_builder = build_manager.build(value, source=source, export=export)
                # use spec to determine what kind of HDF5 object this AbstractContainer corresponds to
                if isinstance(spec, LinkSpec) or value.parent is not parent_container:
                    self.logger.debug("    Adding link to %s '%s' in %s '%s'"
                                      % (new_builder.__class__.__name__, new_builder.name,
                                         builder.__class__.__name__, builder.name))
                    builder.set_link(LinkBuilder(new_builder, name=spec.name, parent=builder))
                elif isinstance(spec, DatasetSpec):
                    self.logger.debug("    Adding dataset %s '%s' to %s '%s'"
                                      % (new_builder.__class__.__name__, new_builder.name,
                                         builder.__class__.__name__, builder.name))
                    builder.set_dataset(new_builder)
                else:
                    self.logger.debug("    Adding subgroup %s '%s' to %s '%s'"
                                      % (new_builder.__class__.__name__, new_builder.name,
                                         builder.__class__.__name__, builder.name))
                    builder.set_group(new_builder)
            elif value.container_source:  # make a link to an existing container
                if (value.container_source != parent_container.container_source
                        or value.parent is not parent_container):
                    self.logger.debug("    Building %s '%s' (container source: %s) and adding a link to it"
                                      % (value.__class__.__name__, value.name, value.container_source))
                    if isinstance(spec, BaseStorageSpec):
                        new_builder = build_manager.build(value, source=source, spec_ext=spec, export=export)
                    else:
                        new_builder = build_manager.build(value, source=source, export=export)
                    builder.set_link(LinkBuilder(new_builder, name=spec.name, parent=builder))
                else:
                    self.logger.debug("    Skipping build for %s '%s' because both it and its parents were read "
                                      "from the same source."
                                      % (value.__class__.__name__, value.name))
            else:
                raise ValueError("Found unmodified AbstractContainer with no source - '%s' with parent '%s'" %
                                 (value.name, parent_container.name))
        elif isinstance(value, list):
            for container in value:
                self.__add_containers(builder, spec, container, build_manager, source, parent_container, export)
        else:  # pragma: no cover
            msg = ("Received %s, expected AbstractContainer or a list of AbstractContainers."
                   % value.__class__.__name__)
            raise ValueError(msg)

    def __get_subspec_values(self, builder, spec, manager):
        ret = dict()
        # First get attributes
        attributes = builder.attributes
        for attr_spec in spec.attributes:
            attr_val = attributes.get(attr_spec.name)
            if attr_val is None:
                continue
            if isinstance(attr_val, (GroupBuilder, DatasetBuilder)):
                ret[attr_spec] = manager.construct(attr_val)
            elif isinstance(attr_val, RegionBuilder):  # pragma: no cover
                raise ValueError("RegionReferences as attributes is not yet supported")
            elif isinstance(attr_val, ReferenceBuilder):
                ret[attr_spec] = manager.construct(attr_val.builder)
            else:
                ret[attr_spec] = attr_val
        if isinstance(spec, GroupSpec):
            if not isinstance(builder, GroupBuilder):  # pragma: no cover
                raise ValueError("__get_subspec_values - must pass GroupBuilder with GroupSpec")
            # first aggregate links by data type and separate them
            # by group and dataset
            groups = dict(builder.groups)  # make a copy so we can separate links
            datasets = dict(builder.datasets)  # make a copy so we can separate links
            links = builder.links
            link_dt = dict()
            for link_builder in links.values():
                target = link_builder.builder
                if isinstance(target, DatasetBuilder):
                    datasets[link_builder.name] = target
                else:
                    groups[link_builder.name] = target
                dt = manager.get_builder_dt(target)
                if dt is not None:
                    link_dt.setdefault(dt, list()).append(target)
            # now assign links to their respective specification
            for subspec in spec.links:
                if subspec.name is not None and subspec.name in links:
                    ret[subspec] = manager.construct(links[subspec.name].builder)
                else:
                    sub_builder = link_dt.get(subspec.target_type)
                    if sub_builder is not None:
                        ret[subspec] = self.__flatten(sub_builder, subspec, manager)
            # now process groups and datasets
            self.__get_sub_builders(groups, spec.groups, manager, ret)
            self.__get_sub_builders(datasets, spec.datasets, manager, ret)
        elif isinstance(spec, DatasetSpec):
            if not isinstance(builder, DatasetBuilder):  # pragma: no cover
                raise ValueError("__get_subspec_values - must pass DatasetBuilder with DatasetSpec")
            if (spec.shape is None and getattr(builder.data, 'shape', None) == (1,) and
                    type(builder.data[0]) is not np.void):
                # if a scalar dataset is expected and a 1-element non-compound dataset is given, then read the dataset
                builder['data'] = builder.data[0]  # use dictionary reference instead of .data to bypass error
            ret[spec] = self.__check_ref_resolver(builder.data)
        return ret

    @staticmethod
    def __check_ref_resolver(data):
        """
        Check if this dataset is a reference resolver, and invert it if so.
        """
        if isinstance(data, ReferenceResolver):
            return data.invert()
        return data

    def __get_sub_builders(self, sub_builders, subspecs, manager, ret):
        # index builders by data_type
        builder_dt = dict()
        for g in sub_builders.values():
            dt = manager.get_builder_dt(g)
            ns = manager.get_builder_ns(g)
            if dt is None or ns is None:
                continue
            for parent_dt in manager.namespace_catalog.get_hierarchy(ns, dt):
                builder_dt.setdefault(parent_dt, list()).append(g)
        for subspec in subspecs:
            # first get data type for the spec
            if subspec.data_type_def is not None:
                dt = subspec.data_type_def
            elif subspec.data_type_inc is not None:
                dt = subspec.data_type_inc
            else:
                dt = None
            # use name if we can, otherwise use data_data
            if subspec.name is None:
                sub_builder = builder_dt.get(dt)
                if sub_builder is not None:
                    sub_builder = self.__flatten(sub_builder, subspec, manager)
                    ret[subspec] = sub_builder
            else:
                sub_builder = sub_builders.get(subspec.name)
                if sub_builder is None:
                    continue
                if dt is None:
                    # recurse
                    ret.update(self.__get_subspec_values(sub_builder, subspec, manager))
                else:
                    ret[subspec] = manager.construct(sub_builder)

    def __flatten(self, sub_builder, subspec, manager):
        tmp = [manager.construct(b) for b in sub_builder]
        if len(tmp) == 1 and not subspec.is_many():
            tmp = tmp[0]
        return tmp

    @docval({'name': 'builder', 'type': (DatasetBuilder, GroupBuilder),
             'doc': 'the builder to construct the AbstractContainer from'},
            {'name': 'manager', 'type': BuildManager, 'doc': 'the BuildManager for this build'},
            {'name': 'parent', 'type': (Proxy, AbstractContainer),
             'doc': 'the parent AbstractContainer/Proxy for the AbstractContainer being built', 'default': None})
    def construct(self, **kwargs):
        ''' Construct an AbstractContainer from the given Builder '''
        builder, manager, parent = getargs('builder', 'manager', 'parent', kwargs)
        cls = manager.get_cls(builder)
        # gather all subspecs
        subspecs = self.__get_subspec_values(builder, self.spec, manager)
        # get the constructor argument that each specification corresponds to
        const_args = dict()
        # For Data container classes, we need to populate the data constructor argument since
        # there is no sub-specification that maps to that argument under the default logic
        if issubclass(cls, Data):
            if not isinstance(builder, DatasetBuilder):  # pragma: no cover
                raise ValueError('Can only construct a Data object from a DatasetBuilder - got %s' % type(builder))
            const_args['data'] = self.__check_ref_resolver(builder.data)
        for subspec, value in subspecs.items():
            const_arg = self.get_const_arg(subspec)
            if const_arg is not None:
                if isinstance(subspec, BaseStorageSpec) and subspec.is_many():
                    existing_value = const_args.get(const_arg)
                    if isinstance(existing_value, list):
                        value = existing_value + value
                const_args[const_arg] = value
        # build kwargs for the constructor
        kwargs = dict()
        for const_arg in get_docval(cls.__init__):
            argname = const_arg['name']
            override = self.__get_override_carg(argname, builder, manager)
            if override is not None:
                val = override
            elif argname in const_args:
                val = const_args[argname]
            else:
                continue
            kwargs[argname] = val
        try:
            obj = self.__new_container__(cls, builder.source, parent, builder.attributes.get(self.__spec.id_key()),
                                         **kwargs)
        except Exception as ex:
            msg = 'Could not construct %s object due to: %s' % (cls.__name__, ex)
            raise ConstructError(builder, msg) from ex
        return obj

    def __new_container__(self, cls, container_source, parent, object_id, **kwargs):
        """A wrapper function for ensuring a container gets everything set appropriately"""
        obj = cls.__new__(cls, container_source=container_source, parent=parent, object_id=object_id,
                          in_construct_mode=True)
        # obj has been created and is in construction mode, indicating that the object is being constructed by
        # the automatic construct process during read, rather than by the user
        obj.__init__(**kwargs)
        obj._in_construct_mode = False  # reset to False to indicate that the construction of the object is complete
        return obj

    @docval({'name': 'container', 'type': AbstractContainer,
             'doc': 'the AbstractContainer to get the Builder name for'})
    def get_builder_name(self, **kwargs):
        '''Get the name of a Builder that represents a AbstractContainer'''
        container = getargs('container', kwargs)
        if self.__spec.name is not None:
            ret = self.__spec.name
        else:
            ret = container.name
        return ret<|MERGE_RESOLUTION|>--- conflicted
+++ resolved
@@ -10,14 +10,10 @@
 from .errors import (BuildError, OrphanContainerBuildError, ReferenceTargetNotBuiltError, ContainerConfigurationError,
                      ConstructError)
 from .manager import Proxy, BuildManager
-<<<<<<< HEAD
+
 from .warnings import MissingRequiredBuildWarning, DtypeConversionWarning, IncorrectQuantityBuildWarning
 from hdmf.backends.hdf5.h5_utils import H5DataIO
 
-=======
-from .warnings import (MissingRequiredBuildWarning, DtypeConversionWarning, IncorrectQuantityBuildWarning,
-                       IncorrectDatasetShapeBuildWarning)
->>>>>>> 4c32820f
 from ..container import AbstractContainer, Data, DataRegion
 from ..term_set import TermSetWrapper
 from ..data_utils import DataIO, AbstractDataChunkIterator
