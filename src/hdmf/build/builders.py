--- conflicted
+++ resolved
@@ -9,18 +9,11 @@
 from collections import namedtuple
 from datetime import datetime
 
-<<<<<<< HEAD
 from ..utils import docval, getargs, popargs, fmt_docval_args, get_docval
 
 
 class Builder(dict, metaclass=ABCMeta):
     ''' Abstract class used to represent an object within a hierarchy. '''
-=======
-from ..utils import docval, getargs, popargs, call_docval_func, fmt_docval_args
-
-
-class Builder(dict, metaclass=ABCMeta):
->>>>>>> aa725045
 
     @docval({'name': 'name', 'type': str, 'doc': 'the name of the Builder'},
             {'name': 'parent', 'type': 'Builder', 'doc': 'the parent Builder of this Builder', 'default': None},
@@ -136,12 +129,7 @@
     def set_attribute(self, **kwargs):
         ''' Set an attribute for this Builder '''
         name, value = getargs('name', 'value', kwargs)
-<<<<<<< HEAD
         self.attributes[name] = value
-=======
-        super().__getitem__(BaseBuilder.__attribute)[name] = value
-        # self.obj_type[name] = BaseBuilder.__attribute
->>>>>>> aa725045
 
     @docval({'name': 'builder', 'type': 'BaseBuilder', 'doc': 'the BaseBuilder to merge attributes from'})
     def deep_update(self, **kwargs):
@@ -183,18 +171,10 @@
         datasets = self.__to_list(datasets)
         links = self.__to_list(links)
         self.obj_type = dict()
-<<<<<<< HEAD
         super().__init__(name, attributes, parent, source)  # superclass handles attributes
         super().__setitem__(GroupBuilder.__group, dict())
         super().__setitem__(GroupBuilder.__dataset, dict())
         super().__setitem__(GroupBuilder.__link, dict())
-=======
-        super().__init__(name, attributes, parent, source)
-        super().__setitem__(GroupBuilder.__group, dict())
-        super().__setitem__(GroupBuilder.__dataset, dict())
-        super().__setitem__(GroupBuilder.__link, dict())
-        self.__name = name
->>>>>>> aa725045
         for group in groups:
             self.set_group(group)
         for dataset in datasets:
@@ -239,11 +219,7 @@
 
     @property
     def links(self):
-<<<<<<< HEAD
         ''' The links contained in this GroupBuilder '''
-=======
-        ''' The datasets contained in this GroupBuilder '''
->>>>>>> aa725045
         return super().__getitem__(GroupBuilder.__link)
 
     @docval(*get_docval(BaseBuilder.set_attribute))
@@ -251,11 +227,7 @@
         ''' Set an attribute for this group '''
         name, value = getargs('name', 'value', kwargs)
         super().set_attribute(name, value)
-<<<<<<< HEAD
         self.obj_type[name] = GroupBuilder.__attribute  # track that this name is associated with an attribute
-=======
-        self.obj_type[name] = GroupBuilder.__attribute
->>>>>>> aa725045
 
     @docval({'name': 'builder', 'type': 'Builder', 'doc': 'the Builder to add to this GroupBuilder'})
     def set_builder(self, **kwargs):
@@ -362,7 +334,6 @@
         self.__set_builder(builder, GroupBuilder.__link)
 
     # TODO: write unittests for this method
-<<<<<<< HEAD
     @docval({'name': 'builder', 'type': 'GroupBuilder', 'doc': 'the GroupBuilder to merge into this GroupBuilder'})
     def deep_update(self, **kwargs):
         ''' Recursively merge subgroups, datasets, and links rrom the given builder into this group '''
@@ -378,27 +349,6 @@
         for name, dataset in builder.datasets.items():
             if name in self.datasets:
                 self.datasets[name].deep_update(dataset)
-=======
-    def deep_update(self, builder):
-        ''' Recursively update subgroups in this group '''
-        super().deep_update(builder)
-        # merge subgroups
-        groups = super(GroupBuilder, builder).__getitem__(GroupBuilder.__group)
-        self_groups = super().__getitem__(GroupBuilder.__group)
-        for name, subgroup in groups.items():
-            if name in self_groups:
-                self_groups[name].deep_update(subgroup)
-            else:
-                self.set_group(subgroup)
-        # merge datasets
-        datasets = super(GroupBuilder, builder).__getitem__(GroupBuilder.__dataset)
-        self_datasets = super().__getitem__(GroupBuilder.__dataset)
-        for name, dataset in datasets.items():
-            # self.add_dataset(name, dataset)
-            if name in self_datasets:
-                self_datasets[name].deep_update(dataset)
-                # super().__getitem__(GroupBuilder.__dataset)[name] = dataset
->>>>>>> aa725045
             else:
                 self.set_dataset(dataset)
         # merge links
@@ -407,12 +357,9 @@
 
     def is_empty(self):
         '''
-<<<<<<< HEAD
         Returns True if there are no datasets, attributes, links or subgroups that contain datasets, attributes or
         links. False otherwise.
         '''
-=======
->>>>>>> aa725045
         if (len(super().__getitem__(GroupBuilder.__dataset)) or
                 len(super().__getitem__(GroupBuilder.__attribute)) or
                 len(super().__getitem__(GroupBuilder.__link))):
@@ -455,37 +402,22 @@
 
     def items(self):
         '''
-<<<<<<< HEAD
         Like dict.items, but iterates over key-value pairs in groups, datasets, attributes, and links sub-dictionaries.
         '''
-=======
->>>>>>> aa725045
         return _itertools.chain(super().__getitem__(GroupBuilder.__group).items(),
                                 super().__getitem__(GroupBuilder.__dataset).items(),
                                 super().__getitem__(GroupBuilder.__attribute).items(),
                                 super().__getitem__(GroupBuilder.__link).items())
 
     def keys(self):
-<<<<<<< HEAD
         ''' Like dict.keys, but iterates over keys in groups, datasets, attributes, and links sub-dictionaries. '''
-=======
-        '''Like dict.keys, but iterates over keys in groups, datasets,
-           attributes, and links sub-dictionaries.
-        '''
->>>>>>> aa725045
         return _itertools.chain(super().__getitem__(GroupBuilder.__group).keys(),
                                 super().__getitem__(GroupBuilder.__dataset).keys(),
                                 super().__getitem__(GroupBuilder.__attribute).keys(),
                                 super().__getitem__(GroupBuilder.__link).keys())
 
     def values(self):
-<<<<<<< HEAD
         ''' Like dict.values, but iterates over values in groups, datasets, attributes, and links sub-dictionaries. '''
-=======
-        '''Like dict.values, but iterates over values in groups, datasets,
-           attributes, and links sub-dictionaries.
-        '''
->>>>>>> aa725045
         return _itertools.chain(super().__getitem__(GroupBuilder.__group).values(),
                                 super().__getitem__(GroupBuilder.__dataset).values(),
                                 super().__getitem__(GroupBuilder.__attribute).values(),
@@ -519,16 +451,10 @@
             *get_docval(BaseBuilder.__init__, 'parent', 'source'))
     def __init__(self, **kwargs):
         ''' Create a Builder object for a dataset '''
-<<<<<<< HEAD
         name, data, dtype, attributes, maxshape, chunks, parent, source, dims, coords = getargs(
             'name', 'data', 'dtype', 'attributes', 'maxshape', 'chunks', 'parent', 'source', 'dims', 'coords', kwargs)
         super().__init__(name, attributes, parent, source)
         self['attributes'] = _copy.copy(attributes)  # TODO: is this necessary? it is set (but not copied) earlier
-=======
-        name, data, dtype, attributes, maxshape, chunks, parent, source = getargs(
-            'name', 'data', 'dtype', 'attributes', 'maxshape', 'chunks', 'parent', 'source', kwargs)
-        super().__init__(name, attributes, parent, source)
->>>>>>> aa725045
         self['data'] = data
         self['dims'] = dims
         self['coords'] = coords
@@ -644,13 +570,8 @@
              'doc': 'the region i.e. slice or indices into the target Dataset'},
             {'name': 'builder', 'type': DatasetBuilder, 'doc': 'the Dataset this region applies to'})
     def __init__(self, **kwargs):
-<<<<<<< HEAD
         region, builder = popargs('region', 'builder', kwargs)
         super().__init__(builder)
-=======
-        region = popargs('region', kwargs)
-        call_docval_func(super().__init__, kwargs)
->>>>>>> aa725045
         self['region'] = region
 
     @property
