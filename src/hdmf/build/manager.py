import logging
from collections import OrderedDict, deque
from copy import copy

from .builders import DatasetBuilder, GroupBuilder, LinkBuilder, Builder, BaseBuilder
from .classgenerator import ClassGenerator, CustomClassGenerator, MCIClassGenerator
from ..container import AbstractContainer, Container, Data
from ..spec import DatasetSpec, GroupSpec, NamespaceCatalog
from ..spec.spec import BaseStorageSpec
from ..utils import docval, getargs, ExtenderMeta, get_docval


class Proxy:
    """
    A temporary object to represent a Container. This gets used when resolving the true location of a
    Container's parent.
    Proxy objects allow simple bookkeeping of all potential parents a Container may have.
    This object is used by providing all the necessary information for describing the object. This object
    gets passed around and candidates are accumulated. Upon calling resolve, all saved candidates are matched
    against the information (provided to the constructor). The candidate that has an exact match is returned.
    """

    def __init__(self, manager, source, location, namespace, data_type):
        self.__source = source
        self.__location = location
        self.__namespace = namespace
        self.__data_type = data_type
        self.__manager = manager
        self.__candidates = list()

    @property
    def source(self):
        """The source of the object e.g. file source"""
        return self.__source

    @property
    def location(self):
        """The location of the object. This can be thought of as a unique path"""
        return self.__location

    @property
    def namespace(self):
        """The namespace from which the data_type of this Proxy came from"""
        return self.__namespace

    @property
    def data_type(self):
        """The data_type of Container that should match this Proxy"""
        return self.__data_type

    @docval(
        {
            "name": "object",
            "type": (BaseBuilder, Container),
            "doc": "the container or builder to get a proxy for",
        }
    )
    def matches(self, **kwargs):
        obj = getargs("object", kwargs)
        if not isinstance(obj, Proxy):
            obj = self.__manager.get_proxy(obj)
        return self == obj

    @docval(
        {
            "name": "container",
            "type": Container,
            "doc": "the Container to add as a candidate match",
        }
    )
    def add_candidate(self, **kwargs):
        container = getargs("container", kwargs)
        self.__candidates.append(container)

    def resolve(self):
        for candidate in self.__candidates:
            if self.matches(candidate):
                return candidate
        raise ValueError("No matching candidate Container found for " + self)

    def __eq__(self, other):
        return (
            self.data_type == other.data_type
            and self.location == other.location
            and self.namespace == other.namespace
            and self.source == other.source
        )

    def __repr__(self):
        ret = dict()
        for key in ("source", "location", "namespace", "data_type"):
            ret[key] = getattr(self, key, None)
        return str(ret)


class BuildManager:
    """
    A class for managing builds of AbstractContainers
    """

    def __init__(self, type_map):
        self.logger = logging.getLogger("%s.%s" % (self.__class__.__module__, self.__class__.__qualname__))
        self.__builders = dict()
        self.__containers = dict()
        self.__active_builders = set()
        self.__type_map = type_map
        self.__ref_queue = deque()  # a queue of the ReferenceBuilders that need to be added

    @property
    def namespace_catalog(self):
        return self.__type_map.namespace_catalog

    @property
    def type_map(self):
        return self.__type_map

    @docval(
        {
            "name": "object",
            "type": (BaseBuilder, AbstractContainer),
            "doc": "the container or builder to get a proxy for",
        },
        {
            "name": "source",
            "type": str,
            "doc": "the source of container being built i.e. file path",
            "default": None,
        },
    )
    def get_proxy(self, **kwargs):
        obj = getargs("object", kwargs)
        if isinstance(obj, BaseBuilder):
            return self._get_proxy_builder(obj)
        elif isinstance(obj, AbstractContainer):
            return self._get_proxy_container(obj)

    def _get_proxy_builder(self, builder):
        dt = self.__type_map.get_builder_dt(builder)
        ns = self.__type_map.get_builder_ns(builder)
        stack = list()
        tmp = builder
        while tmp is not None:
            stack.append(tmp.name)
            tmp = self.__get_parent_dt_builder(tmp)
        loc = "/".join(reversed(stack))
        return Proxy(self, builder.source, loc, ns, dt)

    def _get_proxy_container(self, container):
        ns, dt = self.__type_map.get_container_ns_dt(container)
        stack = list()
        tmp = container
        while tmp is not None:
            if isinstance(tmp, Proxy):
                stack.append(tmp.location)
                break
            else:
                stack.append(tmp.name)
                tmp = tmp.parent
        loc = "/".join(reversed(stack))
        return Proxy(self, container.container_source, loc, ns, dt)

    @docval(
        {
            "name": "container",
            "type": AbstractContainer,
            "doc": "the container to convert to a Builder",
        },
        {
            "name": "source",
            "type": str,
            "doc": "the source of container being built i.e. file path",
            "default": None,
        },
        {
            "name": "spec_ext",
            "type": BaseStorageSpec,
            "doc": "a spec that further refines the base specification",
            "default": None,
        },
        {
            "name": "export",
            "type": bool,
            "doc": "whether this build is for exporting",
            "default": False,
        },
        {
            "name": "root",
            "type": bool,
            "doc": "whether the container is the root of the build process",
            "default": False,
        },
    )
    def build(self, **kwargs):
        """Build the GroupBuilder/DatasetBuilder for the given AbstractContainer"""
        container, export = getargs("container", "export", kwargs)
        source, spec_ext, root = getargs("source", "spec_ext", "root", kwargs)
        result = self.get_builder(container)
        if root:
            self.__active_builders.clear()  # reset active builders at start of build process
        if result is None:
            self.logger.debug(
                "Building new %s '%s' (container_source: %s, source: %s, extended spec: %s, export: %s)"
                % (
                    container.__class__.__name__,
                    container.name,
                    repr(container.container_source),
                    repr(source),
                    spec_ext is not None,
                    export,
                )
            )
            # the container_source is not set or checked when exporting
            if not export:
                if container.container_source is None:
                    container.container_source = source
                elif source is None:
                    source = container.container_source
                else:
                    if container.container_source != source:
                        raise ValueError(
                            "Cannot change container_source once set: '%s' %s.%s"
                            % (
                                container.name,
                                container.__class__.__module__,
                                container.__class__.__name__,
                            )
                        )
            # NOTE: if exporting, then existing cached builder will be ignored and overridden with new build result
            result = self.__type_map.build(container, self, source=source, spec_ext=spec_ext, export=export)
            self.prebuilt(container, result)
            self.__active_prebuilt(result)
            self.logger.debug("Done building %s '%s'" % (container.__class__.__name__, container.name))
        elif not self.__is_active_builder(result) and container.modified:
            # if builder was built on file read and is then modified (append mode), it needs to be rebuilt
            self.logger.debug(
                "Rebuilding modified %s '%s' (source: %s, extended spec: %s)"
                % (
                    container.__class__.__name__,
                    container.name,
                    repr(source),
                    spec_ext is not None,
                )
            )
            result = self.__type_map.build(
                container,
                self,
                builder=result,
                source=source,
                spec_ext=spec_ext,
                export=export,
            )
            self.logger.debug("Done rebuilding %s '%s'" % (container.__class__.__name__, container.name))
        else:
            self.logger.debug(
                "Using prebuilt %s '%s' for %s '%s'"
                % (
                    result.__class__.__name__,
                    result.name,
                    container.__class__.__name__,
                    container.name,
                )
            )
        if root:  # create reference builders only after building all other builders
            self.__add_refs()
            self.__active_builders.clear()  # reset active builders now that build process has completed
        return result

    @docval(
        {
            "name": "container",
            "type": AbstractContainer,
            "doc": "the AbstractContainer to save as prebuilt",
        },
        {
            "name": "builder",
            "type": (DatasetBuilder, GroupBuilder),
            "doc": "the Builder representation of the given container",
        },
    )
    def prebuilt(self, **kwargs):
        """Save the Builder for a given AbstractContainer for future use"""
        container, builder = getargs("container", "builder", kwargs)
        container_id = self.__conthash__(container)
        self.__builders[container_id] = builder
        builder_id = self.__bldrhash__(builder)
        self.__containers[builder_id] = container

    def __active_prebuilt(self, builder):
        """Save the Builder for future use during the active/current build process."""
        builder_id = self.__bldrhash__(builder)
        self.__active_builders.add(builder_id)

    def __is_active_builder(self, builder):
        """Return True if the Builder was created during the active/current build process."""
        builder_id = self.__bldrhash__(builder)
        return builder_id in self.__active_builders

    def __conthash__(self, obj):
        return id(obj)

    def __bldrhash__(self, obj):
        return id(obj)

    def __add_refs(self):
        """
        Add ReferenceBuilders.

        References get queued to be added after all other objects are built. This is because
        the current traversal algorithm (i.e. iterating over specs)
        does not happen in a guaranteed order. We need to build the targets
        of the reference builders so that the targets have the proper parent,
        and then write the reference builders after we write everything else.
        """
        while len(self.__ref_queue) > 0:
            call = self.__ref_queue.popleft()
            self.logger.debug(
                "Adding ReferenceBuilder with call id %d from queue (length %d)" % (id(call), len(self.__ref_queue))
            )
            call()

    def queue_ref(self, func):
        """Set aside creating ReferenceBuilders"""
        # TODO: come up with more intelligent way of
        # queueing reference resolution, based on reference
        # dependency
        self.__ref_queue.append(func)

    def purge_outdated(self):
        containers_copy = self.__containers.copy()
        for container in containers_copy.values():
            if container.modified:
                container_id = self.__conthash__(container)
                builder = self.__builders.get(container_id)
                builder_id = self.__bldrhash__(builder)
                self.logger.debug(
                    "Purging %s '%s' for %s '%s' from prebuilt cache"
                    % (
                        builder.__class__.__name__,
                        builder.name,
                        container.__class__.__name__,
                        container.name,
                    )
                )
                self.__builders.pop(container_id)
                self.__containers.pop(builder_id)

<<<<<<< HEAD
    @docval(
        {
            "name": "container",
            "type": AbstractContainer,
            "doc": "the container to get the builder for",
        }
    )
=======
    def clear_cache(self):
        self.__builders.clear()
        self.__containers.clear()

    @docval({"name": "container", "type": AbstractContainer, "doc": "the container to get the builder for"})
>>>>>>> c69646cc
    def get_builder(self, **kwargs):
        """Return the prebuilt builder for the given container or None if it does not exist."""
        container = getargs("container", kwargs)
        container_id = self.__conthash__(container)
        result = self.__builders.get(container_id)
        return result

    @docval(
        {
            "name": "builder",
            "type": (DatasetBuilder, GroupBuilder),
            "doc": "the builder to construct the AbstractContainer from",
        }
    )
    def construct(self, **kwargs):
        """Construct the AbstractContainer represented by the given builder"""
        builder = getargs("builder", kwargs)
        if isinstance(builder, LinkBuilder):
            builder = builder.target
        builder_id = self.__bldrhash__(builder)
        result = self.__containers.get(builder_id)
        if result is None:
            parent_builder = self.__get_parent_dt_builder(builder)
            if parent_builder is not None:
                parent = self._get_proxy_builder(parent_builder)
                result = self.__type_map.construct(builder, self, parent)
            else:
                # we are at the top of the hierarchy,
                # so it must be time to resolve parents
                result = self.__type_map.construct(builder, self, None)
                self.__resolve_parents(result)
            self.prebuilt(result, builder)
        result.set_modified(False)
        return result

    def __resolve_parents(self, container):
        stack = [container]
        while len(stack) > 0:
            tmp = stack.pop()
            if isinstance(tmp.parent, Proxy):
                tmp.parent = tmp.parent.resolve()
            for child in tmp.children:
                stack.append(child)

    def __get_parent_dt_builder(self, builder):
        """
        Get the next builder above the given builder
        that has a data_type
        """
        tmp = builder.parent
        ret = None
        while tmp is not None:
            ret = tmp
            dt = self.__type_map.get_builder_dt(tmp)
            if dt is not None:
                break
            tmp = tmp.parent
        return ret

    # *** The following methods just delegate calls to self.__type_map ***

    @docval(
        {
            "name": "builder",
            "type": Builder,
            "doc": "the Builder to get the class object for",
        }
    )
    def get_cls(self, **kwargs):
        """Get the class object for the given Builder"""
        builder = getargs("builder", kwargs)
        return self.__type_map.get_cls(builder)

    @docval(
        {
            "name": "container",
            "type": AbstractContainer,
            "doc": "the container to convert to a Builder",
        },
        returns="The name a Builder should be given when building this container",
        rtype=str,
    )
    def get_builder_name(self, **kwargs):
        """Get the name a Builder should be given"""
        container = getargs("container", kwargs)
        return self.__type_map.get_builder_name(container)

    @docval(
        {
            "name": "spec",
            "type": (DatasetSpec, GroupSpec),
            "doc": "the parent spec to search",
        },
        {
            "name": "builder",
            "type": (DatasetBuilder, GroupBuilder, LinkBuilder),
            "doc": "the builder to get the sub-specification for",
        },
    )
    def get_subspec(self, **kwargs):
        """Get the specification from this spec that corresponds to the given builder"""
        spec, builder = getargs("spec", "builder", kwargs)
        return self.__type_map.get_subspec(spec, builder)

    @docval(
        {
            "name": "builder",
            "type": (DatasetBuilder, GroupBuilder, LinkBuilder),
            "doc": "the builder to get the sub-specification for",
        }
    )
    def get_builder_ns(self, **kwargs):
        """Get the namespace of a builder"""
        builder = getargs("builder", kwargs)
        return self.__type_map.get_builder_ns(builder)

    @docval(
        {
            "name": "builder",
            "type": (DatasetBuilder, GroupBuilder, LinkBuilder),
            "doc": "the builder to get the data_type for",
        }
    )
    def get_builder_dt(self, **kwargs):
        """
        Get the data_type of a builder
        """
        builder = getargs("builder", kwargs)
        return self.__type_map.get_builder_dt(builder)

    @docval(
        {
            "name": "builder",
            "type": (GroupBuilder, DatasetBuilder, AbstractContainer),
            "doc": "the builder or container to check",
        },
        {
            "name": "parent_data_type",
            "type": str,
            "doc": "the potential parent data_type that refers to a data_type",
        },
        returns="True if data_type of *builder* is a sub-data_type of *parent_data_type*, False otherwise",
        rtype=bool,
    )
    def is_sub_data_type(self, **kwargs):
        """
        Return whether or not data_type of *builder* is a sub-data_type of *parent_data_type*
        """
        builder, parent_dt = getargs("builder", "parent_data_type", kwargs)
        if isinstance(builder, (GroupBuilder, DatasetBuilder)):
            ns = self.get_builder_ns(builder)
            dt = self.get_builder_dt(builder)
        else:  # builder is an AbstractContainer
            ns, dt = self.type_map.get_container_ns_dt(builder)
        return self.namespace_catalog.is_sub_data_type(ns, dt, parent_dt)


class TypeSource:
    """A class to indicate the source of a data_type in a namespace.
    This class should only be used by TypeMap
    """

    @docval(
        {
            "name": "namespace",
            "type": str,
            "doc": "the namespace the from, which the data_type originated",
        },
        {"name": "data_type", "type": str, "doc": "the name of the type"},
    )
    def __init__(self, **kwargs):
        namespace, data_type = getargs("namespace", "data_type", kwargs)
        self.__namespace = namespace
        self.__data_type = data_type

    @property
    def namespace(self):
        return self.__namespace

    @property
    def data_type(self):
        return self.__data_type


class TypeMap:
    """A class to maintain the map between ObjectMappers and AbstractContainer classes"""

    @docval(
        {
            "name": "namespaces",
            "type": NamespaceCatalog,
            "doc": "the NamespaceCatalog to use",
            "default": None,
        },
        {
            "name": "mapper_cls",
            "type": type,
            "doc": "the ObjectMapper class to use",
            "default": None,
        },
    )
    def __init__(self, **kwargs):
        namespaces, mapper_cls = getargs("namespaces", "mapper_cls", kwargs)
        if namespaces is None:
            namespaces = NamespaceCatalog()
        if mapper_cls is None:
            from .objectmapper import ObjectMapper  # avoid circular import

            mapper_cls = ObjectMapper
        self.__ns_catalog = namespaces
        self.__mappers = dict()  # already constructed ObjectMapper classes
        self.__mapper_cls = dict()  # the ObjectMapper class to use for each container type
        self.__container_types = OrderedDict()
        self.__data_types = dict()
        self.__default_mapper_cls = mapper_cls
        self.__class_generator = ClassGenerator()
        self.register_generator(CustomClassGenerator)
        self.register_generator(MCIClassGenerator)

    @property
    def namespace_catalog(self):
        return self.__ns_catalog

    @property
    def container_types(self):
        return self.__container_types

    def __copy__(self):
        ret = TypeMap(copy(self.__ns_catalog), self.__default_mapper_cls)
        ret.merge(self)
        return ret

    def __deepcopy__(self, memo):
        # XXX: From @nicain: All of a sudden legacy tests started
        #      needing this argument in deepcopy. Doesn't hurt anything, though.
        return self.__copy__()

    def copy_mappers(self, type_map):
        for namespace in self.__ns_catalog.namespaces:
            if namespace not in type_map.__container_types:
                continue
            for data_type in self.__ns_catalog.get_namespace(namespace).get_registered_types():
                container_cls = type_map.__container_types[namespace].get(data_type)
                if container_cls is None:
                    continue
                self.register_container_type(namespace, data_type, container_cls)
                if container_cls in type_map.__mapper_cls:
                    self.register_map(container_cls, type_map.__mapper_cls[container_cls])

    def merge(self, type_map, ns_catalog=False):
        if ns_catalog:
            self.namespace_catalog.merge(type_map.namespace_catalog)
        for namespace in type_map.__container_types:
            for data_type in type_map.__container_types[namespace]:
                container_cls = type_map.__container_types[namespace][data_type]
                self.register_container_type(namespace, data_type, container_cls)
        for container_cls in type_map.__mapper_cls:
            self.register_map(container_cls, type_map.__mapper_cls[container_cls])
        for custom_generators in reversed(type_map.__class_generator.custom_generators):
            # iterate in reverse order because generators are stored internally as a stack
            self.register_generator(custom_generators)

    @docval(
        {
            "name": "generator",
            "type": type,
            "doc": "the CustomClassGenerator class to register",
        }
    )
    def register_generator(self, **kwargs):
        """Add a custom class generator."""
        generator = getargs("generator", kwargs)
        self.__class_generator.register_generator(generator)

    @docval(
        *get_docval(NamespaceCatalog.load_namespaces),
        returns="the namespaces loaded from the given file",
        rtype=dict,
    )
    def load_namespaces(self, **kwargs):
        """Load namespaces from a namespace file.
        This method will call load_namespaces on the NamespaceCatalog used to construct this TypeMap. Additionally,
        it will process the return value to keep track of what types were included in the loaded namespaces. Calling
        load_namespaces here has the advantage of being able to keep track of type dependencies across namespaces.
        """
        deps = self.__ns_catalog.load_namespaces(**kwargs)
        for new_ns, ns_deps in deps.items():
            for src_ns, types in ns_deps.items():
                for dt in types:
                    container_cls = self.get_dt_container_cls(dt, src_ns, autogen=False)
                    if container_cls is None:
                        container_cls = TypeSource(src_ns, dt)
                    self.register_container_type(new_ns, dt, container_cls)
        return deps

    @docval(
        {
            "name": "namespace",
            "type": str,
            "doc": "the namespace containing the data_type",
        },
        {
            "name": "data_type",
            "type": str,
            "doc": "the data type to create a AbstractContainer class for",
        },
        {
            "name": "autogen",
            "type": bool,
            "doc": "autogenerate class if one does not exist",
            "default": True,
        },
        returns="the class for the given namespace and data_type",
        rtype=type,
    )
    def get_container_cls(self, **kwargs):
        """Get the container class from data type specification.
        If no class has been associated with the ``data_type`` from ``namespace``, a class will be dynamically
        created and returned.
        """
        # NOTE: this internally used function get_container_cls will be removed in favor of get_dt_container_cls
        namespace, data_type, autogen = getargs("namespace", "data_type", "autogen", kwargs)
        return self.get_dt_container_cls(data_type, namespace, autogen)

    @docval(
        {
            "name": "data_type",
            "type": str,
            "doc": "the data type to create a AbstractContainer class for",
        },
        {
            "name": "namespace",
            "type": str,
            "doc": "the namespace containing the data_type",
            "default": None,
        },
        {
            "name": "autogen",
            "type": bool,
            "doc": "autogenerate class if one does not exist",
            "default": True,
        },
        returns="the class for the given namespace and data_type",
        rtype=type,
    )
    def get_dt_container_cls(self, **kwargs):
        """Get the container class from data type specification.
        If no class has been associated with the ``data_type`` from ``namespace``, a class will be dynamically
        created and returned.

        Replaces get_container_cls but namespace is optional. If namespace is unknown, it will be looked up from
        all namespaces.
        """
        namespace, data_type, autogen = getargs("namespace", "data_type", "autogen", kwargs)

        # namespace is unknown, so look it up
        if namespace is None:
            for ns_key, ns_data_types in self.__container_types.items():
                # NOTE that the type_name may appear in multiple namespaces based on how they were resolved
                # but the same type_name should point to the same class
                if data_type in ns_data_types:
                    namespace = ns_key
                    break
        if namespace is None:
            raise ValueError("Namespace could not be resolved.")

        cls = self.__get_container_cls(namespace, data_type)
        if cls is None and autogen:  # dynamically generate a class
            spec = self.__ns_catalog.get_spec(namespace, data_type)
            self.__check_dependent_types(spec, namespace)
            parent_cls = self.__get_parent_cls(namespace, data_type, spec)
            attr_names = self.__default_mapper_cls.get_attr_names(spec)
            cls = self.__class_generator.generate_class(data_type, spec, parent_cls, attr_names, self)
            self.register_container_type(namespace, data_type, cls)
        return cls

    def __check_dependent_types(self, spec, namespace):
        """Ensure that classes for all types used by this type exist in this namespace and generate them if not."""

        def __check_dependent_types_helper(spec, namespace):
            if isinstance(spec, (GroupSpec, DatasetSpec)):
                if spec.data_type_inc is not None:
                    self.get_dt_container_cls(spec.data_type_inc, namespace)  # TODO handle recursive definitions
                if spec.data_type_def is not None:  # nested type definition
                    self.get_dt_container_cls(spec.data_type_def, namespace)
            else:  # spec is a LinkSpec
                self.get_dt_container_cls(spec.target_type, namespace)
            if isinstance(spec, GroupSpec):
                for child_spec in spec.groups + spec.datasets + spec.links:
                    __check_dependent_types_helper(child_spec, namespace)

        if spec.data_type_inc is not None:
            self.get_dt_container_cls(spec.data_type_inc, namespace)
        if isinstance(spec, GroupSpec):
            for child_spec in spec.groups + spec.datasets + spec.links:
                __check_dependent_types_helper(child_spec, namespace)

    def __get_parent_cls(self, namespace, data_type, spec):
        dt_hier = self.__ns_catalog.get_hierarchy(namespace, data_type)
        dt_hier = dt_hier[1:]  # remove the current data_type
        parent_cls = None
        for t in dt_hier:
            parent_cls = self.__get_container_cls(namespace, t)
            if parent_cls is not None:
                break
        if parent_cls is None:
            if isinstance(spec, GroupSpec):
                parent_cls = Container
            elif isinstance(spec, DatasetSpec):
                parent_cls = Data
            else:
                raise ValueError("Cannot generate class from %s" % type(spec))
        if type(parent_cls) is not ExtenderMeta:
            raise ValueError("parent class %s is not of type ExtenderMeta - %s" % (parent_cls, type(parent_cls)))
        return parent_cls

    def __get_container_cls(self, namespace, data_type):
        """Get the container class for the namespace, data_type. If the class doesn't exist yet, generate it."""
        if namespace not in self.__container_types:
            return None
        if data_type not in self.__container_types[namespace]:
            return None
        ret = self.__container_types[namespace][data_type]
        if isinstance(ret, TypeSource):  # data_type is a dependency from ret.namespace
            cls = self.get_dt_container_cls(ret.data_type, ret.namespace)  # get class / generate class
            # register the same class into this namespace (replaces TypeSource)
            self.register_container_type(namespace, data_type, cls)
            ret = cls
        return ret

    @docval(
        {
            "name": "obj",
            "type": (GroupBuilder, DatasetBuilder, LinkBuilder, GroupSpec, DatasetSpec),
            "doc": "the object to get the type key for",
        }
    )
    def __type_key(self, obj):
        """
        A wrapper function to simplify the process of getting a type_key for an object.
        The type_key is used to get the data_type from a Builder's attributes.
        """
        if isinstance(obj, LinkBuilder):
            obj = obj.builder
        if isinstance(obj, (GroupBuilder, GroupSpec)):
            return self.__ns_catalog.group_spec_cls.type_key()
        else:
            return self.__ns_catalog.dataset_spec_cls.type_key()

    @docval(
        {
            "name": "builder",
            "type": (DatasetBuilder, GroupBuilder, LinkBuilder),
            "doc": "the builder to get the data_type for",
        }
    )
    def get_builder_dt(self, **kwargs):
        """
        Get the data_type of a builder
        """
        builder = getargs("builder", kwargs)
        ret = None
        if isinstance(builder, LinkBuilder):
            builder = builder.builder
        if isinstance(builder, GroupBuilder):
            ret = builder.attributes.get(self.__ns_catalog.group_spec_cls.type_key())
        else:
            ret = builder.attributes.get(self.__ns_catalog.dataset_spec_cls.type_key())
        if isinstance(ret, bytes):
            ret = ret.decode("UTF-8")
        return ret

    @docval(
        {
            "name": "builder",
            "type": (DatasetBuilder, GroupBuilder, LinkBuilder),
            "doc": "the builder to get the sub-specification for",
        }
    )
    def get_builder_ns(self, **kwargs):
        """Get the namespace of a builder"""
        builder = getargs("builder", kwargs)
        if isinstance(builder, LinkBuilder):
            builder = builder.builder
        ret = builder.attributes.get("namespace")
        return ret

    @docval(
        {
            "name": "builder",
            "type": Builder,
            "doc": "the Builder object to get the corresponding AbstractContainer class for",
        }
    )
    def get_cls(self, **kwargs):
        """Get the class object for the given Builder"""
        builder = getargs("builder", kwargs)
        data_type = self.get_builder_dt(builder)
        if data_type is None:
            raise ValueError("No data_type found for builder %s" % builder.path)
        namespace = self.get_builder_ns(builder)
        if namespace is None:
            raise ValueError("No namespace found for builder %s" % builder.path)
        return self.get_dt_container_cls(data_type, namespace)

    @docval(
        {
            "name": "spec",
            "type": (DatasetSpec, GroupSpec),
            "doc": "the parent spec to search",
        },
        {
            "name": "builder",
            "type": (DatasetBuilder, GroupBuilder, LinkBuilder),
            "doc": "the builder to get the sub-specification for",
        },
    )
    def get_subspec(self, **kwargs):
        """Get the specification from this spec that corresponds to the given builder"""
        spec, builder = getargs("spec", "builder", kwargs)
        if isinstance(builder, LinkBuilder):
            builder_type = type(builder.builder)
            # TODO consider checking against spec.get_link
        else:
            builder_type = type(builder)
        if issubclass(builder_type, DatasetBuilder):
            subspec = spec.get_dataset(builder.name)
        else:
            subspec = spec.get_group(builder.name)
        if subspec is None:
            # builder was generated from something with a data_type and a wildcard name
            if isinstance(builder, LinkBuilder):
                dt = self.get_builder_dt(builder.builder)
            else:
                dt = self.get_builder_dt(builder)
            if dt is not None:
                ns = self.get_builder_ns(builder)
                hierarchy = self.__ns_catalog.get_hierarchy(ns, dt)
                for t in hierarchy:
                    subspec = spec.get_data_type(t)
                    if subspec is not None:
                        break
                    subspec = spec.get_target_type(t)
                    if subspec is not None:
                        break
        return subspec

    def get_container_ns_dt(self, obj):
        container_cls = obj.__class__
        namespace, data_type = self.get_container_cls_dt(container_cls)
        return namespace, data_type

    def get_container_cls_dt(self, cls):
        def_ret = (None, None)
        for _cls in cls.__mro__:  # pragma: no branch
            ret = self.__data_types.get(_cls, def_ret)
            if ret is not def_ret:
                return ret
        return ret

    @docval(
        {
            "name": "namespace",
            "type": str,
            "doc": "the namespace to get the container classes for",
            "default": None,
        }
    )
    def get_container_classes(self, **kwargs):
        namespace = getargs("namespace", kwargs)
        ret = self.__data_types.keys()
        if namespace is not None:
            ret = filter(lambda x: self.__data_types[x][0] == namespace, ret)
        return list(ret)

    @docval(
        {
            "name": "obj",
            "type": (AbstractContainer, Builder),
            "doc": "the object to get the ObjectMapper for",
        },
        returns="the ObjectMapper to use for mapping the given object",
        rtype="ObjectMapper",
    )
    def get_map(self, **kwargs):
        """Return the ObjectMapper object that should be used for the given container"""
        obj = getargs("obj", kwargs)
        # get the container class, and namespace/data_type
        if isinstance(obj, AbstractContainer):
            container_cls = obj.__class__
            namespace, data_type = self.get_container_cls_dt(container_cls)
            if namespace is None:
                raise ValueError("class %s is not mapped to a data_type" % container_cls)
        else:
            data_type = self.get_builder_dt(obj)
            namespace = self.get_builder_ns(obj)
            container_cls = self.get_cls(obj)
        # now build the ObjectMapper class
        mapper = self.__mappers.get(container_cls)
        if mapper is None:
            mapper_cls = self.__default_mapper_cls
            for cls in container_cls.__mro__:
                tmp_mapper_cls = self.__mapper_cls.get(cls)
                if tmp_mapper_cls is not None:
                    mapper_cls = tmp_mapper_cls
                    break
            spec = self.__ns_catalog.get_spec(namespace, data_type)
            mapper = mapper_cls(spec)
            self.__mappers[container_cls] = mapper
        return mapper

    @docval(
        {
            "name": "namespace",
            "type": str,
            "doc": "the namespace containing the data_type to map the class to",
        },
        {"name": "data_type", "type": str, "doc": "the data_type to map the class to"},
        {
            "name": "container_cls",
            "type": (TypeSource, type),
            "doc": "the class to map to the specified data_type",
        },
    )
    def register_container_type(self, **kwargs):
        """Map a container class to a data_type"""
        namespace, data_type, container_cls = getargs("namespace", "data_type", "container_cls", kwargs)
        spec = self.__ns_catalog.get_spec(namespace, data_type)  # make sure the spec exists
        self.__container_types.setdefault(namespace, dict())
        self.__container_types[namespace][data_type] = container_cls
        self.__data_types.setdefault(container_cls, (namespace, data_type))
        if not isinstance(container_cls, TypeSource):
            setattr(container_cls, spec.type_key(), data_type)
            setattr(container_cls, "namespace", namespace)

    @docval(
        {
            "name": "container_cls",
            "type": type,
            "doc": "the AbstractContainer class for which the given ObjectMapper class gets used for",
        },
        {
            "name": "mapper_cls",
            "type": type,
            "doc": "the ObjectMapper class to use to map",
        },
    )
    def register_map(self, **kwargs):
        """Map a container class to an ObjectMapper class"""
        container_cls, mapper_cls = getargs("container_cls", "mapper_cls", kwargs)
        if self.get_container_cls_dt(container_cls) == (None, None):
            raise ValueError("cannot register map for type %s - no data_type found" % container_cls)
        self.__mapper_cls[container_cls] = mapper_cls

    @docval(
        {
            "name": "container",
            "type": AbstractContainer,
            "doc": "the container to convert to a Builder",
        },
        {
            "name": "manager",
            "type": BuildManager,
            "doc": "the BuildManager to use for managing this build",
            "default": None,
        },
        {
            "name": "source",
            "type": str,
            "doc": "the source of container being built i.e. file path",
            "default": None,
        },
        {
            "name": "builder",
            "type": BaseBuilder,
            "doc": "the Builder to build on",
            "default": None,
        },
        {
            "name": "spec_ext",
            "type": BaseStorageSpec,
            "doc": "a spec extension",
            "default": None,
        },
        {
            "name": "export",
            "type": bool,
            "doc": "whether this build is for exporting",
            "default": False,
        },
    )
    def build(self, **kwargs):
        """Build the GroupBuilder/DatasetBuilder for the given AbstractContainer"""
        container, manager, builder = getargs("container", "manager", "builder", kwargs)
        source, spec_ext, export = getargs("source", "spec_ext", "export", kwargs)

        # get the ObjectMapper to map between Spec objects and AbstractContainer attributes
        obj_mapper = self.get_map(container)
        if obj_mapper is None:
            raise ValueError("No ObjectMapper found for container of type %s" % str(container.__class__.__name__))

        # convert the container to a builder using the ObjectMapper
        if manager is None:
            manager = BuildManager(self)
        builder = obj_mapper.build(
            container,
            manager,
            builder=builder,
            source=source,
            spec_ext=spec_ext,
            export=export,
        )

        # add additional attributes (namespace, data_type, object_id) to builder
        namespace, data_type = self.get_container_ns_dt(container)
        builder.set_attribute("namespace", namespace)
        builder.set_attribute(self.__type_key(obj_mapper.spec), data_type)
        builder.set_attribute(obj_mapper.spec.id_key(), container.object_id)
        return builder

    @docval(
        {
            "name": "builder",
            "type": (DatasetBuilder, GroupBuilder),
            "doc": "the builder to construct the AbstractContainer from",
        },
        {
            "name": "build_manager",
            "type": BuildManager,
            "doc": "the BuildManager for constructing",
            "default": None,
        },
        {
            "name": "parent",
            "type": (Proxy, Container),
            "doc": "the parent Container/Proxy for the Container being built",
            "default": None,
        },
    )
    def construct(self, **kwargs):
        """Construct the AbstractContainer represented by the given builder"""
        builder, build_manager, parent = getargs("builder", "build_manager", "parent", kwargs)
        if build_manager is None:
            build_manager = BuildManager(self)
        obj_mapper = self.get_map(builder)
        if obj_mapper is None:
            dt = builder.attributes[self.namespace_catalog.group_spec_cls.type_key()]
            raise ValueError("No ObjectMapper found for builder of type %s" % dt)
        else:
            return obj_mapper.construct(builder, build_manager, parent)

    @docval(
        {
            "name": "container",
            "type": AbstractContainer,
            "doc": "the container to convert to a Builder",
        },
        returns="The name a Builder should be given when building this container",
        rtype=str,
    )
    def get_builder_name(self, **kwargs):
        """Get the name a Builder should be given"""
        container = getargs("container", kwargs)
        obj_mapper = self.get_map(container)
        if obj_mapper is None:
            raise ValueError("No ObjectMapper found for container of type %s" % str(container.__class__.__name__))
        else:
            return obj_mapper.get_builder_name(container)<|MERGE_RESOLUTION|>--- conflicted
+++ resolved
@@ -344,21 +344,11 @@
                 self.__builders.pop(container_id)
                 self.__containers.pop(builder_id)
 
-<<<<<<< HEAD
-    @docval(
-        {
-            "name": "container",
-            "type": AbstractContainer,
-            "doc": "the container to get the builder for",
-        }
-    )
-=======
     def clear_cache(self):
         self.__builders.clear()
         self.__containers.clear()
 
     @docval({"name": "container", "type": AbstractContainer, "doc": "the container to get the builder for"})
->>>>>>> c69646cc
     def get_builder(self, **kwargs):
         """Return the prebuilt builder for the given container or None if it does not exist."""
         container = getargs("container", kwargs)
