--- conflicted
+++ resolved
@@ -85,12 +85,8 @@
     A class for managing builds of AbstractContainers
     """
 
-<<<<<<< HEAD
     def __init__(self, type_map, export=False):
-=======
-    def __init__(self, type_map):
         self.logger = logging.getLogger('%s.%s' % (self.__class__.__module__, self.__class__.__qualname__))
->>>>>>> 39050bb0
         self.__builders = dict()
         self.__containers = dict()
         self.__type_map = type_map
@@ -156,19 +152,11 @@
         result = self.__builders.get(container_id)
         source, spec_ext = getargs('source', 'spec_ext', kwargs)
         if result is None:
-<<<<<<< HEAD
             if not self.export:  # manipulate and check container_source/source only if not exporting
+                self.logger.debug("Building %s '%s' with extended spec (%s) new"
+                                  % (container.__class__.__name__, container.name, spec_ext is not None))
                 if container.container_source is None:
                     container.container_source = source
-=======
-            self.logger.debug("Building %s '%s' with extended spec (%s) new"
-                              % (container.__class__.__name__, container.name, spec_ext is not None))
-            if container.container_source is None:
-                container.container_source = source
-            else:
-                if source is None:
-                    source = container.container_source
->>>>>>> 39050bb0
                 else:
                     if source is None:
                         source = container.container_source
