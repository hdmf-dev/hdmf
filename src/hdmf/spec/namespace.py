--- conflicted
+++ resolved
@@ -392,21 +392,14 @@
             d = reader.read_spec(spec_source)
             specs = d.get('datasets', list())
             for spec_dict in specs:
-<<<<<<< HEAD
-                self.__convert_spec_cls_keys(DatasetSpec, self.__dataset_spec_cls, spec_dict)
-                ret.extend(__reg_spec(self.__dataset_spec_cls, spec_dict))
-            specs = d.get('groups', list())
-            for spec_dict in specs:
                 self.__convert_spec_cls_keys(GroupSpec, self.__group_spec_cls, spec_dict)
-                ret.extend(__reg_spec(self.__group_spec_cls, spec_dict))
-=======
                 temp_dict = {k: None for k in __reg_spec(self.__dataset_spec_cls, spec_dict)}
                 ret.update(temp_dict)
             specs = d.get('groups', list())
             for spec_dict in specs:
+                self.__convert_spec_cls_keys(GroupSpec, self.__group_spec_cls, spec_dict)
                 temp_dict = {k: None for k in __reg_spec(self.__group_spec_cls, spec_dict)}
                 ret.update(temp_dict)
->>>>>>> c92378a6
             self.__loaded_specs[spec_source] = ret
         return ret
 
