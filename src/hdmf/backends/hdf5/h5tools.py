--- conflicted
+++ resolved
@@ -455,11 +455,7 @@
 
         NOTE: On read the Builder.source may will usually not be set of the Builders.
         NOTE: The Builder.location is used internally to ensure correct handling of links (in particular on export)
-<<<<<<< HEAD
-              and shoudl be set on read for all GroupBuilder, DatasetBuilder, and LinkBuilder
-=======
               and should be set on read for all GroupBuilder, DatasetBuilder, and LinkBuilder
->>>>>>> 1df24154
         """
         if not self.__file:
             raise UnsupportedOperation("Cannot read data from closed HDF5 file '%s'" % self.source)
