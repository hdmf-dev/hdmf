import logging
import os.path
import warnings
from collections import deque
from functools import partial
from pathlib import Path

import numpy as np
from h5py import File, Group, Dataset, special_dtype, SoftLink, ExternalLink, Reference, RegionReference, check_dtype

from .h5_utils import (BuilderH5ReferenceDataset, BuilderH5RegionDataset, BuilderH5TableDataset, H5DataIO,
                       H5SpecReader, H5SpecWriter)
from ..io import HDMFIO, UnsupportedOperation
from ..warnings import BrokenLinkWarning
from ...build import (Builder, GroupBuilder, DatasetBuilder, LinkBuilder, BuildManager, RegionBuilder,
                      ReferenceBuilder, TypeMap, ObjectMapper)
from ...container import Container
from ...data_utils import AbstractDataChunkIterator
from ...spec import RefSpec, DtypeSpec, NamespaceCatalog, GroupSpec, NamespaceBuilder
from ...utils import docval, getargs, popargs, call_docval_func, get_data_shape, fmt_docval_args, get_docval

ROOT_NAME = 'root'
SPEC_LOC_ATTR = '.specloc'
H5_TEXT = special_dtype(vlen=str)
H5_BINARY = special_dtype(vlen=bytes)
H5_REF = special_dtype(ref=Reference)
H5_REGREF = special_dtype(ref=RegionReference)


class HDF5IO(HDMFIO):

    __ns_spec_path = 'namespace'  # path to the namespace dataset within a namespace group

    @docval({'name': 'path', 'type': (str, Path), 'doc': 'the path to the HDF5 file'},
            {'name': 'manager', 'type': (TypeMap, BuildManager),
             'doc': 'the BuildManager or a TypeMap to construct a BuildManager to use for I/O', 'default': None},
            {'name': 'mode', 'type': str,
             'doc': ('the mode to open the HDF5 file with, one of ("w", "r", "r+", "a", "w-", "x"). '
                     'See `h5py.File <http://docs.h5py.org/en/latest/high/file.html#opening-creating-files>`_ for '
                     'more details.')},
            {'name': 'comm', 'type': 'Intracomm',
             'doc': 'the MPI communicator to use for parallel I/O', 'default': None},
            {'name': 'file', 'type': File, 'doc': 'a pre-existing h5py.File object', 'default': None},
            {'name': 'driver', 'type': str, 'doc': 'driver for h5py to use when opening HDF5 file', 'default': None})
    def __init__(self, **kwargs):
        """Open an HDF5 file for IO.
        """
        self.logger = logging.getLogger('%s.%s' % (self.__class__.__module__, self.__class__.__qualname__))
        path, manager, mode, comm, file_obj, driver = popargs('path', 'manager', 'mode', 'comm', 'file', 'driver',
                                                              kwargs)

        if isinstance(path, Path):
            path = str(path)

        if file_obj is not None and os.path.abspath(file_obj.filename) != os.path.abspath(path):
            msg = 'You argued %s as this object\'s path, ' % path
            msg += 'but supplied a file with filename: %s' % file_obj.filename
            raise ValueError(msg)

        if file_obj is None and not os.path.exists(path) and (mode == 'r' or mode == 'r+') and driver != 'ros3':
            msg = "Unable to open file %s in '%s' mode. File does not exist." % (path, mode)
            raise UnsupportedOperation(msg)

        if file_obj is None and os.path.exists(path) and (mode == 'w-' or mode == 'x'):
            msg = "Unable to open file %s in '%s' mode. File already exists." % (path, mode)
            raise UnsupportedOperation(msg)

        if manager is None:
            manager = BuildManager(TypeMap(NamespaceCatalog()))
        elif isinstance(manager, TypeMap):
            manager = BuildManager(manager)
        self.__driver = driver
        self.__comm = comm
        self.__mode = mode
        self.__file = file_obj
        super().__init__(manager, source=path)
        self.__built = dict()       # keep track of each builder for each dataset/group/link for each file
        self.__read = dict()        # keep track of which files have been read. Key is the filename value is the builder
        self.__ref_queue = deque()  # a queue of the references that need to be added
        self.__dci_queue = deque()  # a queue of DataChunkIterators that need to be exhausted
        ObjectMapper.no_convert(Dataset)
        self._written_builders = dict()  # keep track of which builders were written (or read) by this IO object
        self.__open_links = []      # keep track of other files opened from links in this file

    @property
    def comm(self):
        """The MPI communicator to use for parallel I/O."""
        return self.__comm

    @property
    def _file(self):
        return self.__file

    @property
    def driver(self):
        return self.__driver

    @staticmethod
    def __resolve_file_obj(path, file_obj, driver):
        if isinstance(path, Path):
            path = str(path)

        if path is None and file_obj is None:
            raise ValueError("Either the 'path' or 'file' argument must be supplied.")

        if path is not None and file_obj is not None:  # consistency check
            if os.path.abspath(file_obj.filename) != os.path.abspath(path):
                msg = ("You argued '%s' as this object's path, but supplied a file with filename: %s"
                       % (path, file_obj.filename))
                raise ValueError(msg)

        if file_obj is None:
            file_kwargs = dict()
            if driver is not None:
                file_kwargs.update(driver=driver)
            file_obj = File(path, 'r', **file_kwargs)
        return file_obj

    @classmethod
    @docval({'name': 'namespace_catalog', 'type': (NamespaceCatalog, TypeMap),
             'doc': 'the NamespaceCatalog or TypeMap to load namespaces into'},
            {'name': 'path', 'type': (str, Path), 'doc': 'the path to the HDF5 file', 'default': None},
            {'name': 'namespaces', 'type': list, 'doc': 'the namespaces to load', 'default': None},
            {'name': 'file', 'type': File, 'doc': 'a pre-existing h5py.File object', 'default': None},
            {'name': 'driver', 'type': str, 'doc': 'driver for h5py to use when opening HDF5 file', 'default': None},
            returns=("dict mapping the names of the loaded namespaces to a dict mapping included namespace names and "
                     "the included data types"),
            rtype=dict)
    def load_namespaces(cls, **kwargs):
        """Load cached namespaces from a file.

        If `file` is not supplied, then an :py:class:`h5py.File` object will be opened for the given `path`, the
        namespaces will be read, and the File object will be closed. If `file` is supplied, then
        the given File object will be read from and not closed.

        :raises ValueError: if both `path` and `file` are supplied but `path` is not the same as the path of `file`.
        """
        namespace_catalog, path, namespaces, file_obj, driver = popargs(
            'namespace_catalog', 'path', 'namespaces', 'file', 'driver', kwargs)

        open_file_obj = cls.__resolve_file_obj(path, file_obj, driver)
        if file_obj is None:  # need to close the file object that we just opened
            with open_file_obj:
                return cls.__load_namespaces(namespace_catalog, namespaces, open_file_obj)
        return cls.__load_namespaces(namespace_catalog, namespaces, open_file_obj)

    @classmethod
    def __load_namespaces(cls, namespace_catalog, namespaces, file_obj):
        d = {}

        if not cls.__check_specloc(file_obj):
            return d

        namespace_versions = cls.__get_namespaces(file_obj)

        spec_group = file_obj[file_obj.attrs[SPEC_LOC_ATTR]]
        if namespaces is None:
            namespaces = list(spec_group.keys())

        readers = dict()
        deps = dict()
        for ns in namespaces:
            latest_version = namespace_versions[ns]
            ns_group = spec_group[ns][latest_version]
            reader = H5SpecReader(ns_group)
            readers[ns] = reader
            # for each namespace in the 'namespace' dataset, track all included namespaces (dependencies)
            for spec_ns in reader.read_namespace(cls.__ns_spec_path):
                deps[ns] = list()
                for s in spec_ns['schema']:
                    dep = s.get('namespace')
                    if dep is not None:
                        deps[ns].append(dep)

        order = cls._order_deps(deps)
        for ns in order:
            reader = readers[ns]
            d.update(namespace_catalog.load_namespaces(cls.__ns_spec_path, reader=reader))

        return d

    @classmethod
    def __check_specloc(cls, file_obj):
        if SPEC_LOC_ATTR not in file_obj.attrs:
            # this occurs in legacy files
            msg = "No cached namespaces found in %s" % file_obj.filename
            warnings.warn(msg)
            return False
        return True

    @classmethod
    @docval({'name': 'path', 'type': (str, Path), 'doc': 'the path to the HDF5 file', 'default': None},
            {'name': 'file', 'type': File, 'doc': 'a pre-existing h5py.File object', 'default': None},
            {'name': 'driver', 'type': str, 'doc': 'driver for h5py to use when opening HDF5 file', 'default': None},
            returns="dict mapping names to versions of the namespaces in the file", rtype=dict)
    def get_namespaces(cls, **kwargs):
        """Get the names and versions of the cached namespaces from a file.

        If `file` is not supplied, then an :py:class:`h5py.File` object will be opened for the given `path`, the
        namespaces will be read, and the File object will be closed. If `file` is supplied, then
        the given File object will be read from and not closed.

        If there are multiple versions of a namespace cached in the file, then only the latest one (using alphanumeric
        ordering) is returned. This is the version of the namespace that is loaded by HDF5IO.load_namespaces(...).

        :raises ValueError: if both `path` and `file` are supplied but `path` is not the same as the path of `file`.
        """
        path, file_obj, driver = popargs('path', 'file', 'driver', kwargs)

        open_file_obj = cls.__resolve_file_obj(path, file_obj, driver)
        if file_obj is None:  # need to close the file object that we just opened
            with open_file_obj:
                return cls.__get_namespaces(open_file_obj)
        return cls.__get_namespaces(open_file_obj)

    @classmethod
    def __get_namespaces(cls, file_obj):
        """Return a dict mapping namespace name to version string for the latest version of that namespace in the file.

        If there are multiple versions of a namespace cached in the file, then only the latest one (using alphanumeric
        ordering) is returned. This is the version of the namespace that is loaded by HDF5IO.load_namespaces(...).
        """
        used_version_names = dict()
        if not cls.__check_specloc(file_obj):
            return used_version_names

        spec_group = file_obj[file_obj.attrs[SPEC_LOC_ATTR]]
        namespaces = list(spec_group.keys())
        for ns in namespaces:
            ns_group = spec_group[ns]
            # NOTE: by default, objects within groups are iterated in alphanumeric order
            version_names = list(ns_group.keys())
            if len(version_names) > 1:
                # prior to HDMF 1.6.1, extensions without a version were written under the group name "unversioned"
                # make sure that if there is another group representing a newer version, that is read instead
                if 'unversioned' in version_names:
                    version_names.remove('unversioned')
            if len(version_names) > 1:
                # as of HDMF 1.6.1, extensions without a version are written under the group name "None"
                # make sure that if there is another group representing a newer version, that is read instead
                if 'None' in version_names:
                    version_names.remove('None')
            used_version_names[ns] = version_names[-1]  # save the largest in alphanumeric order

        return used_version_names

    @classmethod
    def _order_deps(cls, deps):
        """
        Order namespaces according to dependency for loading into a NamespaceCatalog

        Args:
<<<<<<< HEAD
            deps (dict): a dictionary that maps a namespace name to a list of name of
                         the namespaces on which the namespace is directly dependent
                         Example: {'a': ['b', 'c'], 'b': ['d'], 'c': ['d'], 'd': []}
=======
            deps (dict): a dictionary that maps a namespace name to a list of names of
                         the namespaces on which the namespace is directly dependent
                         Example: {'a': ['b', 'c'], 'b': ['d'], c: ['d'], 'd': []}
>>>>>>> c92378a6
                         Expected output: ['d', 'b', 'c', 'a']
        """
        order = list()
        keys = list(deps.keys())
        deps = dict(deps)
        for k in keys:
            if k in deps:
                cls.__order_deps_aux(order, deps, k)
        return order

    @classmethod
    def __order_deps_aux(cls, order, deps, key):
        """
        A recursive helper function for _order_deps
        """
        if key not in deps:
            return
        subdeps = deps.pop(key)
        for subk in subdeps:
            cls.__order_deps_aux(order, deps, subk)
        order.append(key)

    @classmethod
    def __convert_namespace(cls, ns_catalog, namespace):
        ns = ns_catalog.get_namespace(namespace)
        builder = NamespaceBuilder(ns.doc, ns.name,
                                   full_name=ns.full_name,
                                   version=ns.version,
                                   author=ns.author,
                                   contact=ns.contact)
        for elem in ns.schema:
            if 'namespace' in elem:
                inc_ns = elem['namespace']
                builder.include_namespace(inc_ns)
            else:
                source = elem['source']
                for dt in ns_catalog.get_types(source):
                    spec = ns_catalog.get_spec(namespace, dt)
                    if spec.parent is not None:
                        continue
                    h5_source = cls.__get_name(source)
                    spec = cls.__copy_spec(spec)
                    builder.add_spec(h5_source, spec)
        return builder

    @classmethod
    def __get_name(cls, path):
        return os.path.splitext(path)[0]

    @classmethod
    def __copy_spec(cls, spec):
        kwargs = dict()
        kwargs['attributes'] = cls.__get_new_specs(spec.attributes, spec)
        to_copy = ['doc', 'name', 'default_name', 'linkable', 'quantity', spec.inc_key(), spec.def_key()]
        if isinstance(spec, GroupSpec):
            kwargs['datasets'] = cls.__get_new_specs(spec.datasets, spec)
            kwargs['groups'] = cls.__get_new_specs(spec.groups, spec)
            kwargs['links'] = cls.__get_new_specs(spec.links, spec)
        else:
            to_copy.append('dtype')
            to_copy.append('shape')
            to_copy.append('dims')
        for key in to_copy:
            val = getattr(spec, key)
            if val is not None:
                kwargs[key] = val
        ret = spec.build_spec(kwargs)
        return ret

    @classmethod
    def __get_new_specs(cls, subspecs, spec):
        ret = list()
        for subspec in subspecs:
            if not spec.is_inherited_spec(subspec) or spec.is_overridden_spec(subspec):
                ret.append(subspec)
        return ret

    @classmethod
    @docval({'name': 'source_filename', 'type': str, 'doc': 'the path to the HDF5 file to copy'},
            {'name': 'dest_filename', 'type': str, 'doc': 'the name of the destination file'},
            {'name': 'expand_external', 'type': bool, 'doc': 'expand external links into new objects', 'default': True},
            {'name': 'expand_refs', 'type': bool, 'doc': 'copy objects which are pointed to by reference',
             'default': False},
            {'name': 'expand_soft', 'type': bool, 'doc': 'expand soft links into new objects', 'default': False}
            )
    def copy_file(self, **kwargs):
        """
        Convenience function to copy an HDF5 file while allowing external links to be resolved.

        .. warning::

            As of HDMF 2.0, this method is no longer supported and may be removed in a future version.
            Please use the export method or h5py.File.copy method instead.

        .. note::

            The source file will be opened in 'r' mode and the destination file will be opened in 'w' mode
            using h5py. To avoid possible collisions, care should be taken that, e.g., the source file is
            not opened already when calling this function.

        """

        warnings.warn("The copy_file class method is no longer supported and may be removed in a future version of "
                      "HDMF. Please use the export method or h5py.File.copy method instead.", DeprecationWarning)

        source_filename, dest_filename, expand_external, expand_refs, expand_soft = getargs('source_filename',
                                                                                            'dest_filename',
                                                                                            'expand_external',
                                                                                            'expand_refs',
                                                                                            'expand_soft',
                                                                                            kwargs)
        source_file = File(source_filename, 'r')
        dest_file = File(dest_filename, 'w')
        for objname in source_file["/"].keys():
            source_file.copy(source=objname,
                             dest=dest_file,
                             name=objname,
                             expand_external=expand_external,
                             expand_refs=expand_refs,
                             expand_soft=expand_soft,
                             shallow=False,
                             without_attrs=False,
                             )
        for objname in source_file['/'].attrs:
            dest_file['/'].attrs[objname] = source_file['/'].attrs[objname]
        source_file.close()
        dest_file.close()

    @docval({'name': 'container', 'type': Container, 'doc': 'the Container object to write'},
            {'name': 'cache_spec', 'type': bool,
             'doc': ('If True (default), cache specification to file (highly recommended). If False, do not cache '
                     'specification to file. The appropriate specification will then need to be loaded prior to '
                     'reading the file.'),
             'default': True},
            {'name': 'link_data', 'type': bool,
             'doc': 'If True (default), create external links to HDF5 Datasets. If False, copy HDF5 Datasets.',
             'default': True},
            {'name': 'exhaust_dci', 'type': bool,
             'doc': 'If True (default), exhaust DataChunkIterators one at a time. If False, exhaust them concurrently.',
             'default': True})
    def write(self, **kwargs):
        """Write the container to an HDF5 file."""
        if self.__mode == 'r':
            raise UnsupportedOperation(("Cannot write to file %s in mode '%s'. "
                                        "Please use mode 'r+', 'w', 'w-', 'x', or 'a'")
                                       % (self.source, self.__mode))

        cache_spec = popargs('cache_spec', kwargs)
        call_docval_func(super().write, kwargs)
        if cache_spec:
            self.__cache_spec()

    def __cache_spec(self):
        ref = self.__file.attrs.get(SPEC_LOC_ATTR)
        spec_group = None
        if ref is not None:
            spec_group = self.__file[ref]
        else:
            path = 'specifications'  # do something to figure out where the specifications should go
            spec_group = self.__file.require_group(path)
            self.__file.attrs[SPEC_LOC_ATTR] = spec_group.ref
        ns_catalog = self.manager.namespace_catalog
        for ns_name in ns_catalog.namespaces:
            ns_builder = self.__convert_namespace(ns_catalog, ns_name)
            namespace = ns_catalog.get_namespace(ns_name)
            group_name = '%s/%s' % (ns_name, namespace.version)
            if group_name in spec_group:
                continue
            ns_group = spec_group.create_group(group_name)
            writer = H5SpecWriter(ns_group)
            ns_builder.export(self.__ns_spec_path, writer=writer)

    _export_args = (
        {'name': 'src_io', 'type': 'HDMFIO', 'doc': 'the HDMFIO object for reading the data to export'},
        {'name': 'container', 'type': Container,
         'doc': ('the Container object to export. If None, then the entire contents of the HDMFIO object will be '
                 'exported'),
         'default': None},
        {'name': 'write_args', 'type': dict, 'doc': 'arguments to pass to :py:meth:`write_builder`',
         'default': dict()},
        {'name': 'cache_spec', 'type': bool, 'doc': 'whether to cache the specification to file',
         'default': True}
    )

    @docval(*_export_args)
    def export(self, **kwargs):
        """Export data read from a file from any backend to HDF5.

        See :py:meth:`hdmf.backends.io.HDMFIO.export` for more details.
        """
        if self.__mode != 'w':
            raise UnsupportedOperation("Cannot export to file %s in mode '%s'. Please use mode 'w'."
                                       % (self.source, self.__mode))

        src_io = getargs('src_io', kwargs)
        write_args, cache_spec = popargs('write_args', 'cache_spec', kwargs)

        if not isinstance(src_io, HDF5IO) and write_args.get('link_data', True):
            raise UnsupportedOperation("Cannot export from non-HDF5 backend %s to HDF5 with write argument "
                                       "link_data=True." % src_io.__class__.__name__)

        write_args['export_source'] = src_io.source  # pass export_source=src_io.source to write_builder
        ckwargs = kwargs.copy()
        ckwargs['write_args'] = write_args
        call_docval_func(super().export, ckwargs)
        if cache_spec:
            self.__cache_spec()

    @classmethod
    @docval({'name': 'path', 'type': str, 'doc': 'the path to the destination HDF5 file'},
            {'name': 'comm', 'type': 'Intracomm', 'doc': 'the MPI communicator to use for parallel I/O',
             'default': None},
            *_export_args)  # NOTE: src_io is required and is the second positional argument
    def export_io(self, **kwargs):
        """Export from one backend to HDF5 (class method).

        Convenience function for :py:meth:`export` where you do not need to
        instantiate a new `HDF5IO` object for writing. An `HDF5IO` object is created with mode 'w' and the given
        arguments.

        Example usage:

        .. code-block:: python

            old_io = HDF5IO('old.h5', 'r')
            HDF5IO.export_io(path='new_copy.h5', src_io=old_io)

        See :py:meth:`export` for more details.
        """
        path, comm = popargs('path', 'comm', kwargs)

        with HDF5IO(path=path, comm=comm, mode='w') as write_io:
            write_io.export(**kwargs)

    def read(self, **kwargs):
        if self.__mode == 'w' or self.__mode == 'w-' or self.__mode == 'x':
            raise UnsupportedOperation("Cannot read from file %s in mode '%s'. Please use mode 'r', 'r+', or 'a'."
                                       % (self.source, self.__mode))
        try:
            return call_docval_func(super().read, kwargs)
        except UnsupportedOperation as e:
            if str(e) == 'Cannot build data. There are no values.':  # pragma: no cover
                raise UnsupportedOperation("Cannot read data from file %s in mode '%s'. There are no values."
                                           % (self.source, self.__mode))

    @docval(returns='a GroupBuilder representing the data object', rtype='GroupBuilder')
    def read_builder(self):
        if not self.__file:
            raise UnsupportedOperation("Cannot read data from closed HDF5 file '%s'" % self.source)
        f_builder = self.__read.get(self.__file)
        # ignore cached specs when reading builder
        ignore = set()
        specloc = self.__file.attrs.get(SPEC_LOC_ATTR)
        if specloc is not None:
            ignore.add(self.__file[specloc].name)
        if f_builder is None:
            f_builder = self.__read_group(self.__file, ROOT_NAME, ignore=ignore)
            self.__read[self.__file] = f_builder
        return f_builder

    def __set_written(self, builder):
        """
        Mark this builder as written.

        :param builder: Builder object to be marked as written
        :type builder: Builder
        """
        builder_id = self.__builderhash(builder)
        self._written_builders[builder_id] = builder

    def get_written(self, builder):
        """Return True if this builder has been written to (or read from) disk by this IO object, False otherwise.

        :param builder: Builder object to get the written flag for
        :type builder: Builder

        :return: True if the builder is found in self._written_builders using the builder ID, False otherwise
        """
        builder_id = self.__builderhash(builder)
        return builder_id in self._written_builders

    def __builderhash(self, obj):
        """Return the ID of a builder for use as a unique hash."""
        return id(obj)

    def __set_built(self, fpath, id, builder):
        """
        Update self.__built to cache the given builder for the given file and id.

        :param fpath: Path to the HDF5 file containing the object
        :type fpath: str
        :param id: ID of the HDF5 object in the path
        :type id: h5py GroupID object
        :param builder: The builder to be cached
        """
        self.__built.setdefault(fpath, dict()).setdefault(id, builder)

    def __get_built(self, fpath, id):
        """
        Look up a builder for the given file and id in self.__built cache

        :param fpath: Path to the HDF5 file containing the object
        :type fpath: str
        :param id: ID of the HDF5 object in the path
        :type id: h5py GroupID object

        :return: Builder in the self.__built cache or None
        """

        fdict = self.__built.get(fpath)
        if fdict:
            return fdict.get(id)
        else:
            return None

    @docval({'name': 'h5obj', 'type': (Dataset, Group),
             'doc': 'the HDF5 object to the corresponding Builder object for'})
    def get_builder(self, **kwargs):
        """
        Get the builder for the corresponding h5py Group or Dataset

        :raises ValueError: When no builder has been constructed yet for the given h5py object
        """
        h5obj = getargs('h5obj', kwargs)
        fpath = h5obj.file.filename
        builder = self.__get_built(fpath, h5obj.id)
        if builder is None:
            msg = '%s:%s has not been built' % (fpath, h5obj.name)
            raise ValueError(msg)
        return builder

    @docval({'name': 'h5obj', 'type': (Dataset, Group),
             'doc': 'the HDF5 object to the corresponding Container/Data object for'})
    def get_container(self, **kwargs):
        """
        Get the container for the corresponding h5py Group or Dataset

        :raises ValueError: When no builder has been constructed yet for the given h5py object
        """
        h5obj = getargs('h5obj', kwargs)
        builder = self.get_builder(h5obj)
        container = self.manager.construct(builder)
        return container

    def __read_group(self, h5obj, name=None, ignore=set()):
        kwargs = {
            "attributes": self.__read_attrs(h5obj),
            "groups": dict(),
            "datasets": dict(),
            "links": dict()
        }

        for key, val in kwargs['attributes'].items():
            if isinstance(val, bytes):
                kwargs['attributes'][key] = val.decode('UTF-8')

        if name is None:
            name = str(os.path.basename(h5obj.name))
        for k in h5obj:
            sub_h5obj = h5obj.get(k)
            if not (sub_h5obj is None):
                if sub_h5obj.name in ignore:
                    continue
                link_type = h5obj.get(k, getlink=True)
                if isinstance(link_type, SoftLink) or isinstance(link_type, ExternalLink):
                    # Reading links might be better suited in its own function
                    # get path of link (the key used for tracking what's been built)
                    target_path = link_type.path
                    target_obj = sub_h5obj.file[target_path]
                    builder_name = os.path.basename(target_path)
                    parent_loc = os.path.dirname(target_path)
                    # get builder if already read, else build it
                    builder = self.__get_built(sub_h5obj.file.filename, target_obj.id)
                    if builder is None:
                        # NOTE: all links must have absolute paths
                        if isinstance(target_obj, Dataset):
                            builder = self.__read_dataset(target_obj, builder_name)
                        else:
                            builder = self.__read_group(target_obj, builder_name, ignore=ignore)
                        self.__set_built(sub_h5obj.file.filename,  target_obj.id, builder)
                    builder.location = parent_loc
                    link_builder = LinkBuilder(builder, k, source=h5obj.file.filename)
                    self.__set_written(link_builder)
                    kwargs['links'][builder_name] = link_builder
                    if isinstance(link_type, ExternalLink):
                        self.__open_links.append(sub_h5obj)
                else:
                    builder = self.__get_built(sub_h5obj.file.filename, sub_h5obj.id)
                    obj_type = None
                    read_method = None
                    if isinstance(sub_h5obj, Dataset):
                        read_method = self.__read_dataset
                        obj_type = kwargs['datasets']
                    else:
                        read_method = partial(self.__read_group, ignore=ignore)
                        obj_type = kwargs['groups']
                    if builder is None:
                        builder = read_method(sub_h5obj)
                        self.__set_built(sub_h5obj.file.filename, sub_h5obj.id, builder)
                    obj_type[builder.name] = builder
            else:
                warnings.warn(os.path.join(h5obj.name, k), BrokenLinkWarning)
                kwargs['datasets'][k] = None
                continue
        kwargs['source'] = h5obj.file.filename
        ret = GroupBuilder(name, **kwargs)
        self.__set_written(ret)
        return ret

    def __read_dataset(self, h5obj, name=None):
        kwargs = {
            "attributes": self.__read_attrs(h5obj),
            "dtype": h5obj.dtype,
            "maxshape": h5obj.maxshape
        }
        for key, val in kwargs['attributes'].items():
            if isinstance(val, bytes):
                kwargs['attributes'][key] = val.decode('UTF-8')

        if name is None:
            name = str(os.path.basename(h5obj.name))
        kwargs['source'] = h5obj.file.filename
        ndims = len(h5obj.shape)
        if ndims == 0:                                       # read scalar
            scalar = h5obj[()]
            if isinstance(scalar, bytes):
                scalar = scalar.decode('UTF-8')

            if isinstance(scalar, Reference):
                # TODO (AJTRITT):  This should call __read_ref to support Group references
                target = h5obj.file[scalar]
                target_builder = self.__read_dataset(target)
                self.__set_built(target.file.filename, target.id, target_builder)
                if isinstance(scalar, RegionReference):
                    d = RegionBuilder(scalar, target_builder)
                else:
                    d = ReferenceBuilder(target_builder)
                kwargs['data'] = d
                kwargs['dtype'] = d.dtype
            else:
                kwargs["data"] = scalar
        elif ndims == 1:
            d = None
            if h5obj.dtype.kind == 'O' and len(h5obj) > 0:
                elem1 = h5obj[0]
                if isinstance(elem1, (str, bytes)):
                    d = h5obj
                elif isinstance(elem1, RegionReference):  # read list of references
                    d = BuilderH5RegionDataset(h5obj, self)
                    kwargs['dtype'] = d.dtype
                elif isinstance(elem1, Reference):
                    d = BuilderH5ReferenceDataset(h5obj, self)
                    kwargs['dtype'] = d.dtype
            elif h5obj.dtype.kind == 'V':    # table / compound data type
                cpd_dt = h5obj.dtype
                ref_cols = [check_dtype(ref=cpd_dt[i]) or check_dtype(vlen=cpd_dt[i]) for i in range(len(cpd_dt))]
                d = BuilderH5TableDataset(h5obj, self, ref_cols)
                kwargs['dtype'] = HDF5IO.__compound_dtype_to_list(h5obj.dtype, d.dtype)
            else:
                d = h5obj
            kwargs["data"] = d
        else:
            kwargs["data"] = h5obj
        ret = DatasetBuilder(name, **kwargs)
        self.__set_written(ret)
        return ret

    @classmethod
    def __compound_dtype_to_list(cls, h5obj_dtype, dset_dtype):
        ret = []
        for name, dtype in zip(h5obj_dtype.fields, dset_dtype):
            ret.append({'name': name, 'dtype': dtype})
        return ret

    def __read_attrs(self, h5obj):
        ret = dict()
        for k, v in h5obj.attrs.items():
            if k == SPEC_LOC_ATTR:     # ignore cached spec
                continue
            if isinstance(v, RegionReference):
                raise ValueError("cannot read region reference attributes yet")
            elif isinstance(v, Reference):
                ret[k] = self.__read_ref(h5obj.file[v])
            else:
                ret[k] = v
        return ret

    def __read_ref(self, h5obj):
        ret = None
        ret = self.__get_built(h5obj.file.filename, h5obj.id)
        if ret is None:
            if isinstance(h5obj, Dataset):
                ret = self.__read_dataset(h5obj)
            elif isinstance(h5obj, Group):
                ret = self.__read_group(h5obj)
            else:
                raise ValueError("h5obj must be a Dataset or a Group - got %s" % str(h5obj))
            self.__set_built(h5obj.file.filename, h5obj.id, ret)
        return ret

    def open(self):
        if self.__file is None:
            open_flag = self.__mode
            kwargs = dict()
            if self.comm:
                kwargs.update(driver='mpio', comm=self.comm)

            if self.driver is not None:
                kwargs.update(driver=self.driver)

            self.__file = File(self.source, open_flag, **kwargs)

    def close(self):
        if self.__file is not None:
            self.__file.close()

    def close_linked_files(self):
        """Close all opened, linked-to files.

        MacOS and Linux automatically releases the linked-to file after the linking file is closed, but Windows does
        not, which prevents the linked-to file from being deleted or truncated. Use this method to close all opened,
        linked-to files.
        """
        for obj in self.__open_links:
            if obj:
                obj.file.close()
        self.__open_links = []

    @docval({'name': 'builder', 'type': GroupBuilder, 'doc': 'the GroupBuilder object representing the HDF5 file'},
            {'name': 'link_data', 'type': bool,
             'doc': 'If not specified otherwise link (True) or copy (False) HDF5 Datasets', 'default': True},
            {'name': 'exhaust_dci', 'type': bool,
             'doc': 'exhaust DataChunkIterators one at a time. If False, exhaust them concurrently',
             'default': True},
            {'name': 'export_source', 'type': str,
             'doc': 'The source of the builders when exporting', 'default': None})
    def write_builder(self, **kwargs):
        f_builder = popargs('builder', kwargs)
        link_data, exhaust_dci, export_source = getargs('link_data', 'exhaust_dci', 'export_source', kwargs)
        self.logger.debug("Writing GroupBuilder '%s' to path '%s' with kwargs=%s"
                          % (f_builder.name, self.source, kwargs))
        for name, gbldr in f_builder.groups.items():
            self.write_group(self.__file, gbldr, **kwargs)
        for name, dbldr in f_builder.datasets.items():
            self.write_dataset(self.__file, dbldr, **kwargs)
        for name, lbldr in f_builder.links.items():
            self.write_link(self.__file, lbldr)
        self.set_attributes(self.__file, f_builder.attributes)
        self.__add_refs()
        self.__exhaust_dcis()
        self.__set_written(f_builder)
        self.logger.debug("Done writing GroupBuilder '%s' to path '%s'" % (f_builder.name, self.source))

    def __add_refs(self):
        '''
        Add all references in the file.

        References get queued to be added at the end of write. This is because
        the current traversal algorithm (i.e. iterating over GroupBuilder items)
        does not happen in a guaranteed order. We need to figure out what objects
        will be references, and then write them after we write everything else.
        '''
        failed = set()
        while len(self.__ref_queue) > 0:
            call = self.__ref_queue.popleft()
            self.logger.debug("Adding reference with call id %d from queue (length %d)"
                              % (id(call), len(self.__ref_queue)))
            try:
                call()
            except KeyError:
                if id(call) in failed:
                    raise RuntimeError('Unable to resolve reference')
                self.logger.debug("Adding reference with call id %d failed. Appending call to queue" % id(call))
                failed.add(id(call))
                self.__ref_queue.append(call)

    def __exhaust_dcis(self):
        """
        Read and write from any queued DataChunkIterators in a round-robin fashion
        """
        while len(self.__dci_queue) > 0:
            self.logger.debug("Exhausting DataChunkIterator from queue (length %d)" % len(self.__dci_queue))
            dset, data = self.__dci_queue.popleft()
            if self.__write_chunk__(dset, data):
                self.__dci_queue.append((dset, data))

    @classmethod
    def get_type(cls, data):
        if isinstance(data, str):
            return H5_TEXT
        elif isinstance(data, Container):
            return H5_REF
        elif not hasattr(data, '__len__'):
            return type(data)
        else:
            if len(data) == 0:
                if hasattr(data, 'dtype'):
                    return data.dtype
                else:
                    raise ValueError('cannot determine type for empty data')
            return cls.get_type(data[0])

    __dtypes = {
        "float": np.float32,
        "float32": np.float32,
        "double": np.float64,
        "float64": np.float64,
        "long": np.int64,
        "int64": np.int64,
        "int": np.int32,
        "int32": np.int32,
        "short": np.int16,
        "int16": np.int16,
        "int8": np.int8,
        "uint64": np.uint64,
        "uint": np.uint32,
        "uint32": np.uint32,
        "uint16": np.uint16,
        "uint8": np.uint8,
        "bool": np.bool_,
        "text": H5_TEXT,
        "utf": H5_TEXT,
        "utf8": H5_TEXT,
        "utf-8": H5_TEXT,
        "ascii": H5_BINARY,
        "bytes": H5_BINARY,
        "ref": H5_REF,
        "reference": H5_REF,
        "object": H5_REF,
        "region": H5_REGREF,
        "isodatetime": H5_TEXT,
        "datetime": H5_TEXT,
    }

    @classmethod
    def __resolve_dtype__(cls, dtype, data):
        # TODO: These values exist, but I haven't solved them yet
        # binary
        # number
        dtype = cls.__resolve_dtype_helper__(dtype)
        if dtype is None:
            dtype = cls.get_type(data)
        return dtype

    @classmethod
    def __resolve_dtype_helper__(cls, dtype):
        if dtype is None:
            return None
        elif isinstance(dtype, str):
            return cls.__dtypes.get(dtype)
        elif isinstance(dtype, dict):
            return cls.__dtypes.get(dtype['reftype'])
        elif isinstance(dtype, np.dtype):
            # NOTE: some dtypes may not be supported, but we need to support writing of read-in compound types
            return dtype
        else:
            return np.dtype([(x['name'], cls.__resolve_dtype_helper__(x['dtype'])) for x in dtype])

    @docval({'name': 'obj', 'type': (Group, Dataset), 'doc': 'the HDF5 object to add attributes to'},
            {'name': 'attributes',
             'type': dict,
             'doc': 'a dict containing the attributes on the Group or Dataset, indexed by attribute name'})
    def set_attributes(self, **kwargs):
        obj, attributes = getargs('obj', 'attributes', kwargs)
        for key, value in attributes.items():
            try:
                if isinstance(value, (set, list, tuple)):
                    tmp = tuple(value)
                    if len(tmp) > 0:
                        if isinstance(tmp[0], str):
                            value = [np.unicode_(s) for s in tmp]
                        elif isinstance(tmp[0], bytes):
                            value = [np.string_(s) for s in tmp]
                        elif isinstance(tmp[0], Container):  # a list of references
                            self.__queue_ref(self._make_attr_ref_filler(obj, key, tmp))
                        else:
                            value = np.array(value)
                    self.logger.debug("Setting %s '%s' attribute '%s' to %s"
                                      % (obj.__class__.__name__, obj.name, key, value.__class__.__name__))
                    obj.attrs[key] = value
                elif isinstance(value, (Container, Builder, ReferenceBuilder)):           # a reference
                    self.__queue_ref(self._make_attr_ref_filler(obj, key, value))
                else:
                    self.logger.debug("Setting %s '%s' attribute '%s' to %s"
                                      % (obj.__class__.__name__, obj.name, key, value.__class__.__name__))
                    obj.attrs[key] = value                   # a regular scalar
            except Exception as e:
                msg = "unable to write attribute '%s' on object '%s'" % (key, obj.name)
                raise RuntimeError(msg) from e

    def _make_attr_ref_filler(self, obj, key, value):
        '''
            Make the callable for setting references to attributes
        '''
        self.logger.debug("Queueing set %s '%s' attribute '%s' to %s"
                          % (obj.__class__.__name__, obj.name, key, value.__class__.__name__))
        if isinstance(value, (tuple, list)):
            def _filler():
                ret = list()
                for item in value:
                    ret.append(self.__get_ref(item))
                obj.attrs[key] = ret
        else:
            def _filler():
                obj.attrs[key] = self.__get_ref(value)
        return _filler

    @docval({'name': 'parent', 'type': Group, 'doc': 'the parent HDF5 object'},
            {'name': 'builder', 'type': GroupBuilder, 'doc': 'the GroupBuilder to write'},
            {'name': 'link_data', 'type': bool,
             'doc': 'If not specified otherwise link (True) or copy (False) HDF5 Datasets', 'default': True},
            {'name': 'exhaust_dci', 'type': bool,
             'doc': 'exhaust DataChunkIterators one at a time. If False, exhaust them concurrently',
             'default': True},
            {'name': 'export_source', 'type': str,
             'doc': 'The source of the builders when exporting', 'default': None},
            returns='the Group that was created', rtype='Group')
    def write_group(self, **kwargs):
        parent, builder = popargs('parent', 'builder', kwargs)
        self.logger.debug("Writing GroupBuilder '%s' to parent group '%s'" % (builder.name, parent.name))
        if self.get_written(builder):
            self.logger.debug("    GroupBuilder '%s' is already written" % builder.name)
            group = parent[builder.name]
        else:
            self.logger.debug("    Creating group '%s'" % builder.name)
            group = parent.create_group(builder.name)
        # write all groups
        subgroups = builder.groups
        if subgroups:
            for subgroup_name, sub_builder in subgroups.items():
                # do not create an empty group without attributes or links
                self.write_group(group, sub_builder, **kwargs)
        # write all datasets
        datasets = builder.datasets
        if datasets:
            for dset_name, sub_builder in datasets.items():
                self.write_dataset(group, sub_builder, **kwargs)
        # write all links
        links = builder.links
        if links:
            for link_name, sub_builder in links.items():
                self.write_link(group, sub_builder)
        attributes = builder.attributes
        self.set_attributes(group, attributes)
        self.__set_written(builder)
        return group

    def __get_path(self, builder):
        """Get the path to the builder.

        Note that the root of the file has no name - it is just "/". Thus, the name of the root container is ignored.
        """
        curr = builder
        names = list()
        while curr.parent is not None:
            names.append(curr.name)
            curr = curr.parent
        delim = "/"
        path = "%s%s" % (delim, delim.join(reversed(names)))
        return path

    @docval({'name': 'parent', 'type': Group, 'doc': 'the parent HDF5 object'},
            {'name': 'builder', 'type': LinkBuilder, 'doc': 'the LinkBuilder to write'},
            returns='the Link that was created', rtype='Link')
    def write_link(self, **kwargs):
        parent, builder = getargs('parent', 'builder', kwargs)
        self.logger.debug("Writing LinkBuilder '%s' to parent group '%s'" % (builder.name, parent.name))
        if self.get_written(builder):
            self.logger.debug("    LinkBuilder '%s' is already written" % builder.name)
            return None
        name = builder.name
        target_builder = builder.builder
        path = self.__get_path(target_builder)
        # source will indicate target_builder's location
        if builder.source == target_builder.source:
            link_obj = SoftLink(path)
            self.logger.debug("    Creating SoftLink '%s/%s' to '%s'"
                              % (parent.name, name, link_obj.path))
        elif target_builder.source is not None:
            target_filename = os.path.abspath(target_builder.source)
            parent_filename = os.path.abspath(parent.file.filename)
            relative_path = os.path.relpath(target_filename, os.path.dirname(parent_filename))
            if target_builder.location is not None:
                path = target_builder.location + "/" + target_builder.name
            link_obj = ExternalLink(relative_path, path)
            self.logger.debug("    Creating ExternalLink '%s/%s' to '%s://%s'"
                              % (parent.name, name, link_obj.filename, link_obj.path))
        else:
            msg = 'cannot create external link to %s' % path
            raise ValueError(msg)
        parent[name] = link_obj
        self.__set_written(builder)
        return link_obj

    @docval({'name': 'parent', 'type': Group, 'doc': 'the parent HDF5 object'},  # noqa: C901
            {'name': 'builder', 'type': DatasetBuilder, 'doc': 'the DatasetBuilder to write'},
            {'name': 'link_data', 'type': bool,
             'doc': 'If not specified otherwise link (True) or copy (False) HDF5 Datasets', 'default': True},
            {'name': 'exhaust_dci', 'type': bool,
             'doc': 'exhaust DataChunkIterators one at a time. If False, exhaust them concurrently',
             'default': True},
            {'name': 'export_source', 'type': str,
             'doc': 'The source of the builders when exporting', 'default': None},
            returns='the Dataset that was created', rtype=Dataset)
    def write_dataset(self, **kwargs):  # noqa: C901
        """ Write a dataset to HDF5

        The function uses other dataset-dependent write functions, e.g,
        `__scalar_fill__`, `__list_fill__`, and `__setup_chunked_dset__` to write the data.
        """
        parent, builder = popargs('parent', 'builder', kwargs)
        link_data, exhaust_dci, export_source = getargs('link_data', 'exhaust_dci', 'export_source', kwargs)
        self.logger.debug("Writing DatasetBuilder '%s' to parent group '%s'" % (builder.name, parent.name))
        if self.get_written(builder):
            self.logger.debug("    DatasetBuilder '%s' is already written" % builder.name)
            return None
        name = builder.name
        data = builder.data
        options = dict()   # dict with additional
        if isinstance(data, H5DataIO):
            options['io_settings'] = data.io_settings
            link_data = data.link_data
            data = data.data
        else:
            options['io_settings'] = {}
        attributes = builder.attributes
        options['dtype'] = builder.dtype
        dset = None
        link = None

        # The user provided an existing h5py dataset as input and asked to create a link to the dataset
        if isinstance(data, Dataset):
            data_filename = os.path.abspath(data.file.filename)
            if link_data:
                if export_source is None:  # not exporting
                    parent_filename = os.path.abspath(parent.file.filename)
                    if data_filename != parent_filename:  # create external link to data
                        relative_path = os.path.relpath(data_filename, os.path.dirname(parent_filename))
                        link = ExternalLink(relative_path, data.name)
                        self.logger.debug("    Creating ExternalLink '%s/%s' to '%s://%s'"
                                          % (parent.name, name, link.filename, link.path))
                    else:  # create soft link to dataset already in this file -- possible if mode == 'r+'
                        link = SoftLink(data.name)
                        self.logger.debug("    Creating SoftLink '%s/%s' to '%s'"
                                          % (parent.name, name, link.path))
                    parent[name] = link
                else:  # exporting
                    export_source = os.path.abspath(export_source)
                    parent_filename = os.path.abspath(parent.file.filename)
                    if data_filename != export_source:  # dataset is in different file than export source
                        # possible if user adds a link to a dataset in a different file after reading export source
                        # to memory
                        relative_path = os.path.relpath(data_filename, os.path.dirname(parent_filename))
                        link = ExternalLink(relative_path, data.name)
                        self.logger.debug("    Creating ExternalLink '%s/%s' to '%s://%s'"
                                          % (parent.name, name, link.filename, link.path))
                        parent[name] = link
                    elif parent.name != data.parent.name:  # dataset is in export source and has different path
                        # so create a soft link to the dataset in this file
                        # possible if user adds a link to a dataset in export source after reading to memory
                        link = SoftLink(data.name)
                        self.logger.debug("    Creating SoftLink '%s/%s' to '%s'"
                                          % (parent.name, name, link.path))
                        parent[name] = link
                    else:  # dataset is in export source and has same path as the builder, so copy the dataset
                        self.logger.debug("    Copying data from '%s://%s' to '%s/%s'"
                                          % (data.file.filename, data.name, parent.name, name))
                        parent.copy(source=data,
                                    dest=parent,
                                    name=name,
                                    expand_soft=False,
                                    expand_external=False,
                                    expand_refs=False,
                                    without_attrs=True)
                        dset = parent[name]
            else:
                # TODO add option for case where there are multiple links to the same dataset within a file:
                # instead of copying the dset N times, copy it once and create soft links to it within the file
                self.logger.debug("    Copying data from '%s://%s' to '%s/%s'"
                                  % (data.file.filename, data.name, parent.name, name))
                parent.copy(source=data,
                            dest=parent,
                            name=name,
                            expand_soft=False,
                            expand_external=False,
                            expand_refs=False,
                            without_attrs=True)
                dset = parent[name]

        #  Write a compound dataset, i.e, a dataset with compound data type
        elif isinstance(options['dtype'], list):
            # do some stuff to figure out what data is a reference
            refs = list()
            for i, dts in enumerate(options['dtype']):
                if self.__is_ref(dts):
                    refs.append(i)
            # If one ore more of the parts of the compound data type are references then we need to deal with those
            if len(refs) > 0:
                try:
                    _dtype = self.__resolve_dtype__(options['dtype'], data)
                except Exception as exc:
                    msg = 'cannot add %s to %s - could not determine type' % (name, parent.name)
                    raise Exception(msg) from exc
                dset = parent.require_dataset(name, shape=(len(data),), dtype=_dtype, **options['io_settings'])
                self.__set_written(builder)
                self.logger.debug("Queueing reference resolution and set attribute on dataset '%s' containing "
                                  "object references. attributes: %s"
                                  % (name, list(attributes.keys())))

                @self.__queue_ref
                def _filler():
                    self.logger.debug("Resolving object references and setting attribute on dataset '%s' "
                                      "containing attributes: %s"
                                      % (name, list(attributes.keys())))
                    ret = list()
                    for item in data:
                        new_item = list(item)
                        for i in refs:
                            new_item[i] = self.__get_ref(item[i])
                        ret.append(tuple(new_item))
                    dset = parent[name]
                    dset[:] = ret
                    self.set_attributes(dset, attributes)

                return
            # If the compound data type contains only regular data (i.e., no references) then we can write it as usual
            else:
                dset = self.__list_fill__(parent, name, data, options)
        # Write a dataset containing references, i.e., a region or object reference.
        # NOTE: we can ignore options['io_settings'] for scalar data
        elif self.__is_ref(options['dtype']):
            _dtype = self.__dtypes.get(options['dtype'])
            # Write a scalar data region reference dataset
            if isinstance(data, RegionBuilder):
                dset = parent.require_dataset(name, shape=(), dtype=_dtype)
                self.__set_written(builder)
                self.logger.debug("Queueing reference resolution and set attribute on dataset '%s' containing a "
                                  "region reference. attributes: %s"
                                  % (name, list(attributes.keys())))

                @self.__queue_ref
                def _filler():
                    self.logger.debug("Resolving region reference and setting attribute on dataset '%s' "
                                      "containing attributes: %s"
                                      % (name, list(attributes.keys())))
                    ref = self.__get_ref(data.builder, data.region)
                    dset = parent[name]
                    dset[()] = ref
                    self.set_attributes(dset, attributes)
            # Write a scalar object reference dataset
            elif isinstance(data, ReferenceBuilder):
                dset = parent.require_dataset(name, dtype=_dtype, shape=())
                self.__set_written(builder)
                self.logger.debug("Queueing reference resolution and set attribute on dataset '%s' containing an "
                                  "object reference. attributes: %s"
                                  % (name, list(attributes.keys())))

                @self.__queue_ref
                def _filler():
                    self.logger.debug("Resolving object reference and setting attribute on dataset '%s' "
                                      "containing attributes: %s"
                                      % (name, list(attributes.keys())))
                    ref = self.__get_ref(data.builder)
                    dset = parent[name]
                    dset[()] = ref
                    self.set_attributes(dset, attributes)
            # Write an array dataset of references
            else:
                # Write a array of region references
                if options['dtype'] == 'region':
                    dset = parent.require_dataset(name, dtype=_dtype, shape=(len(data),), **options['io_settings'])
                    self.__set_written(builder)
                    self.logger.debug("Queueing reference resolution and set attribute on dataset '%s' containing "
                                      "region references. attributes: %s"
                                      % (name, list(attributes.keys())))

                    @self.__queue_ref
                    def _filler():
                        self.logger.debug("Resolving region references and setting attribute on dataset '%s' "
                                          "containing attributes: %s"
                                          % (name, list(attributes.keys())))
                        refs = list()
                        for item in data:
                            refs.append(self.__get_ref(item.builder, item.region))
                        dset = parent[name]
                        dset[()] = refs
                        self.set_attributes(dset, attributes)
                # Write array of object references
                else:
                    dset = parent.require_dataset(name, shape=(len(data),), dtype=_dtype, **options['io_settings'])
                    self.__set_written(builder)
                    self.logger.debug("Queueing reference resolution and set attribute on dataset '%s' containing "
                                      "object references. attributes: %s"
                                      % (name, list(attributes.keys())))

                    @self.__queue_ref
                    def _filler():
                        self.logger.debug("Resolving object references and setting attribute on dataset '%s' "
                                          "containing attributes: %s"
                                          % (name, list(attributes.keys())))
                        refs = list()
                        for item in data:
                            refs.append(self.__get_ref(item))
                        dset = parent[name]
                        dset[()] = refs
                        self.set_attributes(dset, attributes)
            return
        # write a "regular" dataset
        else:
            # Write a scalar dataset containing a single string
            if isinstance(data, (str, bytes)):
                dset = self.__scalar_fill__(parent, name, data, options)
            # Iterative write of a data chunk iterator
            elif isinstance(data, AbstractDataChunkIterator):
                dset = self.__setup_chunked_dset__(parent, name, data, options)
                self.__dci_queue.append((dset, data))
            # Write a regular in memory array (e.g., numpy array, list etc.)
            elif hasattr(data, '__len__'):
                dset = self.__list_fill__(parent, name, data, options)
            # Write a regular scalar dataset
            else:
                dset = self.__scalar_fill__(parent, name, data, options)
        # Create the attributes on the dataset only if we are the primary and not just a Soft/External link
        if link is None:
            self.set_attributes(dset, attributes)
        # Validate the attributes on the linked dataset
        elif len(attributes) > 0:
            pass
        self.__set_written(builder)
        if exhaust_dci:
            self.__exhaust_dcis()

    @classmethod
    def __scalar_fill__(cls, parent, name, data, options=None):
        dtype = None
        io_settings = {}
        if options is not None:
            dtype = options.get('dtype')
            io_settings = options.get('io_settings')
        if not isinstance(dtype, type):
            try:
                dtype = cls.__resolve_dtype__(dtype, data)
            except Exception as exc:
                msg = 'cannot add %s to %s - could not determine type' % (name, parent.name)
                raise Exception(msg) from exc
        try:
            dset = parent.create_dataset(name, data=data, shape=None, dtype=dtype, **io_settings)
        except Exception as exc:
            msg = "Could not create scalar dataset %s in %s" % (name, parent.name)
            raise Exception(msg) from exc
        return dset

    @classmethod
    def __setup_chunked_dset__(cls, parent, name, data, options=None):
        """
        Setup a dataset for writing to one-chunk-at-a-time based on the given DataChunkIterator

        :param parent: The parent object to which the dataset should be added
        :type parent: h5py.Group, h5py.File
        :param name: The name of the dataset
        :type name: str
        :param data: The data to be written.
        :type data: DataChunkIterator
        :param options: Dict with options for creating a dataset. available options are 'dtype' and 'io_settings'
        :type options: dict

        """
        io_settings = {}
        if options is not None:
            if 'io_settings' in options:
                io_settings = options.get('io_settings')
        # Define the chunking options if the user has not set them explicitly. We need chunking for the iterative write.
        if 'chunks' not in io_settings:
            recommended_chunks = data.recommended_chunk_shape()
            io_settings['chunks'] = True if recommended_chunks is None else recommended_chunks
        # Define the shape of the data if not provided by the user
        if 'shape' not in io_settings:
            io_settings['shape'] = data.recommended_data_shape()
        # Define the maxshape of the data if not provided by the user
        if 'maxshape' not in io_settings:
            io_settings['maxshape'] = data.maxshape
        if 'dtype' not in io_settings:
            if (options is not None) and ('dtype' in options):
                io_settings['dtype'] = options['dtype']
            else:
                io_settings['dtype'] = data.dtype
            if isinstance(io_settings['dtype'], str):
                # map to real dtype if we were given a string
                io_settings['dtype'] = cls.__dtypes.get(io_settings['dtype'])
        try:
            dset = parent.create_dataset(name, **io_settings)
        except Exception as exc:
            raise Exception("Could not create dataset %s in %s" % (name, parent.name)) from exc
        return dset

    @classmethod
    def __write_chunk__(cls, dset, data):
        """
        Read a chunk from the given DataChunkIterator and write it to the given Dataset

        :param dset: The Dataset to write to
        :type dset: Dataset
        :param data: The DataChunkIterator to read from
        :type data: DataChunkIterator
        :return: True of a chunk was written, False otherwise
        :rtype: bool

        """
        try:
            chunk_i = next(data)
        except StopIteration:
            return False
        if isinstance(chunk_i.selection, tuple):
            # Determine the minimum array dimensions to fit the chunk selection
            max_bounds = tuple([x.stop or 0 if isinstance(x, slice) else x+1 for x in chunk_i.selection])
        elif isinstance(chunk_i.selection, int):
            max_bounds = (chunk_i.selection+1, )
        elif isinstance(chunk_i.selection, slice):
            max_bounds = (chunk_i.selection.stop or 0, )
        else:
            msg = ("Chunk selection %s must be a single int, single slice, or tuple of slices "
                   "and/or integers") % str(chunk_i.selection)
            raise TypeError(msg)

        # Expand the dataset if needed
        dset.id.extend(max_bounds)
        # Write the data
        dset[chunk_i.selection] = chunk_i.data

        return True

    @classmethod
    def __chunked_iter_fill__(cls, parent, name, data, options=None):
        """
        Write data to a dataset one-chunk-at-a-time based on the given DataChunkIterator

        :param parent: The parent object to which the dataset should be added
        :type parent: h5py.Group, h5py.File
        :param name: The name of the dataset
        :type name: str
        :param data: The data to be written.
        :type data: DataChunkIterator
        :param options: Dict with options for creating a dataset. available options are 'dtype' and 'io_settings'
        :type options: dict

        """
        dset = cls.__setup_chunked_dset__(parent, name, data, options=options)
        read = True
        while read:
            read = cls.__write_chunk__(dset, data)
        return dset

    @classmethod
    def __list_fill__(cls, parent, name, data, options=None):
        # define the io settings and data type if necessary
        io_settings = {}
        dtype = None
        if options is not None:
            dtype = options.get('dtype')
            io_settings = options.get('io_settings')
        if not isinstance(dtype, type):
            try:
                dtype = cls.__resolve_dtype__(dtype, data)
            except Exception as exc:
                msg = 'cannot add %s to %s - could not determine type' % (name, parent.name)
                raise Exception(msg) from exc
        # define the data shape
        if 'shape' in io_settings:
            data_shape = io_settings.pop('shape')
        elif hasattr(data, 'shape'):
            data_shape = data.shape
        elif isinstance(dtype, np.dtype):
            data_shape = (len(data),)
        else:
            data_shape = get_data_shape(data)
        # Create the dataset
        try:
            dset = parent.create_dataset(name, shape=data_shape, dtype=dtype, **io_settings)
        except Exception as exc:
            msg = "Could not create dataset %s in %s with shape %s, dtype %s, and iosettings %s. %s" % \
                  (name, parent.name, str(data_shape), str(dtype), str(io_settings), str(exc))
            raise Exception(msg) from exc
        # Write the data
        if len(data) > dset.shape[0]:
            new_shape = list(dset.shape)
            new_shape[0] = len(data)
            dset.resize(new_shape)
        try:
            dset[:] = data
        except Exception as e:
            raise e
        return dset

    @docval({'name': 'container', 'type': (Builder, Container, ReferenceBuilder), 'doc': 'the object to reference',
             'default': None},
            {'name': 'region', 'type': (slice, list, tuple), 'doc': 'the region reference indexing object',
             'default': None},
            returns='the reference', rtype=Reference)
    def __get_ref(self, **kwargs):
        container, region = getargs('container', 'region', kwargs)
        if container is None:
            return None
        if isinstance(container, Builder):
            self.logger.debug("Getting reference for %s '%s'" % (container.__class__.__name__, container.name))
            if isinstance(container, LinkBuilder):
                builder = container.target_builder
            else:
                builder = container
        elif isinstance(container, ReferenceBuilder):
            self.logger.debug("Getting reference for %s '%s'" % (container.__class__.__name__, container.builder.name))
            builder = container.builder
        else:
            self.logger.debug("Getting reference for %s '%s'" % (container.__class__.__name__, container.name))
            builder = self.manager.build(container)
        path = self.__get_path(builder)
        self.logger.debug("Getting reference at path '%s'" % path)
        if isinstance(container, RegionBuilder):
            region = container.region
        if region is not None:
            dset = self.__file[path]
            if not isinstance(dset, Dataset):
                raise ValueError('cannot create region reference without Dataset')
            return self.__file[path].regionref[region]
        else:
            return self.__file[path].ref

    def __is_ref(self, dtype):
        if isinstance(dtype, DtypeSpec):
            return self.__is_ref(dtype.dtype)
        if isinstance(dtype, RefSpec):
            return True
        if isinstance(dtype, dict):  # may be dict from reading a compound dataset
            return self.__is_ref(dtype['dtype'])
        if isinstance(dtype, str):
            return dtype == DatasetBuilder.OBJECT_REF_TYPE or dtype == DatasetBuilder.REGION_REF_TYPE
        return False

    def __queue_ref(self, func):
        '''Set aside filling dset with references

        dest[sl] = func()

        Args:
           dset: the h5py.Dataset that the references need to be added to
           sl: the np.s_ (slice) object for indexing into dset
           func: a function to call to return the chunk of data, with
                 references filled in
        '''
        # TODO: come up with more intelligent way of
        # queueing reference resolution, based on reference
        # dependency
        self.__ref_queue.append(func)

    def __rec_get_ref(self, ref_list):
        ret = list()
        for elem in ref_list:
            if isinstance(elem, (list, tuple)):
                ret.append(self.__rec_get_ref(elem))
            elif isinstance(elem, (Builder, Container)):
                ret.append(self.__get_ref(elem))
            else:
                ret.append(elem)
        return ret

    @property
    def mode(self):
        """
        Return the HDF5 file mode. One of ("w", "r", "r+", "a", "w-", "x").
        """
        return self.__mode

    @classmethod
    @docval(*get_docval(H5DataIO.__init__))
    def set_dataio(cls, **kwargs):
        """
        Wrap the given Data object with an H5DataIO.

        This method is provided merely for convenience. It is the equivalent
        of the following:

        ```
        from hdmf.backends.hdf5 import H5DataIO
        data = ...
        data = H5DataIO(data)
        ```
        """
        cargs, ckwargs = fmt_docval_args(H5DataIO.__init__, kwargs)
        return H5DataIO(*cargs, **ckwargs)<|MERGE_RESOLUTION|>--- conflicted
+++ resolved
@@ -250,15 +250,9 @@
         Order namespaces according to dependency for loading into a NamespaceCatalog
 
         Args:
-<<<<<<< HEAD
             deps (dict): a dictionary that maps a namespace name to a list of name of
                          the namespaces on which the namespace is directly dependent
                          Example: {'a': ['b', 'c'], 'b': ['d'], 'c': ['d'], 'd': []}
-=======
-            deps (dict): a dictionary that maps a namespace name to a list of names of
-                         the namespaces on which the namespace is directly dependent
-                         Example: {'a': ['b', 'c'], 'b': ['d'], c: ['d'], 'd': []}
->>>>>>> c92378a6
                          Expected output: ['d', 'b', 'c', 'a']
         """
         order = list()
