from collections import deque
import numpy as np
import os.path
from functools import partial
from h5py import File, Group, Dataset, special_dtype, SoftLink, ExternalLink, Reference, RegionReference, check_dtype
import warnings

<<<<<<< HEAD
from ...utils import docval, getargs, popargs, call_docval_func, get_data_shape, get_docval, fmt_docval_args
=======
from ...container import Container
from ...utils import docval, getargs, popargs, call_docval_func, get_data_shape
>>>>>>> c0774bae
from ...data_utils import AbstractDataChunkIterator
from ...build import Builder, GroupBuilder, DatasetBuilder, LinkBuilder, BuildManager,\
                     RegionBuilder, ReferenceBuilder, TypeMap, ObjectMapper
from ...spec import RefSpec, DtypeSpec, NamespaceCatalog, GroupSpec
from ...spec import NamespaceBuilder

from .h5_utils import BuilderH5ReferenceDataset, BuilderH5RegionDataset, BuilderH5TableDataset,\
                      H5DataIO, H5SpecReader, H5SpecWriter

from ..io import HDMFIO, UnsupportedOperation
from ..warnings import BrokenLinkWarning

ROOT_NAME = 'root'
SPEC_LOC_ATTR = '.specloc'
H5_TEXT = special_dtype(vlen=str)
H5_BINARY = special_dtype(vlen=bytes)
H5_REF = special_dtype(ref=Reference)
H5_REGREF = special_dtype(ref=RegionReference)


class HDF5IO(HDMFIO):

    @docval({'name': 'path', 'type': str, 'doc': 'the path to the HDF5 file'},
            {'name': 'manager', 'type': (TypeMap, BuildManager),
             'doc': 'the BuildManager or a TypeMap to construct a BuildManager to use for I/O', 'default': None},
            {'name': 'mode', 'type': str,
             'doc': 'the mode to open the HDF5 file with, one of ("w", "r", "r+", "a", "w-", "x")'},
            {'name': 'comm', 'type': 'Intracomm',
             'doc': 'the MPI communicator to use for parallel I/O', 'default': None},
            {'name': 'file', 'type': File, 'doc': 'a pre-existing h5py.File object', 'default': None})
    def __init__(self, **kwargs):
        '''Open an HDF5 file for IO

        For `mode`, see `h5py.File <http://docs.h5py.org/en/latest/high/file.html#opening-creating-files>_`.
        '''
        path, manager, mode, comm, file_obj = popargs('path', 'manager', 'mode', 'comm', 'file', kwargs)

        if file_obj is not None and os.path.abspath(file_obj.filename) != os.path.abspath(path):
            msg = 'You argued %s as this object\'s path, ' % path
            msg += 'but supplied a file with filename: %s' % file_obj.filename
            raise ValueError(msg)

        if file_obj is None and not os.path.exists(path) and (mode == 'r' or mode == 'r+'):
            msg = "Unable to open file %s in '%s' mode. File does not exist." % (path, mode)
            raise UnsupportedOperation(msg)

        if file_obj is None and os.path.exists(path) and (mode == 'w-' or mode == 'x'):
            msg = "Unable to open file %s in '%s' mode. File already exists." % (path, mode)
            raise UnsupportedOperation(msg)

        if manager is None:
            manager = BuildManager(TypeMap(NamespaceCatalog()))
        elif isinstance(manager, TypeMap):
            manager = BuildManager(manager)
        self.__comm = comm
        self.__mode = mode
        self.__path = path
        self.__file = file_obj
        super().__init__(manager, source=path)
        self.__built = dict()       # keep track of which files have been read
        self.__read = dict()        # keep track of each builder for each dataset/group/link
        self.__ref_queue = deque()  # a queue of the references that need to be added
        self.__dci_queue = deque()       # a queue of DataChunkIterators that need to be exhausted
        ObjectMapper.no_convert(Dataset)

    @property
    def comm(self):
        return self.__comm

    @property
    def _file(self):
        return self.__file

    @classmethod
    @docval({'name': 'namespace_catalog',
             'type': (NamespaceCatalog, TypeMap),
             'doc': 'the NamespaceCatalog or TypeMap to load namespaces into'},
            {'name': 'path', 'type': str, 'doc': 'the path to the HDF5 file'},
            {'name': 'namespaces', 'type': list, 'doc': 'the namespaces to load', 'default': None},
            returns="dict with the loaded namespaces", rtype=dict)
    def load_namespaces(cls, namespace_catalog, path, namespaces=None):
        '''
        Load cached namespaces from a file.
        '''

        d = {}

        with File(path, 'r') as f:
            if SPEC_LOC_ATTR not in f.attrs:
                msg = "No cached namespaces found in %s" % path
                warnings.warn(msg)
                return d

            spec_group = f[f.attrs[SPEC_LOC_ATTR]]

            if namespaces is None:
                namespaces = list(spec_group.keys())

            readers = dict()
            deps = dict()
            for ns in namespaces:
                ns_group = spec_group[ns]
                latest_version = list(ns_group.keys())[-1]
                ns_group = ns_group[latest_version]
                reader = H5SpecReader(ns_group)
                readers[ns] = reader
                for spec_ns in reader.read_namespace('namespace'):
                    deps[ns] = list()
                    for s in spec_ns['schema']:
                        dep = s.get('namespace')
                        if dep is not None:
                            deps[ns].append(dep)

            order = cls._order_deps(deps)
            for ns in order:
                reader = readers[ns]
                d.update(namespace_catalog.load_namespaces('namespace', reader=reader))

            return d

    @classmethod
    def _order_deps(cls, deps):
        """
        Order namespaces according to dependency for loading into a NamespaceCatalog

        Args:
            deps (dict): a dictionary that maps a namespace name to a list of name of
                         the namespaces on which the the namespace is directly dependent
                         Example: {'a': ['b', 'c'], 'b': ['d'], c: ['d'], 'd': []}
                         Expected output: ['d', 'b', 'c', 'a']
        """
        order = list()
        keys = list(deps.keys())
        deps = dict(deps)
        for k in keys:
            if k in deps:
                cls.__order_deps_aux(order, deps, k)
        return order

    @classmethod
    def __order_deps_aux(cls, order, deps, key):
        """
        A recursive helper function for _order_deps
        """
        if key not in deps:
            return
        subdeps = deps.pop(key)
        for subk in subdeps:
            cls.__order_deps_aux(order, deps, subk)
        order.append(key)

    @classmethod
    def __convert_namespace(cls, ns_catalog, namespace):
        ns = ns_catalog.get_namespace(namespace)
        builder = NamespaceBuilder(ns.doc, ns.name,
                                   full_name=ns.full_name,
                                   version=ns.version,
                                   author=ns.author,
                                   contact=ns.contact)
        for elem in ns.schema:
            if 'namespace' in elem:
                inc_ns = elem['namespace']
                builder.include_namespace(inc_ns)
            else:
                source = elem['source']
                for dt in ns_catalog.get_types(source):
                    spec = ns_catalog.get_spec(namespace, dt)
                    if spec.parent is not None:
                        continue
                    h5_source = cls.__get_name(source)
                    spec = cls.__copy_spec(spec)
                    builder.add_spec(h5_source, spec)
        return builder

    @classmethod
    def __get_name(cls, path):
        return os.path.splitext(path)[0]

    @classmethod
    def __copy_spec(cls, spec):
        kwargs = dict()
        kwargs['attributes'] = cls.__get_new_specs(spec.attributes, spec)
        to_copy = ['doc', 'name', 'default_name', 'linkable', 'quantity', spec.inc_key(), spec.def_key()]
        if isinstance(spec, GroupSpec):
            kwargs['datasets'] = cls.__get_new_specs(spec.datasets, spec)
            kwargs['groups'] = cls.__get_new_specs(spec.groups, spec)
            kwargs['links'] = cls.__get_new_specs(spec.links, spec)
        else:
            to_copy.append('dtype')
            to_copy.append('shape')
            to_copy.append('dims')
        for key in to_copy:
            val = getattr(spec, key)
            if val is not None:
                kwargs[key] = val
        ret = spec.build_spec(kwargs)
        return ret

    @classmethod
    def __get_new_specs(cls, subspecs, spec):
        ret = list()
        for subspec in subspecs:
            if not spec.is_inherited_spec(subspec) or spec.is_overridden_spec(subspec):
                ret.append(subspec)
        return ret

    @classmethod
    @docval({'name': 'source_filename', 'type': str, 'doc': 'the path to the HDF5 file to copy'},
            {'name': 'dest_filename', 'type': str, 'doc': 'the name of the destination file'},
            {'name': 'expand_external', 'type': bool, 'doc': 'expand external links into new objects', 'default': True},
            {'name': 'expand_refs', 'type': bool, 'doc': 'copy objects which are pointed to by reference',
             'default': False},
            {'name': 'expand_soft', 'type': bool, 'doc': 'expand soft links into new objects', 'default': False}
            )
    def copy_file(self, **kwargs):
        """
        Convenience function to copy an HDF5 file while allowing external links to be resolved.

        NOTE: The source file will be opened in 'r' mode and the destination file will be opened in 'w' mode
              using h5py. To avoid possible collisions, care should be taken that, e.g., the source file is
              not opened already when calling this function.

        """
        source_filename, dest_filename, expand_external, expand_refs, expand_soft = getargs('source_filename',
                                                                                            'dest_filename',
                                                                                            'expand_external',
                                                                                            'expand_refs',
                                                                                            'expand_soft',
                                                                                            kwargs)
        source_file = File(source_filename, 'r')
        dest_file = File(dest_filename, 'w')
        for objname in source_file["/"].keys():
            source_file.copy(source=objname,
                             dest=dest_file,
                             name=objname,
                             expand_external=expand_external,
                             expand_refs=expand_refs,
                             expand_soft=expand_soft,
                             shallow=False,
                             without_attrs=False,
                             )
        for objname in source_file['/'].attrs:
            dest_file['/'].attrs[objname] = source_file['/'].attrs[objname]
        source_file.close()
        dest_file.close()

    @docval({'name': 'container', 'type': Container, 'doc': 'the Container object to write'},
            {'name': 'cache_spec', 'type': bool, 'doc': 'cache specification to file', 'default': True},
            {'name': 'link_data', 'type': bool,
             'doc': 'If not specified otherwise link (True) or copy (False) HDF5 Datasets', 'default': True},
            {'name': 'exhaust_dci', 'type': bool,
             'doc': 'exhaust DataChunkIterators one at a time. If False, exhaust them concurrently', 'default': True})
    def write(self, **kwargs):
        if self.__mode == 'r':
            raise UnsupportedOperation(("Cannot write to file %s in mode '%s'. "
                                        "Please use mode 'r+', 'w', 'w-', 'x', or 'a'")
                                       % (self.__path, self.__mode))

        cache_spec = popargs('cache_spec', kwargs)
        call_docval_func(super().write, kwargs)
        if cache_spec:
            ref = self.__file.attrs.get(SPEC_LOC_ATTR)
            spec_group = None
            if ref is not None:
                spec_group = self.__file[ref]
            else:
                path = 'specifications'  # do something to figure out where the specifications should go
                spec_group = self.__file.require_group(path)
                self.__file.attrs[SPEC_LOC_ATTR] = spec_group.ref
            ns_catalog = self.manager.namespace_catalog
            for ns_name in ns_catalog.namespaces:
                ns_builder = self.__convert_namespace(ns_catalog, ns_name)
                namespace = ns_catalog.get_namespace(ns_name)
                if namespace.version is None:
                    group_name = '%s/unversioned' % ns_name
                else:
                    group_name = '%s/%s' % (ns_name, namespace.version)
                ns_group = spec_group.require_group(group_name)
                writer = H5SpecWriter(ns_group)
                ns_builder.export('namespace', writer=writer)

    def read(self, **kwargs):
        if self.__mode == 'w' or self.__mode == 'w-' or self.__mode == 'x':
            raise UnsupportedOperation("Cannot read from file %s in mode '%s'. Please use mode 'r', 'r+', or 'a'."
                                       % (self.__path, self.__mode))
        try:
            return call_docval_func(super().read, kwargs)
        except UnsupportedOperation as e:
            if str(e) == 'Cannot build data. There are no values.':
                raise UnsupportedOperation("Cannot read data from file %s in mode '%s'. There are no values."
                                           % (self.__path, self.__mode))

    @docval(returns='a GroupBuilder representing the data object', rtype='GroupBuilder')
    def read_builder(self):
        f_builder = self.__read.get(self.__file)
        # ignore cached specs when reading builder
        ignore = set()
        specloc = self.__file.attrs.get(SPEC_LOC_ATTR)
        if specloc is not None:
            ignore.add(self.__file[specloc].name)
        if f_builder is None:
            f_builder = self.__read_group(self.__file, ROOT_NAME, ignore=ignore)
            self.__read[self.__file] = f_builder
        return f_builder

    def __set_built(self, fpath, path, builder):
        self.__built.setdefault(fpath, dict()).setdefault(path, builder)

    def __get_built(self, fpath, path):
        fdict = self.__built.get(fpath)
        if fdict:
            return fdict.get(path)
        else:
            return None

    @docval({'name': 'h5obj', 'type': (Dataset, Group),
             'doc': 'the HDF5 object to the corresponding Builder object for'})
    def get_builder(self, **kwargs):
        h5obj = getargs('h5obj', kwargs)
        fpath = h5obj.file.filename
        path = h5obj.name
        builder = self.__get_built(fpath, path)
        if builder is None:
            msg = '%s:%s has not been built' % (fpath, path)
            raise ValueError(msg)
        return builder

    @docval({'name': 'h5obj', 'type': (Dataset, Group),
             'doc': 'the HDF5 object to the corresponding Container/Data object for'})
    def get_container(self, **kwargs):
        h5obj = getargs('h5obj', kwargs)
        builder = self.get_builder(h5obj)
        container = self.manager.construct(builder)
        return container

    def __read_group(self, h5obj, name=None, ignore=set()):
        kwargs = {
            "attributes": self.__read_attrs(h5obj),
            "groups": dict(),
            "datasets": dict(),
            "links": dict()
        }

        for key, val in kwargs['attributes'].items():
            if isinstance(val, bytes):
                kwargs['attributes'][key] = val.decode('UTF-8')

        if name is None:
            name = str(os.path.basename(h5obj.name))
        for k in h5obj:
            sub_h5obj = h5obj.get(k)
            if not (sub_h5obj is None):
                if sub_h5obj.name in ignore:
                    continue
                link_type = h5obj.get(k, getlink=True)
                if isinstance(link_type, SoftLink) or isinstance(link_type, ExternalLink):
                    # Reading links might be better suited in its own function
                    # get path of link (the key used for tracking what's been built)
                    target_path = link_type.path
                    builder_name = os.path.basename(target_path)
                    parent_loc = os.path.dirname(target_path)
                    # get builder if already read, else build it
                    builder = self.__get_built(sub_h5obj.file.filename, target_path)
                    if builder is None:
                        # NOTE: all links must have absolute paths
                        if isinstance(sub_h5obj, Dataset):
                            builder = self.__read_dataset(sub_h5obj, builder_name)
                        else:
                            builder = self.__read_group(sub_h5obj, builder_name, ignore=ignore)
                        self.__set_built(sub_h5obj.file.filename, target_path, builder)
                    builder.location = parent_loc
                    link_builder = LinkBuilder(builder, k, source=h5obj.file.filename)
                    link_builder.written = True
                    kwargs['links'][builder_name] = link_builder
                else:
                    builder = self.__get_built(sub_h5obj.file.filename, sub_h5obj.name)
                    obj_type = None
                    read_method = None
                    if isinstance(sub_h5obj, Dataset):
                        read_method = self.__read_dataset
                        obj_type = kwargs['datasets']
                    else:
                        read_method = partial(self.__read_group, ignore=ignore)
                        obj_type = kwargs['groups']
                    if builder is None:
                        builder = read_method(sub_h5obj)
                        self.__set_built(sub_h5obj.file.filename, sub_h5obj.name, builder)
                    obj_type[builder.name] = builder
            else:
                warnings.warn(os.path.join(h5obj.name, k), BrokenLinkWarning)
                kwargs['datasets'][k] = None
                continue
        kwargs['source'] = h5obj.file.filename
        ret = GroupBuilder(name, **kwargs)
        ret.written = True
        return ret

    def __read_dataset(self, h5obj, name=None):
        kwargs = {
            "attributes": self.__read_attrs(h5obj),
            "dtype": h5obj.dtype,
            "maxshape": h5obj.maxshape
        }
        for key, val in kwargs['attributes'].items():
            if isinstance(val, bytes):
                kwargs['attributes'][key] = val.decode('UTF-8')

        if name is None:
            name = str(os.path.basename(h5obj.name))
        kwargs['source'] = h5obj.file.filename
        ndims = len(h5obj.shape)
        if ndims == 0:                                       # read scalar
            scalar = h5obj[()]
            if isinstance(scalar, bytes):
                scalar = scalar.decode('UTF-8')

            if isinstance(scalar, Reference):
                # TODO (AJTRITT):  This should call __read_ref to support Group references
                target = h5obj.file[scalar]
                target_builder = self.__read_dataset(target)
                self.__set_built(target.file.filename, target.name, target_builder)
                if isinstance(scalar, RegionReference):
                    kwargs['data'] = RegionBuilder(scalar, target_builder)
                else:
                    kwargs['data'] = ReferenceBuilder(target_builder)
            else:
                kwargs["data"] = scalar
        elif ndims == 1:
            d = None
            if h5obj.dtype.kind == 'O':
                elem1 = h5obj[0]
                if isinstance(elem1, (str, bytes)):
                    d = h5obj
                elif isinstance(elem1, RegionReference):  # read list of references
                    d = BuilderH5RegionDataset(h5obj, self)
                elif isinstance(elem1, Reference):
                    d = BuilderH5ReferenceDataset(h5obj, self)
            elif h5obj.dtype.kind == 'V':    # table
                cpd_dt = h5obj.dtype
                ref_cols = [check_dtype(ref=cpd_dt[i]) for i in range(len(cpd_dt))]
                d = BuilderH5TableDataset(h5obj, self, ref_cols)
            else:
                d = h5obj
            kwargs["data"] = d
        else:
            kwargs["data"] = h5obj
        ret = DatasetBuilder(name, **kwargs)
        ret.written = True
        return ret

    def __read_attrs(self, h5obj):
        ret = dict()
        for k, v in h5obj.attrs.items():
            if k == SPEC_LOC_ATTR:     # ignore cached spec
                continue
            if isinstance(v, RegionReference):
                raise ValueError("cannot read region reference attributes yet")
            elif isinstance(v, Reference):
                ret[k] = self.__read_ref(h5obj.file[v])
            else:
                ret[k] = v
        return ret

    def __read_ref(self, h5obj):
        ret = None
        ret = self.__get_built(h5obj.file.filename, h5obj.name)
        if ret is None:
            if isinstance(h5obj, Dataset):
                ret = self.__read_dataset(h5obj)
            elif isinstance(h5obj, Group):
                ret = self.__read_group(h5obj)
            else:
                raise ValueError("h5obj must be a Dataset or a Group - got %s" % str(h5obj))
            self.__set_built(h5obj.file.filename, h5obj.name, ret)
        return ret

    def open(self):
        if self.__file is None:
            open_flag = self.__mode
            if self.comm:
                kwargs = {'driver': 'mpio', 'comm': self.comm}
            else:
                kwargs = {}
            self.__file = File(self.__path, open_flag, **kwargs)

    def close(self):
        if self.__file is not None:
            self.__file.close()

    @docval({'name': 'builder', 'type': GroupBuilder, 'doc': 'the GroupBuilder object representing the HDF5 file'},
            {'name': 'link_data', 'type': bool,
             'doc': 'If not specified otherwise link (True) or copy (False) HDF5 Datasets', 'default': True},
            {'name': 'exhaust_dci', 'type': bool,
             'doc': 'exhaust DataChunkIterators one at a time. If False, exhaust them concurrently', 'default': True})
    def write_builder(self, **kwargs):
        f_builder, link_data, exhaust_dci = getargs('builder', 'link_data', 'exhaust_dci', kwargs)
        for name, gbldr in f_builder.groups.items():
            self.write_group(self.__file, gbldr, exhaust_dci=exhaust_dci)
        for name, dbldr in f_builder.datasets.items():
            self.write_dataset(self.__file, dbldr, link_data, exhaust_dci=exhaust_dci)
        for name, lbldr in f_builder.links.items():
            self.write_link(self.__file, lbldr)
        self.set_attributes(self.__file, f_builder.attributes)
        self.__add_refs()
        self.__exhaust_dcis()

    def __add_refs(self):
        '''
        Add all references in the file.

        References get queued to be added at the end of write. This is because
        the current traversal algorithm (i.e. iterating over GroupBuilder items)
        does not happen in a guaranteed order. We need to figure out what objects
        will be references, and then write them after we write everything else.
        '''
        failed = set()
        while len(self.__ref_queue) > 0:
            call = self.__ref_queue.popleft()
            try:
                call()
            except KeyError:
                if id(call) in failed:
                    raise RuntimeError('Unable to resolve reference')
                failed.add(id(call))
                self.__ref_queue.append(call)

    def __exhaust_dcis(self):
        """
        Read and write from any queued DataChunkIterators in a round-robin fashion
        """
        while len(self.__dci_queue) > 0:
            dset, data = self.__dci_queue.popleft()
            if self.__write_chunk__(dset, data):
                self.__dci_queue.append((dset, data))

    @classmethod
    def get_type(cls, data):
        if isinstance(data, str):
            return H5_TEXT
        elif isinstance(data, Container):
            return H5_REF
        elif not hasattr(data, '__len__'):
            return type(data)
        else:
            if len(data) == 0:
                if hasattr(data, 'dtype'):
                    return data.dtype
                else:
                    raise ValueError('cannot determine type for empty data')
            return cls.get_type(data[0])

    __dtypes = {
        "float": np.float32,
        "float32": np.float32,
        "double": np.float64,
        "float64": np.float64,
        "long": np.int64,
        "int64": np.int64,
        "uint64": np.uint64,
        "int": np.int32,
        "int32": np.int32,
        "int16": np.int16,
        "int8": np.int8,
        "bool": np.bool_,
        "text": H5_TEXT,
        "utf": H5_TEXT,
        "utf8": H5_TEXT,
        "utf-8": H5_TEXT,
        "ascii": H5_BINARY,
        "str": H5_BINARY,
        "isodatetime": H5_TEXT,
        "uint32": np.uint32,
        "uint16": np.uint16,
        "uint8": np.uint8,
        "ref": H5_REF,
        "reference": H5_REF,
        "object": H5_REF,
        "region": H5_REGREF,
    }

    @classmethod
    def __resolve_dtype__(cls, dtype, data):
        # TODO: These values exist, but I haven't solved them yet
        # binary
        # number
        dtype = cls.__resolve_dtype_helper__(dtype)
        if dtype is None:
            dtype = cls.get_type(data)
        return dtype

    @classmethod
    def __resolve_dtype_helper__(cls, dtype):
        if dtype is None:
            return None
        elif isinstance(dtype, str):
            return cls.__dtypes.get(dtype)
        elif isinstance(dtype, dict):
            return cls.__dtypes.get(dtype['reftype'])
        else:
            return np.dtype([(x['name'], cls.__resolve_dtype_helper__(x['dtype'])) for x in dtype])

    @docval({'name': 'obj', 'type': (Group, Dataset), 'doc': 'the HDF5 object to add attributes to'},
            {'name': 'attributes',
             'type': dict,
             'doc': 'a dict containing the attributes on the Group or Dataset, indexed by attribute name'})
    def set_attributes(self, **kwargs):
        obj, attributes = getargs('obj', 'attributes', kwargs)
        for key, value in attributes.items():
            if isinstance(value, (set, list, tuple)):
                tmp = tuple(value)
                if len(tmp) > 0:
                    if isinstance(tmp[0], str):
                        value = [np.unicode_(s) for s in tmp]
                    elif isinstance(tmp[0], bytes):
                        value = [np.string_(s) for s in tmp]
                    elif isinstance(tmp[0], Container):  # a list of references
                        self.__queue_ref(self._make_attr_ref_filler(obj, key, tmp))
                    else:
                        value = np.array(value)
                obj.attrs[key] = value
            elif isinstance(value, (Container, Builder, ReferenceBuilder)):           # a reference
                self.__queue_ref(self._make_attr_ref_filler(obj, key, value))
            else:
                obj.attrs[key] = value                   # a regular scalar

    def _make_attr_ref_filler(self, obj, key, value):
        '''
            Make the callable for setting references to attributes
        '''
        if isinstance(value, (tuple, list)):
            def _filler():
                ret = list()
                for item in value:
                    ret.append(self.__get_ref(item))
                obj.attrs[key] = ret
        else:
            def _filler():
                obj.attrs[key] = self.__get_ref(value)
        return _filler

    @docval({'name': 'parent', 'type': Group, 'doc': 'the parent HDF5 object'},
            {'name': 'builder', 'type': GroupBuilder, 'doc': 'the GroupBuilder to write'},
            {'name': 'exhaust_dci', 'type': bool,
             'doc': 'exhaust DataChunkIterators one at a time. If False, exhaust them concurrently', 'default': True},
            returns='the Group that was created', rtype='Group')
    def write_group(self, **kwargs):

        parent, builder, exhaust_dci = getargs('parent', 'builder', 'exhaust_dci', kwargs)
        if builder.written:
            group = parent[builder.name]
        else:
            group = parent.create_group(builder.name)
        # write all groups
        subgroups = builder.groups
        if subgroups:
            for subgroup_name, sub_builder in subgroups.items():
                # do not create an empty group without attributes or links
                self.write_group(group, sub_builder, exhaust_dci=exhaust_dci)
        # write all datasets
        datasets = builder.datasets
        if datasets:
            for dset_name, sub_builder in datasets.items():
                self.write_dataset(group, sub_builder, exhaust_dci=exhaust_dci)
        # write all links
        links = builder.links
        if links:
            for link_name, sub_builder in links.items():
                self.write_link(group, sub_builder)
        attributes = builder.attributes
        self.set_attributes(group, attributes)
        builder.written = True
        return group

    def __get_path(self, builder):
        curr = builder
        names = list()
        while curr is not None and curr.name != ROOT_NAME:
            names.append(curr.name)
            curr = curr.parent
        delim = "/"
        path = "%s%s" % (delim, delim.join(reversed(names)))
        return path

    @docval({'name': 'parent', 'type': Group, 'doc': 'the parent HDF5 object'},
            {'name': 'builder', 'type': LinkBuilder, 'doc': 'the LinkBuilder to write'},
            returns='the Link that was created', rtype='Link')
    def write_link(self, **kwargs):
        parent, builder = getargs('parent', 'builder', kwargs)
        if builder.written:
            return None
        name = builder.name
        target_builder = builder.builder
        path = self.__get_path(target_builder)
        # source will indicate target_builder's location
        if parent.file.filename == target_builder.source:
            link_obj = SoftLink(path)
        elif target_builder.source is not None:
            target_filename = os.path.abspath(target_builder.source)
            parent_filename = os.path.abspath(parent.file.filename)
            relative_path = os.path.relpath(target_filename, os.path.dirname(parent_filename))
            if target_builder.location is not None:
                path = target_builder.location + path
            link_obj = ExternalLink(relative_path, path)
        else:
            msg = 'cannot create external link to %s' % path
            raise ValueError(msg)
        parent[name] = link_obj
        builder.written = True
        return link_obj

    @docval({'name': 'parent', 'type': Group, 'doc': 'the parent HDF5 object'},  # noqa: C901
            {'name': 'builder', 'type': DatasetBuilder, 'doc': 'the DatasetBuilder to write'},
            {'name': 'link_data', 'type': bool,
             'doc': 'If not specified otherwise link (True) or copy (False) HDF5 Datasets', 'default': True},
            {'name': 'exhaust_dci', 'type': bool,
             'doc': 'exhaust DataChunkIterators one at a time. If False, exhaust them concurrently', 'default': True},
            returns='the Dataset that was created', rtype=Dataset)
    def write_dataset(self, **kwargs):
        """ Write a dataset to HDF5

        The function uses other dataset-dependent write functions, e.g,
        __scalar_fill__, __list_fill__ and __setup_chunked_dset__ to write the data.
        """
        parent, builder, link_data, exhaust_dci = getargs('parent', 'builder', 'link_data', 'exhaust_dci', kwargs)
        if builder.written:
            return None
        name = builder.name
        data = builder.data
        options = dict()   # dict with additional
        if isinstance(data, H5DataIO):
            options['io_settings'] = data.io_settings
            link_data = data.link_data
            data = data.data
        else:
            options['io_settings'] = {}
        attributes = builder.attributes
        options['dtype'] = builder.dtype
        dset = None
        link = None

        # The user provided an existing h5py dataset as input and asked to create a link to the dataset
        if isinstance(data, Dataset):
            # Create a Soft/External link to the dataset
            if link_data:
                data_filename = os.path.abspath(data.file.filename)
                parent_filename = os.path.abspath(parent.file.filename)
                if data_filename != parent_filename:
                    link = ExternalLink(os.path.relpath(data_filename, os.path.dirname(parent_filename)), data.name)
                else:
                    link = SoftLink(data.name)
                parent[name] = link
            # Copy the dataset
            else:
                parent.copy(source=data,
                            dest=parent,
                            name=name,
                            expand_soft=False,
                            expand_external=False,
                            expand_refs=False,
                            without_attrs=True)
                dset = parent[name]
        #  Write a compound dataset, i.e, a dataset with compound data type
        elif isinstance(options['dtype'], list):
            # do some stuff to figure out what data is a reference
            refs = list()
            for i, dts in enumerate(options['dtype']):
                if self.__is_ref(dts):
                    refs.append(i)
            # If one ore more of the parts of the compound data type are references then we need to deal with those
            if len(refs) > 0:
                try:
                    _dtype = self.__resolve_dtype__(options['dtype'], data)
                except Exception as exc:
                    msg = 'cannot add %s to %s - could not determine type' % (name, parent.name)
                    raise Exception(msg) from exc
                dset = parent.require_dataset(name, shape=(len(data),), dtype=_dtype, **options['io_settings'])
                builder.written = True

                @self.__queue_ref
                def _filler():
                    ret = list()
                    for item in data:
                        new_item = list(item)
                        for i in refs:
                            new_item[i] = self.__get_ref(item[i])
                        ret.append(tuple(new_item))
                    dset = parent[name]
                    dset[:] = ret
                    self.set_attributes(dset, attributes)
                return
            # If the compound data type contains only regular data (i.e., no references) then we can write it as usual
            else:
                dset = self.__list_fill__(parent, name, data, options)
        # Write a dataset containing references, i.e., a region or object reference.
        # NOTE: we can ignore options['io_settings'] for scalar data
        elif self.__is_ref(options['dtype']):
            _dtype = self.__dtypes.get(options['dtype'])
            # Write a scalar data region reference dataset
            if isinstance(data, RegionBuilder):
                dset = parent.require_dataset(name, shape=(), dtype=_dtype)
                builder.written = True

                @self.__queue_ref
                def _filler():
                    ref = self.__get_ref(data.builder, data.region)
                    dset = parent[name]
                    dset[()] = ref
                    self.set_attributes(dset, attributes)
            # Write a scalar object reference dataset
            elif isinstance(data, ReferenceBuilder):
                dset = parent.require_dataset(name, dtype=_dtype, shape=())
                builder.written = True

                @self.__queue_ref
                def _filler():
                    ref = self.__get_ref(data.builder)
                    dset = parent[name]
                    dset[()] = ref
                    self.set_attributes(dset, attributes)
            # Write an array dataset of references
            else:
                # Write a array of region references
                if options['dtype'] == 'region':
                    dset = parent.require_dataset(name, dtype=_dtype, shape=(len(data),), **options['io_settings'])
                    builder.written = True

                    @self.__queue_ref
                    def _filler():
                        refs = list()
                        for item in data:
                            refs.append(self.__get_ref(item.builder, item.region))
                        dset = parent[name]
                        dset[()] = refs
                        self.set_attributes(dset, attributes)
                # Write array of object references
                else:
                    dset = parent.require_dataset(name, shape=(len(data),), dtype=_dtype, ** options['io_settings'])
                    builder.written = True

                    @self.__queue_ref
                    def _filler():
                        refs = list()
                        for item in data:
                            refs.append(self.__get_ref(item))
                        dset = parent[name]
                        dset[()] = refs
                        self.set_attributes(dset, attributes)
            return
        # write a "regular" dataset
        else:
            # Write a scalar dataset containing a single string
            if isinstance(data, (str, bytes)):
                dset = self.__scalar_fill__(parent, name, data, options)
            # Iterative write of a data chunk iterator
            elif isinstance(data, AbstractDataChunkIterator):
                dset = self.__setup_chunked_dset__(parent, name, data, options)
                self.__dci_queue.append((dset, data))
            # Write a regular in memory array (e.g., numpy array, list etc.)
            elif hasattr(data, '__len__'):
                dset = self.__list_fill__(parent, name, data, options)
            # Write a regular scalar dataset
            else:
                dset = self.__scalar_fill__(parent, name, data, options)
        # Create the attributes on the dataset only if we are the primary and not just a Soft/External link
        if link is None:
            self.set_attributes(dset, attributes)
        # Validate the attributes on the linked dataset
        elif len(attributes) > 0:
            pass
        builder.written = True
        if exhaust_dci:
            self.__exhaust_dcis()
        return

    @classmethod
    def __selection_max_bounds__(cls, selection):
        """Determine the bounds of a numpy selection index tuple"""
        if isinstance(selection, int):
            return selection+1
        elif isinstance(selection, slice):
            return selection.stop
        elif isinstance(selection, list) or isinstance(selection, np.ndarray):
            return np.nonzero(selection)[0][-1]+1
        elif isinstance(selection, tuple):
            return tuple([cls.__selection_max_bounds__(i) for i in selection])

    @classmethod
    def __scalar_fill__(cls, parent, name, data, options=None):
        dtype = None
        io_settings = {}
        if options is not None:
            dtype = options.get('dtype')
            io_settings = options.get('io_settings')
        if not isinstance(dtype, type):
            try:
                dtype = cls.__resolve_dtype__(dtype, data)
            except Exception as exc:
                msg = 'cannot add %s to %s - could not determine type' % (name, parent.name)
                raise Exception(msg) from exc
        try:
            dset = parent.create_dataset(name, data=data, shape=None, dtype=dtype, **io_settings)
        except Exception as exc:
            msg = "Could not create scalar dataset %s in %s" % (name, parent.name)
            raise Exception(msg) from exc
        return dset

    @classmethod
    def __setup_chunked_dset__(cls, parent, name, data, options=None):
        """
        Setup a dataset for writing to one-chunk-at-a-time based on the given DataChunkIterator

        :param parent: The parent object to which the dataset should be added
        :type parent: h5py.Group, h5py.File
        :param name: The name of the dataset
        :type name: str
        :param data: The data to be written.
        :type data: DataChunkIterator
        :param options: Dict with options for creating a dataset. available options are 'dtype' and 'io_settings'
        :type options: dict

        """
        io_settings = {}
        if options is not None:
            if 'io_settings' in options:
                io_settings = options.get('io_settings')
        # Define the chunking options if the user has not set them explicitly. We need chunking for the iterative write.
        if 'chunks' not in io_settings:
            recommended_chunks = data.recommended_chunk_shape()
            io_settings['chunks'] = True if recommended_chunks is None else recommended_chunks
        # Define the shape of the data if not provided by the user
        if 'shape' not in io_settings:
            io_settings['shape'] = data.recommended_data_shape()
        # Define the maxshape of the data if not provided by the user
        if 'maxshape' not in io_settings:
            io_settings['maxshape'] = data.maxshape
        if 'dtype' not in io_settings:
            if (options is not None) and ('dtype' in options):
                io_settings['dtype'] = options['dtype']
            else:
                io_settings['dtype'] = data.dtype
            if isinstance(io_settings['dtype'], str):
                # map to real dtype if we were given a string
                io_settings['dtype'] = cls.__dtypes.get(io_settings['dtype'])
        try:
            dset = parent.create_dataset(name, **io_settings)
        except Exception as exc:
            raise Exception("Could not create dataset %s in %s" % (name, parent.name)) from exc
        return dset

    @classmethod
    def __write_chunk__(cls, dset, data):
        """
        Read a chunk from the given DataChunkIterator and write it to the given Dataset

        :param dset: The Dataset to write to
        :type dset: Dataset
        :param data: The DataChunkIterator to read from
        :type data: DataChunkIterator
        :return: True of a chunk was written, False otherwise
        :rtype: bool

        """
        try:
            chunk_i = next(data)
            # Determine the minimum array dimensions to fit the chunk selection
            max_bounds = cls.__selection_max_bounds__(chunk_i.selection)
            if not hasattr(max_bounds, '__len__'):
                max_bounds = (max_bounds,)
            # Determine if we need to expand any of the data dimensions
            expand_dims = [i for i, v in enumerate(max_bounds) if v is not None and v > dset.shape[i]]
            # Expand the dataset if needed
            if len(expand_dims) > 0:
                new_shape = np.asarray(dset.shape)
                new_shape[expand_dims] = np.asarray(max_bounds)[expand_dims]
                dset.resize(new_shape)
            # Process and write the data
            dset[chunk_i.selection] = chunk_i.data
        except StopIteration:
            return False
        return True

    @classmethod
    def __chunked_iter_fill__(cls, parent, name, data, options=None):
        """
        Write data to a dataset one-chunk-at-a-time based on the given DataChunkIterator

        :param parent: The parent object to which the dataset should be added
        :type parent: h5py.Group, h5py.File
        :param name: The name of the dataset
        :type name: str
        :param data: The data to be written.
        :type data: DataChunkIterator
        :param options: Dict with options for creating a dataset. available options are 'dtype' and 'io_settings'
        :type options: dict

        """
        dset = cls.__setup_chunked_dset__(parent, name, data, options=options)
        read = True
        while read:
            read = cls.__write_chunk__(dset, data)
        return dset

    @classmethod
    def __list_fill__(cls, parent, name, data, options=None):
        # define the io settings and data type if necessary
        io_settings = {}
        dtype = None
        if options is not None:
            dtype = options.get('dtype')
            io_settings = options.get('io_settings')
        if not isinstance(dtype, type):
            try:
                dtype = cls.__resolve_dtype__(dtype, data)
            except Exception as exc:
                msg = 'cannot add %s to %s - could not determine type' % (name, parent.name)
                raise Exception(msg) from exc
        # define the data shape
        if 'shape' in io_settings:
            data_shape = io_settings.pop('shape')
        elif hasattr(data, 'shape'):
            data_shape = data.shape
        elif isinstance(dtype, np.dtype):
            data_shape = (len(data),)
        else:
            data_shape = get_data_shape(data)
        # Create the dataset
        try:
            dset = parent.create_dataset(name, shape=data_shape, dtype=dtype, **io_settings)
        except Exception as exc:
            msg = "Could not create dataset %s in %s with shape %s, dtype %s, and iosettings %s. %s" % \
                  (name, parent.name, str(data_shape), str(dtype), str(io_settings), str(exc))
            raise Exception(msg) from exc
        # Write the data
        if len(data) > dset.shape[0]:
            new_shape = list(dset.shape)
            new_shape[0] = len(data)
            dset.resize(new_shape)
        try:
            dset[:] = data
        except Exception as e:
            raise e
        return dset

    @docval({'name': 'container', 'type': (Builder, Container, ReferenceBuilder), 'doc': 'the object to reference',
             'default': None},
            {'name': 'region', 'type': (slice, list, tuple), 'doc': 'the region reference indexing object',
             'default': None},
            returns='the reference', rtype=Reference)
    def __get_ref(self, **kwargs):
        container, region = getargs('container', 'region', kwargs)
        if container is None:
            return None
        if isinstance(container, Builder):
            if isinstance(container, LinkBuilder):
                builder = container.target_builder
            else:
                builder = container
        elif isinstance(container, ReferenceBuilder):
            builder = container.builder
        else:
            builder = self.manager.build(container)
        path = self.__get_path(builder)
        if isinstance(container, RegionBuilder):
            region = container.region
        if region is not None:
            dset = self.__file[path]
            if not isinstance(dset, Dataset):
                raise ValueError('cannot create region reference without Dataset')
            return self.__file[path].regionref[region]
        else:
            return self.__file[path].ref

    def __is_ref(self, dtype):
        if isinstance(dtype, DtypeSpec):
            return self.__is_ref(dtype.dtype)
        if isinstance(dtype, RefSpec):
            return True
        if isinstance(dtype, str):
            return dtype == DatasetBuilder.OBJECT_REF_TYPE or dtype == DatasetBuilder.REGION_REF_TYPE
        return False

    def __queue_ref(self, func):
        '''Set aside filling dset with references

        dest[sl] = func()

        Args:
           dset: the h5py.Dataset that the references need to be added to
           sl: the np.s_ (slice) object for indexing into dset
           func: a function to call to return the chunk of data, with
                 references filled in
        '''
        # TODO: come up with more intelligent way of
        # queueing reference resolution, based on reference
        # dependency
        self.__ref_queue.append(func)

    def __rec_get_ref(self, l):
        ret = list()
        for elem in l:
            if isinstance(elem, (list, tuple)):
                ret.append(self.__rec_get_ref(elem))
            elif isinstance(elem, (Builder, Container)):
                ret.append(self.__get_ref(elem))
            else:
                ret.append(elem)
        return ret

    @classmethod
    @docval(*get_docval(H5DataIO.__init__))
    def set_dataio(cls, **kwargs):
        cargs, ckwargs = fmt_docval_args(H5DataIO.__init__, kwargs)
        return H5DataIO(*cargs, **ckwargs)<|MERGE_RESOLUTION|>--- conflicted
+++ resolved
@@ -5,12 +5,8 @@
 from h5py import File, Group, Dataset, special_dtype, SoftLink, ExternalLink, Reference, RegionReference, check_dtype
 import warnings
 
-<<<<<<< HEAD
+from ...container import Container
 from ...utils import docval, getargs, popargs, call_docval_func, get_data_shape, get_docval, fmt_docval_args
-=======
-from ...container import Container
-from ...utils import docval, getargs, popargs, call_docval_func, get_data_shape
->>>>>>> c0774bae
 from ...data_utils import AbstractDataChunkIterator
 from ...build import Builder, GroupBuilder, DatasetBuilder, LinkBuilder, BuildManager,\
                      RegionBuilder, ReferenceBuilder, TypeMap, ObjectMapper
