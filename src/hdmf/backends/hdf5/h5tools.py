--- conflicted
+++ resolved
@@ -5,37 +5,22 @@
 from functools import partial
 from pathlib import Path
 
-<<<<<<< HEAD
-from ...container import Container
-from ...utils import docval, getargs, popargs, call_docval_func, get_data_shape, fmt_docval_args, get_docval
-from ...data_utils import AbstractDataChunkIterator
-from ...build import (Builder, GroupBuilder, DatasetBuilder, LinkBuilder, BuildManager, RegionBuilder,
-                      ReferenceBuilder, TypeMap, ObjectMapper)
-from ...spec import RefSpec, DtypeSpec, NamespaceCatalog
-
-from .h5_utils import (BuilderH5ReferenceDataset, BuilderH5RegionDataset, BuilderH5TableDataset, H5DataIO,
-                       H5SpecReader, H5SpecWriter,  HDF5IODataChunkIteratorQueue)
-
-from ..io import HDMFIO
-from ..errors import UnsupportedOperation
-from ..warnings import BrokenLinkWarning
-from ..utils import NamespaceToBuilderHelper, WriteStatusTracker
-=======
 import numpy as np
 import h5py
 from h5py import File, Group, Dataset, special_dtype, SoftLink, ExternalLink, Reference, RegionReference, check_dtype
 
 from .h5_utils import (BuilderH5ReferenceDataset, BuilderH5RegionDataset, BuilderH5TableDataset, H5DataIO,
-                       H5SpecReader, H5SpecWriter)
-from ..io import HDMFIO, UnsupportedOperation
+                       H5SpecReader, H5SpecWriter, HDF5IODataChunkIteratorQueue)
+from ..io import HDMFIO
+from ..errors import UnsupportedOperation
 from ..warnings import BrokenLinkWarning
 from ...build import (Builder, GroupBuilder, DatasetBuilder, LinkBuilder, BuildManager, RegionBuilder,
                       ReferenceBuilder, TypeMap, ObjectMapper)
 from ...container import Container
 from ...data_utils import AbstractDataChunkIterator
-from ...spec import RefSpec, DtypeSpec, NamespaceCatalog, GroupSpec, NamespaceBuilder
+from ...spec import RefSpec, DtypeSpec, NamespaceCatalog
 from ...utils import docval, getargs, popargs, call_docval_func, get_data_shape, fmt_docval_args, get_docval, StrDataset
->>>>>>> 680b68a1
+from ..utils import NamespaceToBuilderHelper, WriteStatusTracker
 
 ROOT_NAME = 'root'
 SPEC_LOC_ATTR = '.specloc'
@@ -485,19 +470,15 @@
             self.__read[self.__file] = f_builder
         return f_builder
 
-<<<<<<< HEAD
-=======
     def __set_written(self, builder):
         """
-        Mark this builder as written.
+        Helper function used to set the written status for builders
 
         :param builder: Builder object to be marked as written
         :type builder: Builder
         """
-        builder_id = self.__builderhash(builder)
-        self._written_builders[builder_id] = builder
-
->>>>>>> 680b68a1
+        self._written_builders.set_written(builder)
+
     def get_written(self, builder):
         """Return True if this builder has been written to (or read from) disk by this IO object, False otherwise.
 
@@ -506,16 +487,7 @@
 
         :return: True if the builder is found in self._written_builders using the builder ID, False otherwise
         """
-<<<<<<< HEAD
         return self._written_builders.get_written(builder)
-=======
-        builder_id = self.__builderhash(builder)
-        return builder_id in self._written_builders
->>>>>>> 680b68a1
-
-    def __set_written(self, builder):
-        """Helper function used to set the written status for builders"""
-        self._written_builders.set_written(builder)
 
     def __set_built(self, fpath, id, builder):
         """
