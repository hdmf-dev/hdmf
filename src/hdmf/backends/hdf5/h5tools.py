import logging
import os.path
import warnings
from collections import deque
from functools import partial
from pathlib import Path
from pathlib import PurePosixPath as pp

import h5py
import numpy as np
from h5py import (
    Dataset,
    ExternalLink,
    File,
    Group,
    Reference,
    RegionReference,
    SoftLink,
    check_dtype,
    special_dtype,
)

from ...build import (
    Builder,
    BuildManager,
    DatasetBuilder,
    GroupBuilder,
    LinkBuilder,
    ObjectMapper,
    ReferenceBuilder,
    RegionBuilder,
    TypeMap,
)
from ...container import Container
from ...data_utils import AbstractDataChunkIterator
from ...spec import DtypeSpec, NamespaceCatalog, RefSpec
from ...utils import StrDataset, docval, get_data_shape, get_docval, getargs, popargs
from ..errors import UnsupportedOperation
from ..io import HDMFIO
from ..utils import NamespaceToBuilderHelper, WriteStatusTracker
from ..warnings import BrokenLinkWarning
from .h5_utils import (
    BuilderH5ReferenceDataset,
    BuilderH5RegionDataset,
    BuilderH5TableDataset,
    H5DataIO,
    H5SpecReader,
    H5SpecWriter,
    HDF5IODataChunkIteratorQueue,
)

ROOT_NAME = "root"
SPEC_LOC_ATTR = ".specloc"
H5_TEXT = special_dtype(vlen=str)
H5_BINARY = special_dtype(vlen=bytes)
H5_REF = special_dtype(ref=Reference)
H5_REGREF = special_dtype(ref=RegionReference)

H5PY_3 = h5py.__version__.startswith("3")


class HDF5IO(HDMFIO):
    __ns_spec_path = "namespace"  # path to the namespace dataset within a namespace group

    @docval(
        {
            "name": "path",
            "type": (str, Path),
            "doc": "the path to the HDF5 file",
            "default": None,
        },
        {
            "name": "mode",
            "type": str,
            "doc": (
                'the mode to open the HDF5 file with, one of ("w", "r", "r+", "a",'
                ' "w-", "x"). See `h5py.File'
                " <http://docs.h5py.org/en/latest/high/file.html#opening-creating-files>`_"
                " for more details."
            ),
            "default": "r",
        },
        {
            "name": "manager",
            "type": (TypeMap, BuildManager),
            "doc": "the BuildManager or a TypeMap to construct a BuildManager to use for I/O",
            "default": None,
        },
        {
            "name": "comm",
            "type": "Intracomm",
            "doc": "the MPI communicator to use for parallel I/O",
            "default": None,
        },
        {
            "name": "file",
            "type": [File, "S3File"],
            "doc": "a pre-existing h5py.File object",
            "default": None,
        },
        {
            "name": "driver",
            "type": str,
            "doc": "driver for h5py to use when opening HDF5 file",
            "default": None,
        },
    )
    def __init__(self, **kwargs):
        """Open an HDF5 file for IO."""
        self.logger = logging.getLogger("%s.%s" % (self.__class__.__module__, self.__class__.__qualname__))
        path, manager, mode, comm, file_obj, driver = popargs(
            "path", "manager", "mode", "comm", "file", "driver", kwargs
        )

        self.__open_links = []  # keep track of other files opened from links in this file
        self.__file = None  # This will be set below, but set to None first in case an error occurs and we need to close

<<<<<<< HEAD
        if path is None and file_obj is None:
            raise ValueError("You must supply either a path or a file.")

        if isinstance(path, Path):
            path = str(path)

        if file_obj is not None and path is not None and os.path.abspath(file_obj.filename) != os.path.abspath(path):
            msg = "You argued %s as this object's path, " % path
            msg += "but supplied a file with filename: %s" % file_obj.filename
            raise ValueError(msg)
=======
        path = self.__check_path_file_obj(path, file_obj)
>>>>>>> c69646cc

        if file_obj is None and not os.path.exists(path) and (mode == "r" or mode == "r+") and driver != "ros3":
            msg = "Unable to open file %s in '%s' mode. File does not exist." % (
                path,
                mode,
            )
            raise UnsupportedOperation(msg)

        if file_obj is None and os.path.exists(path) and (mode == "w-" or mode == "x"):
            msg = "Unable to open file %s in '%s' mode. File already exists." % (
                path,
                mode,
            )
            raise UnsupportedOperation(msg)

        if manager is None:
            manager = BuildManager(TypeMap(NamespaceCatalog()))
        elif isinstance(manager, TypeMap):
            manager = BuildManager(manager)
        self.__driver = driver
        self.__comm = comm
        self.__mode = mode
        self.__file = file_obj
<<<<<<< HEAD
        super().__init__(manager, source=path)
        self.__built = dict()  # keep track of each builder for each dataset/group/link for each file
        self.__read = dict()  # keep track of which files have been read. Key is the filename value is the builder
=======
        super().__init__(manager, source=path)  # NOTE: source is not set if path is None and file_obj is passed
        self.__built = dict()       # keep track of each builder for each dataset/group/link for each file
        self.__read = dict()        # keep track of which files have been read. Key is the filename value is the builder
>>>>>>> c69646cc
        self.__ref_queue = deque()  # a queue of the references that need to be added
        self.__dci_queue = HDF5IODataChunkIteratorQueue()  # a queue of DataChunkIterators that need to be exhausted
        ObjectMapper.no_convert(Dataset)
        self._written_builders = WriteStatusTracker()  # track which builders were written (or read) by this IO object

    @property
    def comm(self):
        """The MPI communicator to use for parallel I/O."""
        return self.__comm

    @property
    def _file(self):
        return self.__file

    @property
    def driver(self):
        return self.__driver

    @classmethod
    def __check_path_file_obj(cls, path, file_obj):
        if isinstance(path, Path):
            path = str(path)

        if path is None and file_obj is None:
            raise ValueError("Either the 'path' or 'file' argument must be supplied.")

        if path is not None and file_obj is not None:  # consistency check
            if os.path.abspath(file_obj.filename) != os.path.abspath(path):
                msg = "You argued '%s' as this object's path, but supplied a file with filename: %s" % (
                    path,
                    file_obj.filename,
                )
                raise ValueError(msg)

        return path

    @classmethod
    def __resolve_file_obj(cls, path, file_obj, driver):
        path = cls.__check_path_file_obj(path, file_obj)

        if file_obj is None:
            file_kwargs = dict()
            if driver is not None:
                file_kwargs.update(driver=driver)
            file_obj = File(path, "r", **file_kwargs)
        return file_obj

    @classmethod
    @docval(
        {
            "name": "namespace_catalog",
            "type": (NamespaceCatalog, TypeMap),
            "doc": "the NamespaceCatalog or TypeMap to load namespaces into",
        },
        {
            "name": "path",
            "type": (str, Path),
            "doc": "the path to the HDF5 file",
            "default": None,
        },
        {
            "name": "namespaces",
            "type": list,
            "doc": "the namespaces to load",
            "default": None,
        },
        {
            "name": "file",
            "type": File,
            "doc": "a pre-existing h5py.File object",
            "default": None,
        },
        {
            "name": "driver",
            "type": str,
            "doc": "driver for h5py to use when opening HDF5 file",
            "default": None,
        },
        returns=(
            "dict mapping the names of the loaded namespaces to a dict mapping included"
            " namespace names and the included data types"
        ),
        rtype=dict,
    )
    def load_namespaces(cls, **kwargs):
        """Load cached namespaces from a file.

        If `file` is not supplied, then an :py:class:`h5py.File` object will be opened for the given `path`, the
        namespaces will be read, and the File object will be closed. If `file` is supplied, then
        the given File object will be read from and not closed.

        :raises ValueError: if both `path` and `file` are supplied but `path` is not the same as the path of `file`.
        """
        namespace_catalog, path, namespaces, file_obj, driver = popargs(
            "namespace_catalog", "path", "namespaces", "file", "driver", kwargs
        )

        open_file_obj = cls.__resolve_file_obj(path, file_obj, driver)
        if file_obj is None:  # need to close the file object that we just opened
            with open_file_obj:
                return cls.__load_namespaces(namespace_catalog, namespaces, open_file_obj)
        return cls.__load_namespaces(namespace_catalog, namespaces, open_file_obj)

    @classmethod
    def __load_namespaces(cls, namespace_catalog, namespaces, file_obj):
        d = {}

        if not cls.__check_specloc(file_obj):
            return d

        namespace_versions = cls.__get_namespaces(file_obj)

        spec_group = file_obj[file_obj.attrs[SPEC_LOC_ATTR]]
        if namespaces is None:
            namespaces = list(spec_group.keys())

        readers = dict()
        deps = dict()
        for ns in namespaces:
            latest_version = namespace_versions[ns]
            ns_group = spec_group[ns][latest_version]
            reader = H5SpecReader(ns_group)
            readers[ns] = reader
            # for each namespace in the 'namespace' dataset, track all included namespaces (dependencies)
            for spec_ns in reader.read_namespace(cls.__ns_spec_path):
                deps[ns] = list()
                for s in spec_ns["schema"]:
                    dep = s.get("namespace")
                    if dep is not None:
                        deps[ns].append(dep)

        order = cls._order_deps(deps)
        for ns in order:
            reader = readers[ns]
            d.update(namespace_catalog.load_namespaces(cls.__ns_spec_path, reader=reader))

        return d

    @classmethod
    def __check_specloc(cls, file_obj):
        if SPEC_LOC_ATTR not in file_obj.attrs:
            # this occurs in legacy files
            msg = "No cached namespaces found in %s" % file_obj.filename
            warnings.warn(msg)
            return False
        return True

    @classmethod
    @docval(
        {
            "name": "path",
            "type": (str, Path),
            "doc": "the path to the HDF5 file",
            "default": None,
        },
        {
            "name": "file",
            "type": File,
            "doc": "a pre-existing h5py.File object",
            "default": None,
        },
        {
            "name": "driver",
            "type": str,
            "doc": "driver for h5py to use when opening HDF5 file",
            "default": None,
        },
        returns="dict mapping names to versions of the namespaces in the file",
        rtype=dict,
    )
    def get_namespaces(cls, **kwargs):
        """Get the names and versions of the cached namespaces from a file.

        If ``file`` is not supplied, then an :py:class:`h5py.File` object will be opened for the given ``path``, the
        namespaces will be read, and the File object will be closed. If `file` is supplied, then
        the given File object will be read from and not closed.

        If there are multiple versions of a namespace cached in the file, then only the latest one (using alphanumeric
        ordering) is returned. This is the version of the namespace that is loaded by HDF5IO.load_namespaces(...).

        :raises ValueError: if both `path` and `file` are supplied but `path` is not the same as the path of `file`.
        """
        path, file_obj, driver = popargs("path", "file", "driver", kwargs)

        open_file_obj = cls.__resolve_file_obj(path, file_obj, driver)
        if file_obj is None:  # need to close the file object that we just opened
            with open_file_obj:
                return cls.__get_namespaces(open_file_obj)
        return cls.__get_namespaces(open_file_obj)

    @classmethod
    def __get_namespaces(cls, file_obj):
        """Return a dict mapping namespace name to version string for the latest version of that namespace in the file.

        If there are multiple versions of a namespace cached in the file, then only the latest one (using alphanumeric
        ordering) is returned. This is the version of the namespace that is loaded by ``HDF5IO.load_namespaces``.
        """
        used_version_names = dict()
        if not cls.__check_specloc(file_obj):
            return used_version_names

        spec_group = file_obj[file_obj.attrs[SPEC_LOC_ATTR]]
        namespaces = list(spec_group.keys())
        for ns in namespaces:
            ns_group = spec_group[ns]
            # NOTE: by default, objects within groups are iterated in alphanumeric order
            version_names = list(ns_group.keys())
            if len(version_names) > 1:
                # prior to HDMF 1.6.1, extensions without a version were written under the group name "unversioned"
                # make sure that if there is another group representing a newer version, that is read instead
                if "unversioned" in version_names:
                    version_names.remove("unversioned")
            if len(version_names) > 1:
                # as of HDMF 1.6.1, extensions without a version are written under the group name "None"
                # make sure that if there is another group representing a newer version, that is read instead
                if "None" in version_names:
                    version_names.remove("None")
            used_version_names[ns] = version_names[-1]  # save the largest in alphanumeric order

        return used_version_names

    @classmethod
    def _order_deps(cls, deps):
        """
        Order namespaces according to dependency for loading into a NamespaceCatalog

        Args:
            deps (dict): a dictionary that maps a namespace name to a list of name of
                         the namespaces on which the namespace is directly dependent
                         Example: {'a': ['b', 'c'], 'b': ['d'], 'c': ['d'], 'd': []}
                         Expected output: ['d', 'b', 'c', 'a']
        """
        order = list()
        keys = list(deps.keys())
        deps = dict(deps)
        for k in keys:
            if k in deps:
                cls.__order_deps_aux(order, deps, k)
        return order

    @classmethod
    def __order_deps_aux(cls, order, deps, key):
        """
        A recursive helper function for _order_deps
        """
        if key not in deps:
            return
        subdeps = deps.pop(key)
        for subk in subdeps:
            cls.__order_deps_aux(order, deps, subk)
        order.append(key)

    @classmethod
    @docval(
        {
            "name": "source_filename",
            "type": str,
            "doc": "the path to the HDF5 file to copy",
        },
        {
            "name": "dest_filename",
            "type": str,
            "doc": "the name of the destination file",
        },
        {
            "name": "expand_external",
            "type": bool,
            "doc": "expand external links into new objects",
            "default": True,
        },
        {
            "name": "expand_refs",
            "type": bool,
            "doc": "copy objects which are pointed to by reference",
            "default": False,
        },
        {
            "name": "expand_soft",
            "type": bool,
            "doc": "expand soft links into new objects",
            "default": False,
        },
    )
    def copy_file(self, **kwargs):
        """
        Convenience function to copy an HDF5 file while allowing external links to be resolved.

        .. warning::

            As of HDMF 2.0, this method is no longer supported and may be removed in a future version.
            Please use the export method or h5py.File.copy method instead.

        .. note::

            The source file will be opened in 'r' mode and the destination file will be opened in 'w' mode
            using h5py. To avoid possible collisions, care should be taken that, e.g., the source file is
            not opened already when calling this function.

        """

        warnings.warn(
            (
                "The copy_file class method is no longer supported and may be removed"
                " in a future version of HDMF. Please use the export method or"
                " h5py.File.copy method instead."
            ),
            DeprecationWarning,
        )

        (
            source_filename,
            dest_filename,
            expand_external,
            expand_refs,
            expand_soft,
        ) = getargs(
            "source_filename",
            "dest_filename",
            "expand_external",
            "expand_refs",
            "expand_soft",
            kwargs,
        )
        source_file = File(source_filename, "r")
        dest_file = File(dest_filename, "w")
        for objname in source_file["/"].keys():
            source_file.copy(
                source=objname,
                dest=dest_file,
                name=objname,
                expand_external=expand_external,
                expand_refs=expand_refs,
                expand_soft=expand_soft,
                shallow=False,
                without_attrs=False,
            )
        for objname in source_file["/"].attrs:
            dest_file["/"].attrs[objname] = source_file["/"].attrs[objname]
        source_file.close()
        dest_file.close()

    @docval(
        {
            "name": "container",
            "type": Container,
            "doc": "the Container object to write",
        },
        {
            "name": "cache_spec",
            "type": bool,
            "doc": (
                "If True (default), cache specification to file (highly recommended)."
                " If False, do not cache specification to file. The appropriate"
                " specification will then need to be loaded prior to reading the file."
            ),
            "default": True,
        },
        {
            "name": "link_data",
            "type": bool,
            "doc": "If True (default), create external links to HDF5 Datasets. If False, copy HDF5 Datasets.",
            "default": True,
        },
        {
            "name": "exhaust_dci",
            "type": bool,
            "doc": "If True (default), exhaust DataChunkIterators one at a time. If False, exhaust them concurrently.",
            "default": True,
        },
    )
    def write(self, **kwargs):
        """Write the container to an HDF5 file."""
        if self.__mode == "r":
            raise UnsupportedOperation(
                "Cannot write to file %s in mode '%s'. Please use mode 'r+', 'w', 'w-', 'x', or 'a'"
                % (self.source, self.__mode)
            )

        cache_spec = popargs("cache_spec", kwargs)
        super().write(**kwargs)
        if cache_spec:
            self.__cache_spec()

    def __cache_spec(self):
        ref = self.__file.attrs.get(SPEC_LOC_ATTR)
        spec_group = None
        if ref is not None:
            spec_group = self.__file[ref]
        else:
            path = "specifications"  # do something to figure out where the specifications should go
            spec_group = self.__file.require_group(path)
            self.__file.attrs[SPEC_LOC_ATTR] = spec_group.ref
        ns_catalog = self.manager.namespace_catalog
        for ns_name in ns_catalog.namespaces:
            ns_builder = NamespaceToBuilderHelper.convert_namespace(ns_catalog, ns_name)
            namespace = ns_catalog.get_namespace(ns_name)
            group_name = "%s/%s" % (ns_name, namespace.version)
            if group_name in spec_group:
                continue
            ns_group = spec_group.create_group(group_name)
            writer = H5SpecWriter(ns_group)
            ns_builder.export(self.__ns_spec_path, writer=writer)

    _export_args = (
<<<<<<< HEAD
        {
            "name": "src_io",
            "type": "HDMFIO",
            "doc": "the HDMFIO object for reading the data to export",
        },
        {
            "name": "container",
            "type": Container,
            "doc": (
                "the Container object to export. If None, then the entire contents of"
                " the HDMFIO object will be exported"
            ),
            "default": None,
        },
        {
            "name": "write_args",
            "type": dict,
            "doc": "arguments to pass to :py:meth:`write_builder`",
            "default": None,
        },
        {
            "name": "cache_spec",
            "type": bool,
            "doc": "whether to cache the specification to file",
            "default": True,
        },
=======
        {'name': 'src_io', 'type': 'HDMFIO', 'doc': 'the HDMFIO object for reading the data to export'},
        {'name': 'container', 'type': Container,
         'doc': ('the Container object to export. If None, then the entire contents of the HDMFIO object will be '
                 'exported'),
         'default': None},
        {'name': 'write_args', 'type': dict, 'doc': 'arguments to pass to :py:meth:`write_builder`',
         'default': None},
        {'name': 'cache_spec', 'type': bool, 'doc': 'whether to cache the specification to file',
         'default': True}
        # clear_cache is an arg on HDMFIO.export but it is intended for internal usage
        # so it is not available on HDF5IO
>>>>>>> c69646cc
    )

    @docval(*_export_args)
    def export(self, **kwargs):
        """Export data read from a file from any backend to HDF5.

        See :py:meth:`hdmf.backends.io.HDMFIO.export` for more details.
        """
        if self.__mode != "w":
            raise UnsupportedOperation(
                "Cannot export to file %s in mode '%s'. Please use mode 'w'." % (self.source, self.__mode)
            )

        src_io = getargs("src_io", kwargs)
        write_args, cache_spec = popargs("write_args", "cache_spec", kwargs)
        if write_args is None:
            write_args = dict()

        if not isinstance(src_io, HDF5IO) and write_args.get("link_data", True):
            raise UnsupportedOperation(
                "Cannot export from non-HDF5 backend %s to HDF5 with write argument link_data=True."
                % src_io.__class__.__name__
            )

<<<<<<< HEAD
        write_args["export_source"] = src_io.source  # pass export_source=src_io.source to write_builder
        ckwargs = kwargs.copy()
        ckwargs["write_args"] = write_args
=======
        write_args['export_source'] = os.path.abspath(src_io.source) if src_io.source is not None else None
        ckwargs = kwargs.copy()
        ckwargs['write_args'] = write_args
        if not write_args.get('link_data', True):
            ckwargs['clear_cache'] = True
>>>>>>> c69646cc
        super().export(**ckwargs)
        if cache_spec:
            # add any namespaces from the src_io that have not yet been loaded
            for namespace in src_io.manager.namespace_catalog.namespaces:
                if namespace not in self.manager.namespace_catalog.namespaces:
                    self.manager.namespace_catalog.add_namespace(
                        name=namespace,
                        namespace=src_io.manager.namespace_catalog.get_namespace(namespace)
                    )
            self.__cache_spec()

    @classmethod
    @docval(
        {
            "name": "path",
            "type": str,
            "doc": "the path to the destination HDF5 file",
        },
        {
            "name": "comm",
            "type": "Intracomm",
            "doc": "the MPI communicator to use for parallel I/O",
            "default": None,
        },
        *_export_args,
    )  # NOTE: src_io is required and is the second positional argument
    def export_io(self, **kwargs):
        """Export from one backend to HDF5 (class method).

        Convenience function for :py:meth:`export` where you do not need to
        instantiate a new ``HDF5IO`` object for writing. An ``HDF5IO`` object is created with mode 'w' and the given
        arguments.

        Example usage:

        .. code-block:: python

            old_io = HDF5IO('old.h5', 'r')
            HDF5IO.export_io(path='new_copy.h5', src_io=old_io)

        See :py:meth:`export` for more details.
        """
        path, comm = popargs("path", "comm", kwargs)

        with HDF5IO(path=path, comm=comm, mode="w") as write_io:
            write_io.export(**kwargs)

    def read(self, **kwargs):
        if self.__mode == "w" or self.__mode == "w-" or self.__mode == "x":
            raise UnsupportedOperation(
                "Cannot read from file %s in mode '%s'. Please use mode 'r', 'r+', or 'a'." % (self.source, self.__mode)
            )
        try:
            return super().read(**kwargs)
        except UnsupportedOperation as e:
            if str(e) == "Cannot build data. There are no values.":  # pragma: no cover
                raise UnsupportedOperation(
                    "Cannot read data from file %s in mode '%s'. There are no values." % (self.source, self.__mode)
                )

    @docval(
        returns="a GroupBuilder representing the data object",
        rtype="GroupBuilder",
    )
    def read_builder(self):
        """
        Read data and return the GroupBuilder representing it.

        NOTE: On read, the Builder.source may will usually not be set of the Builders.
        NOTE: The Builder.location is used internally to ensure correct handling of links (in particular on export)
        and should be set on read for all GroupBuilder, DatasetBuilder, and LinkBuilder objects.
        """
        if not self.__file:
            raise UnsupportedOperation("Cannot read data from closed HDF5 file '%s'" % self.source)
        f_builder = self.__read.get(self.__file)
        # ignore cached specs when reading builder
        ignore = set()
        specloc = self.__file.attrs.get(SPEC_LOC_ATTR)
        if specloc is not None:
            ignore.add(self.__file[specloc].name)
        if f_builder is None:
            f_builder = self.__read_group(self.__file, ROOT_NAME, ignore=ignore)
            self.__read[self.__file] = f_builder
        return f_builder

    def __set_written(self, builder):
        """
        Helper function used to set the written status for builders

        :param builder: Builder object to be marked as written
        :type builder: Builder
        """
        self._written_builders.set_written(builder)

    def get_written(self, builder):
        """Return True if this builder has been written to (or read from) disk by this IO object, False otherwise.

        :param builder: Builder object to get the written flag for
        :type builder: Builder

        :return: True if the builder is found in self._written_builders using the builder ID, False otherwise
        """
        return self._written_builders.get_written(builder)

    def __set_built(self, fpath, id, builder):
        """
        Update self.__built to cache the given builder for the given file and id.

        :param fpath: Path to the HDF5 file containing the object
        :type fpath: str
        :param id: ID of the HDF5 object in the path
        :type id: h5py GroupID object
        :param builder: The builder to be cached
        """
        self.__built.setdefault(fpath, dict()).setdefault(id, builder)

    def __get_built(self, fpath, id):
        """
        Look up a builder for the given file and id in self.__built cache

        :param fpath: Path to the HDF5 file containing the object
        :type fpath: str
        :param id: ID of the HDF5 object in the path
        :type id: h5py GroupID object

        :return: Builder in the self.__built cache or None
        """

        fdict = self.__built.get(fpath)
        if fdict:
            return fdict.get(id)
        else:
            return None

    @docval(
        {
            "name": "h5obj",
            "type": (Dataset, Group),
            "doc": "the HDF5 object to the corresponding Builder object for",
        }
    )
    def get_builder(self, **kwargs):
        """
        Get the builder for the corresponding h5py Group or Dataset

        :raises ValueError: When no builder has been constructed yet for the given h5py object
        """
        h5obj = getargs("h5obj", kwargs)
        fpath = h5obj.file.filename
        builder = self.__get_built(fpath, h5obj.id)
        if builder is None:
            msg = "%s:%s has not been built" % (fpath, h5obj.name)
            raise ValueError(msg)
        return builder

    @docval(
        {
            "name": "h5obj",
            "type": (Dataset, Group),
            "doc": "the HDF5 object to the corresponding Container/Data object for",
        }
    )
    def get_container(self, **kwargs):
        """
        Get the container for the corresponding h5py Group or Dataset

        :raises ValueError: When no builder has been constructed yet for the given h5py object
        """
        h5obj = getargs("h5obj", kwargs)
        builder = self.get_builder(h5obj)
        container = self.manager.construct(builder)
        return container

    def __read_group(self, h5obj, name=None, ignore=set()):
        kwargs = {
            "attributes": self.__read_attrs(h5obj),
            "groups": dict(),
            "datasets": dict(),
            "links": dict(),
        }

        for key, val in kwargs["attributes"].items():
            if isinstance(val, bytes):
                kwargs["attributes"][key] = val.decode("UTF-8")

        if name is None:
            name = str(os.path.basename(h5obj.name))
        for k in h5obj:
            sub_h5obj = h5obj.get(k)
            if not (sub_h5obj is None):
                if sub_h5obj.name in ignore:
                    continue
                link_type = h5obj.get(k, getlink=True)
                if isinstance(link_type, (SoftLink, ExternalLink)):
                    # Reading links might be better suited in its own function
                    # get path of link (the key used for tracking what's been built)
                    target_path = link_type.path
                    target_obj = sub_h5obj.file[target_path]
                    builder_name = os.path.basename(target_path)
                    # get builder if already read, else build it
                    builder = self.__get_built(sub_h5obj.file.filename, target_obj.id)
                    if builder is None:
                        # NOTE: all links must have absolute paths
                        if isinstance(target_obj, Dataset):
                            builder = self.__read_dataset(target_obj, builder_name)
                        else:
                            builder = self.__read_group(target_obj, builder_name, ignore=ignore)
<<<<<<< HEAD
                        self.__set_built(sub_h5obj.file.filename, target_obj.id, builder)
                    link_builder = LinkBuilder(builder=builder, name=k, source=h5obj.file.filename)
=======
                        self.__set_built(sub_h5obj.file.filename,  target_obj.id, builder)
                    link_builder = LinkBuilder(builder=builder, name=k, source=os.path.abspath(h5obj.file.filename))
>>>>>>> c69646cc
                    link_builder.location = h5obj.name
                    self.__set_written(link_builder)
                    kwargs["links"][builder_name] = link_builder
                    if isinstance(link_type, ExternalLink):
                        self.__open_links.append(sub_h5obj)
                else:
                    builder = self.__get_built(sub_h5obj.file.filename, sub_h5obj.id)
                    obj_type = None
                    read_method = None
                    if isinstance(sub_h5obj, Dataset):
                        read_method = self.__read_dataset
                        obj_type = kwargs["datasets"]
                    else:
                        read_method = partial(self.__read_group, ignore=ignore)
                        obj_type = kwargs["groups"]
                    if builder is None:
                        builder = read_method(sub_h5obj)
                        self.__set_built(sub_h5obj.file.filename, sub_h5obj.id, builder)
                    obj_type[builder.name] = builder
            else:
                warnings.warn(
                    "Path to Group altered/broken at " + os.path.join(h5obj.name, k),
                    BrokenLinkWarning,
                )
                kwargs["datasets"][k] = None
                continue
<<<<<<< HEAD
        kwargs["source"] = h5obj.file.filename
=======
        kwargs['source'] = os.path.abspath(h5obj.file.filename)
>>>>>>> c69646cc
        ret = GroupBuilder(name, **kwargs)
        ret.location = os.path.dirname(h5obj.name)
        self.__set_written(ret)
        return ret

    def __read_dataset(self, h5obj, name=None):
        kwargs = {
            "attributes": self.__read_attrs(h5obj),
            "dtype": h5obj.dtype,
            "maxshape": h5obj.maxshape,
        }
        for key, val in kwargs["attributes"].items():
            if isinstance(val, bytes):
                kwargs["attributes"][key] = val.decode("UTF-8")

        if name is None:
            name = str(os.path.basename(h5obj.name))
<<<<<<< HEAD
        kwargs["source"] = h5obj.file.filename
=======
        kwargs['source'] = os.path.abspath(h5obj.file.filename)
>>>>>>> c69646cc
        ndims = len(h5obj.shape)
        if ndims == 0:  # read scalar
            scalar = h5obj[()]
            if isinstance(scalar, bytes):
                scalar = scalar.decode("UTF-8")

            if isinstance(scalar, Reference):
                # TODO (AJTRITT):  This should call __read_ref to support Group references
                target = h5obj.file[scalar]
                target_builder = self.__read_dataset(target)
                self.__set_built(target.file.filename, target.id, target_builder)
                if isinstance(scalar, RegionReference):
                    d = RegionBuilder(scalar, target_builder)
                else:
                    d = ReferenceBuilder(target_builder)
                kwargs["data"] = d
                kwargs["dtype"] = d.dtype
            else:
                kwargs["data"] = scalar
        else:
            d = None
            if h5obj.dtype.kind == "O" and len(h5obj) > 0:
                elem1 = h5obj[tuple([0] * (h5obj.ndim - 1) + [0])]
                if isinstance(elem1, (str, bytes)):
                    d = self._check_str_dtype(h5obj)
                elif isinstance(elem1, RegionReference):  # read list of references
                    d = BuilderH5RegionDataset(h5obj, self)
                    kwargs["dtype"] = d.dtype
                elif isinstance(elem1, Reference):
                    d = BuilderH5ReferenceDataset(h5obj, self)
                    kwargs["dtype"] = d.dtype
            elif h5obj.dtype.kind == "V":  # table / compound data type
                cpd_dt = h5obj.dtype
                ref_cols = [check_dtype(ref=cpd_dt[i]) or check_dtype(vlen=cpd_dt[i]) for i in range(len(cpd_dt))]
                d = BuilderH5TableDataset(h5obj, self, ref_cols)
                kwargs["dtype"] = HDF5IO.__compound_dtype_to_list(h5obj.dtype, d.dtype)
            else:
                d = h5obj
            kwargs["data"] = d
        ret = DatasetBuilder(name, **kwargs)
        ret.location = os.path.dirname(h5obj.name)
        self.__set_written(ret)
        return ret

    def _check_str_dtype(self, h5obj):
        dtype = h5obj.dtype
        if dtype.kind == "O":
            if dtype.metadata.get("vlen") == str and H5PY_3:
                return StrDataset(h5obj, None)
        return h5obj

    @classmethod
    def __compound_dtype_to_list(cls, h5obj_dtype, dset_dtype):
        ret = []
        for name, dtype in zip(h5obj_dtype.fields, dset_dtype):
            ret.append({"name": name, "dtype": dtype})
        return ret

    def __read_attrs(self, h5obj):
        ret = dict()
        for k, v in h5obj.attrs.items():
            if k == SPEC_LOC_ATTR:  # ignore cached spec
                continue
            if isinstance(v, RegionReference):
                raise ValueError("cannot read region reference attributes yet")
            elif isinstance(v, Reference):
                ret[k] = self.__read_ref(h5obj.file[v])
            else:
                ret[k] = v
        return ret

    def __read_ref(self, h5obj):
        ret = None
        ret = self.__get_built(h5obj.file.filename, h5obj.id)
        if ret is None:
            if isinstance(h5obj, Dataset):
                ret = self.__read_dataset(h5obj)
            elif isinstance(h5obj, Group):
                ret = self.__read_group(h5obj)
            else:
                raise ValueError("h5obj must be a Dataset or a Group - got %s" % str(h5obj))
            self.__set_built(h5obj.file.filename, h5obj.id, ret)
        return ret

    def open(self):
        if self.__file is None:
            open_flag = self.__mode
            kwargs = dict()
            if self.comm:
                kwargs.update(driver="mpio", comm=self.comm)

            if self.driver is not None:
                kwargs.update(driver=self.driver)

            self.__file = File(self.source, open_flag, **kwargs)

    def close(self, close_links=True):
        """Close this file and any files linked to from this file.

        :param close_links: Whether to close all files linked to from this file. (default: True)
        :type close_links: bool
        """
        if close_links:
            self.close_linked_files()
        try:
            if self.__file is not None:
                self.__file.close()
        except AttributeError:
            # Do not do anything in case that self._file does not exist. This
            # may happen in case that an error occurs before HDF5IO has been fully
            # setup in __init__, e.g,. if a child class (such as NWBHDF5IO) raises
            # an error before self.__file has been created
            self.__file = None

    def close_linked_files(self):
        """Close all opened, linked-to files.

        MacOS and Linux automatically release the linked-to file after the linking file is closed, but Windows does
        not, which prevents the linked-to file from being deleted or truncated. Use this method to close all opened,
        linked-to files.
        """
        # Make sure
        try:
            for obj in self.__open_links:
                if obj:
                    obj.file.close()
        except AttributeError:
            # Do not do anything in case that self.__open_links does not exist. This
            # may happen in case that an error occurs before HDF5IO has been fully
            # setup in __init__, e.g,. if a child class (such as NWBHDF5IO) raises
            # an error before self.__open_links has been created.
            pass
        finally:
            self.__open_links = []

    @docval(
        {
            "name": "builder",
            "type": GroupBuilder,
            "doc": "the GroupBuilder object representing the HDF5 file",
        },
        {
            "name": "link_data",
            "type": bool,
            "doc": "If not specified otherwise link (True) or copy (False) HDF5 Datasets",
            "default": True,
        },
        {
            "name": "exhaust_dci",
            "type": bool,
            "doc": "exhaust DataChunkIterators one at a time. If False, exhaust them concurrently",
            "default": True,
        },
        {
            "name": "export_source",
            "type": str,
            "doc": "The source of the builders when exporting",
            "default": None,
        },
    )
    def write_builder(self, **kwargs):
        f_builder = popargs("builder", kwargs)
        link_data, exhaust_dci, export_source = getargs("link_data", "exhaust_dci", "export_source", kwargs)
        self.logger.debug(
            "Writing GroupBuilder '%s' to path '%s' with kwargs=%s" % (f_builder.name, self.source, kwargs)
        )
        for name, gbldr in f_builder.groups.items():
            self.write_group(self.__file, gbldr, **kwargs)
        for name, dbldr in f_builder.datasets.items():
            self.write_dataset(self.__file, dbldr, **kwargs)
        for name, lbldr in f_builder.links.items():
            self.write_link(self.__file, lbldr, export_source=kwargs.get("export_source"))
        self.set_attributes(self.__file, f_builder.attributes)
        self.__add_refs()
        self.__dci_queue.exhaust_queue()
        self.__set_written(f_builder)
        self.logger.debug(
            "Done writing %s '%s' to path '%s'" % (f_builder.__class__.__qualname__, f_builder.name, self.source)
        )

    def __add_refs(self):
        """
        Add all references in the file.

        References get queued to be added at the end of write. This is because
        the current traversal algorithm (i.e. iterating over GroupBuilder items)
        does not happen in a guaranteed order. We need to figure out what objects
        will be references, and then write them after we write everything else.
        """
        failed = set()
        while len(self.__ref_queue) > 0:
            call = self.__ref_queue.popleft()
            self.logger.debug(
                "Adding reference with call id %d from queue (length %d)" % (id(call), len(self.__ref_queue))
            )
            try:
                call()
            except KeyError:
                if id(call) in failed:
                    raise RuntimeError("Unable to resolve reference")
                self.logger.debug("Adding reference with call id %d failed. Appending call to queue" % id(call))
                failed.add(id(call))
                self.__ref_queue.append(call)

    @classmethod
    def get_type(cls, data):
        if isinstance(data, str):
            return H5_TEXT
        elif isinstance(data, bytes):
            return H5_BINARY
        elif isinstance(data, Container):
            return H5_REF
        elif not hasattr(data, "__len__"):
            return type(data)
        else:
            if len(data) == 0:
                if hasattr(data, "dtype"):
                    return data.dtype
                else:
                    raise ValueError("cannot determine type for empty data")
            return cls.get_type(data[0])

    __dtypes = {
        "float": np.float32,
        "float32": np.float32,
        "double": np.float64,
        "float64": np.float64,
        "long": np.int64,
        "int64": np.int64,
        "int": np.int32,
        "int32": np.int32,
        "short": np.int16,
        "int16": np.int16,
        "int8": np.int8,
        "uint64": np.uint64,
        "uint": np.uint32,
        "uint32": np.uint32,
        "uint16": np.uint16,
        "uint8": np.uint8,
        "bool": np.bool_,
        "text": H5_TEXT,
        "utf": H5_TEXT,
        "utf8": H5_TEXT,
        "utf-8": H5_TEXT,
        "ascii": H5_BINARY,
        "bytes": H5_BINARY,
        "ref": H5_REF,
        "reference": H5_REF,
        "object": H5_REF,
        "region": H5_REGREF,
        "isodatetime": H5_TEXT,
        "datetime": H5_TEXT,
    }

    @classmethod
    def __resolve_dtype__(cls, dtype, data):
        # TODO: These values exist, but I haven't solved them yet
        # binary
        # number
        dtype = cls.__resolve_dtype_helper__(dtype)
        if dtype is None:
            dtype = cls.get_type(data)
        return dtype

    @classmethod
    def __resolve_dtype_helper__(cls, dtype):
        if dtype is None:
            return None
        elif isinstance(dtype, str):
            return cls.__dtypes.get(dtype)
        elif isinstance(dtype, dict):
            return cls.__dtypes.get(dtype["reftype"])
        elif isinstance(dtype, np.dtype):
            # NOTE: some dtypes may not be supported, but we need to support writing of read-in compound types
            return dtype
        else:
            return np.dtype([(x["name"], cls.__resolve_dtype_helper__(x["dtype"])) for x in dtype])

    @docval(
        {
            "name": "obj",
            "type": (Group, Dataset),
            "doc": "the HDF5 object to add attributes to",
        },
        {
            "name": "attributes",
            "type": dict,
            "doc": "a dict containing the attributes on the Group or Dataset, indexed by attribute name",
        },
    )
    def set_attributes(self, **kwargs):
        obj, attributes = getargs("obj", "attributes", kwargs)
        for key, value in attributes.items():
            try:
                if isinstance(value, (set, list, tuple)):
                    tmp = tuple(value)
                    if len(tmp) > 0:
                        if isinstance(tmp[0], (str, bytes)):
                            value = np.array(value, dtype=special_dtype(vlen=type(tmp[0])))
                        elif isinstance(tmp[0], Container):  # a list of references
                            self.__queue_ref(self._make_attr_ref_filler(obj, key, tmp))
                        else:
                            value = np.array(value)
                    self.logger.debug(
                        "Setting %s '%s' attribute '%s' to %s"
                        % (
                            obj.__class__.__name__,
                            obj.name,
                            key,
                            value.__class__.__name__,
                        )
                    )
                    obj.attrs[key] = value
                elif isinstance(value, (Container, Builder, ReferenceBuilder)):  # a reference
                    self.__queue_ref(self._make_attr_ref_filler(obj, key, value))
                else:
                    self.logger.debug(
                        "Setting %s '%s' attribute '%s' to %s"
                        % (
                            obj.__class__.__name__,
                            obj.name,
                            key,
                            value.__class__.__name__,
                        )
                    )
                    if isinstance(value, np.ndarray) and value.dtype.kind == "U":
                        value = np.array(value, dtype=H5_TEXT)
                    obj.attrs[key] = value  # a regular scalar
            except Exception as e:
                msg = "unable to write attribute '%s' on object '%s'" % (
                    key,
                    obj.name,
                )
                raise RuntimeError(msg) from e

    def _make_attr_ref_filler(self, obj, key, value):
        """
        Make the callable for setting references to attributes
        """
        self.logger.debug(
            "Queueing set %s '%s' attribute '%s' to %s"
            % (obj.__class__.__name__, obj.name, key, value.__class__.__name__)
        )
        if isinstance(value, (tuple, list)):

            def _filler():
                ret = list()
                for item in value:
                    ret.append(self.__get_ref(item))
                obj.attrs[key] = ret

        else:

            def _filler():
                obj.attrs[key] = self.__get_ref(value)

        return _filler

    @docval(
        {"name": "parent", "type": Group, "doc": "the parent HDF5 object"},
        {
            "name": "builder",
            "type": GroupBuilder,
            "doc": "the GroupBuilder to write",
        },
        {
            "name": "link_data",
            "type": bool,
            "doc": "If not specified otherwise link (True) or copy (False) HDF5 Datasets",
            "default": True,
        },
        {
            "name": "exhaust_dci",
            "type": bool,
            "doc": "exhaust DataChunkIterators one at a time. If False, exhaust them concurrently",
            "default": True,
        },
        {
            "name": "export_source",
            "type": str,
            "doc": "The source of the builders when exporting",
            "default": None,
        },
        returns="the Group that was created",
        rtype="Group",
    )
    def write_group(self, **kwargs):
        parent, builder = popargs("parent", "builder", kwargs)
        self.logger.debug("Writing GroupBuilder '%s' to parent group '%s'" % (builder.name, parent.name))
        if self.get_written(builder):
            self.logger.debug("    GroupBuilder '%s' is already written" % builder.name)
            group = parent[builder.name]
        else:
            self.logger.debug("    Creating group '%s'" % builder.name)
            group = parent.create_group(builder.name)
        # write all groups
        subgroups = builder.groups
        if subgroups:
            for subgroup_name, sub_builder in subgroups.items():
                # do not create an empty group without attributes or links
                self.write_group(group, sub_builder, **kwargs)
        # write all datasets
        datasets = builder.datasets
        if datasets:
            for dset_name, sub_builder in datasets.items():
                self.write_dataset(group, sub_builder, **kwargs)
        # write all links
        links = builder.links
        if links:
            for link_name, sub_builder in links.items():
                self.write_link(
                    group,
                    sub_builder,
                    export_source=kwargs.get("export_source"),
                )
        attributes = builder.attributes
        self.set_attributes(group, attributes)
        self.__set_written(builder)
        return group

    def __get_path(self, builder):
        """Get the path to the builder.

        Note that the root of the file has no name - it is just "/". Thus, the name of the root container is ignored.
        If builder.location is set then it is used as the path, otherwise the function
        determines the path by constructing it iteratively from the parents of the
        builder.
        """
        if builder.location is not None:
            path = os.path.normpath(os.path.join(builder.location, builder.name)).replace("\\", "/")
        else:
            curr = builder
            names = list()
            while curr.parent is not None:
                names.append(curr.name)
                curr = curr.parent
            delim = "/"
            path = "%s%s" % (delim, delim.join(reversed(names)))
        return path

    @docval(
        {"name": "parent", "type": Group, "doc": "the parent HDF5 object"},
        {
            "name": "builder",
            "type": LinkBuilder,
            "doc": "the LinkBuilder to write",
        },
        {
            "name": "export_source",
            "type": str,
            "doc": "The source of the builders when exporting",
            "default": None,
        },
        returns="the Link that was created",
        rtype="Link",
    )
    def write_link(self, **kwargs):
        parent, builder, export_source = getargs("parent", "builder", "export_source", kwargs)
        self.logger.debug("Writing LinkBuilder '%s' to parent group '%s'" % (builder.name, parent.name))
        if self.get_written(builder):
            self.logger.debug("    LinkBuilder '%s' is already written" % builder.name)
            return None
        name = builder.name
        target_builder = builder.builder
        path = self.__get_path(target_builder)
        # source will indicate target_builder's location
        if export_source is None:
            write_source = builder.source
        else:
            write_source = export_source

        parent_filename = os.path.abspath(parent.file.filename)
        if target_builder.source in (write_source, parent_filename):
            link_obj = SoftLink(path)
            self.logger.debug("    Creating SoftLink '%s/%s' to '%s'" % (parent.name, name, link_obj.path))
        elif target_builder.source is not None:
            target_filename = os.path.abspath(target_builder.source)
            relative_path = os.path.relpath(target_filename, os.path.dirname(parent_filename))
            if target_builder.location is not None:
                path = target_builder.location + "/" + target_builder.name
            link_obj = ExternalLink(relative_path, path)
            self.logger.debug(
                "    Creating ExternalLink '%s/%s' to '%s://%s'" % (parent.name, name, link_obj.filename, link_obj.path)
            )
        else:
            msg = "cannot create external link to %s" % path
            raise ValueError(msg)
        parent[name] = link_obj
        self.__set_written(builder)
        return link_obj

    @docval(
        {
            "name": "parent",
            "type": Group,
            "doc": "the parent HDF5 object",
        },  # noqa: C901
        {
            "name": "builder",
            "type": DatasetBuilder,
            "doc": "the DatasetBuilder to write",
        },
        {
            "name": "link_data",
            "type": bool,
            "doc": "If not specified otherwise link (True) or copy (False) HDF5 Datasets",
            "default": True,
        },
        {
            "name": "exhaust_dci",
            "type": bool,
            "doc": "exhaust DataChunkIterators one at a time. If False, exhaust them concurrently",
            "default": True,
        },
        {
            "name": "export_source",
            "type": str,
            "doc": "The source of the builders when exporting",
            "default": None,
        },
        returns="the Dataset that was created",
        rtype=Dataset,
    )
    def write_dataset(self, **kwargs):  # noqa: C901
        """Write a dataset to HDF5

        The function uses other dataset-dependent write functions, e.g,
        ``__scalar_fill__``, ``__list_fill__``, and ``__setup_chunked_dset__`` to write the data.
        """
        parent, builder = popargs("parent", "builder", kwargs)
        link_data, exhaust_dci, export_source = getargs("link_data", "exhaust_dci", "export_source", kwargs)
        self.logger.debug("Writing DatasetBuilder '%s' to parent group '%s'" % (builder.name, parent.name))
        if self.get_written(builder):
            self.logger.debug("    DatasetBuilder '%s' is already written" % builder.name)
            return None
        name = builder.name
        data = builder.data
        dataio = None
        options = dict()  # dict with additional
        if isinstance(data, H5DataIO):
            options["io_settings"] = data.io_settings
            dataio = data
            link_data = data.link_data
            data = data.data
        else:
            options["io_settings"] = {}
        attributes = builder.attributes
        options["dtype"] = builder.dtype
        dset = None
        link = None

        # The user provided an existing h5py dataset as input and asked to create a link to the dataset
        if isinstance(data, Dataset):
            data_filename = os.path.abspath(data.file.filename)
            if link_data:
                if export_source is None:  # not exporting
                    parent_filename = os.path.abspath(parent.file.filename)
                    if data_filename != parent_filename:  # create external link to data
                        relative_path = os.path.relpath(data_filename, os.path.dirname(parent_filename))
                        link = ExternalLink(relative_path, data.name)
                        self.logger.debug(
                            "    Creating ExternalLink '%s/%s' to '%s://%s'"
                            % (parent.name, name, link.filename, link.path)
                        )
                    else:  # create soft link to dataset already in this file -- possible if mode == 'r+'
                        link = SoftLink(data.name)
                        self.logger.debug("    Creating SoftLink '%s/%s' to '%s'" % (parent.name, name, link.path))
                    parent[name] = link
                else:  # exporting
                    export_source = os.path.abspath(export_source)
                    parent_filename = os.path.abspath(parent.file.filename)
                    if data_filename != export_source:  # dataset is in different file than export source
                        # possible if user adds a link to a dataset in a different file after reading export source
                        # to memory
                        relative_path = os.path.relpath(data_filename, os.path.dirname(parent_filename))
                        link = ExternalLink(relative_path, data.name)
                        self.logger.debug(
                            "    Creating ExternalLink '%s/%s' to '%s://%s'"
                            % (parent.name, name, link.filename, link.path)
                        )
                        parent[name] = link
                    elif parent.name != data.parent.name:  # dataset is in export source and has different path
                        # so create a soft link to the dataset in this file
                        # possible if user adds a link to a dataset in export source after reading to memory
                        # TODO check that there is/will be still a dataset at data.name -- if the dataset has
                        # been removed, then this link will be broken
                        link = SoftLink(data.name)
                        self.logger.debug("    Creating SoftLink '%s/%s' to '%s'" % (parent.name, name, link.path))
                        parent[name] = link
                    else:  # dataset is in export source and has same path as the builder, so copy the dataset
                        self.logger.debug(
                            "    Copying data from '%s://%s' to '%s/%s'"
                            % (data.file.filename, data.name, parent.name, name)
                        )
                        parent.copy(
                            source=data,
                            dest=parent,
                            name=name,
                            expand_soft=False,
                            expand_external=False,
                            expand_refs=False,
                            without_attrs=True,
                        )
                        dset = parent[name]
            else:
                # TODO add option for case where there are multiple links to the same dataset within a file:
                # instead of copying the dset N times, copy it once and create soft links to it within the file
                self.logger.debug(
                    "    Copying data from '%s://%s' to '%s/%s'" % (data.file.filename, data.name, parent.name, name)
                )
                parent.copy(
                    source=data,
                    dest=parent,
                    name=name,
                    expand_soft=False,
                    expand_external=False,
                    expand_refs=False,
                    without_attrs=True,
                )
                dset = parent[name]

        #  Write a compound dataset, i.e, a dataset with compound data type
        elif isinstance(options["dtype"], list):
            # do some stuff to figure out what data is a reference
            refs = list()
            for i, dts in enumerate(options["dtype"]):
                if self.__is_ref(dts):
                    refs.append(i)
            # If one or more of the parts of the compound data type are references then we need to deal with those
            if len(refs) > 0:
                try:
                    _dtype = self.__resolve_dtype__(options["dtype"], data)
                except Exception as exc:
                    msg = "cannot add %s to %s - could not determine type" % (
                        name,
                        parent.name,
                    )
                    raise Exception(msg) from exc
                dset = parent.require_dataset(
                    name,
                    shape=(len(data),),
                    dtype=_dtype,
                    **options["io_settings"],
                )
                self.__set_written(builder)
                self.logger.debug(
                    "Queueing reference resolution and set attribute on dataset '%s'"
                    " containing object references. attributes: %s" % (name, list(attributes.keys()))
                )

                @self.__queue_ref
                def _filler():
                    self.logger.debug(
                        "Resolving object references and setting attribute on dataset '%s' containing attributes: %s"
                        % (name, list(attributes.keys()))
                    )
                    ret = list()
                    for item in data:
                        new_item = list(item)
                        for i in refs:
                            new_item[i] = self.__get_ref(item[i])
                        ret.append(tuple(new_item))
                    dset = parent[name]
                    dset[:] = ret
                    self.set_attributes(dset, attributes)

                return
            # If the compound data type contains only regular data (i.e., no references) then we can write it as usual
            else:
                dset = self.__list_fill__(parent, name, data, options)
        # Write a dataset containing references, i.e., a region or object reference.
        # NOTE: we can ignore options['io_settings'] for scalar data
        elif self.__is_ref(options["dtype"]):
            _dtype = self.__dtypes.get(options["dtype"])
            # Write a scalar data region reference dataset
            if isinstance(data, RegionBuilder):
                dset = parent.require_dataset(name, shape=(), dtype=_dtype)
                self.__set_written(builder)
                self.logger.debug(
                    "Queueing reference resolution and set attribute on dataset '%s'"
                    " containing a region reference. attributes: %s" % (name, list(attributes.keys()))
                )

                @self.__queue_ref
                def _filler():
                    self.logger.debug(
                        "Resolving region reference and setting attribute on dataset '%s' containing attributes: %s"
                        % (name, list(attributes.keys()))
                    )
                    ref = self.__get_ref(data.builder, data.region)
                    dset = parent[name]
                    dset[()] = ref
                    self.set_attributes(dset, attributes)

            # Write a scalar object reference dataset
            elif isinstance(data, ReferenceBuilder):
                dset = parent.require_dataset(name, dtype=_dtype, shape=())
                self.__set_written(builder)
                self.logger.debug(
                    "Queueing reference resolution and set attribute on dataset '%s'"
                    " containing an object reference. attributes: %s" % (name, list(attributes.keys()))
                )

                @self.__queue_ref
                def _filler():
                    self.logger.debug(
                        "Resolving object reference and setting attribute on dataset '%s' containing attributes: %s"
                        % (name, list(attributes.keys()))
                    )
                    ref = self.__get_ref(data.builder)
                    dset = parent[name]
                    dset[()] = ref
                    self.set_attributes(dset, attributes)

            # Write an array dataset of references
            else:
                # Write a array of region references
                if options["dtype"] == "region":
                    dset = parent.require_dataset(
                        name,
                        dtype=_dtype,
                        shape=(len(data),),
                        **options["io_settings"],
                    )
                    self.__set_written(builder)
                    self.logger.debug(
                        "Queueing reference resolution and set attribute on dataset"
                        " '%s' containing region references. attributes: %s" % (name, list(attributes.keys()))
                    )

                    @self.__queue_ref
                    def _filler():
                        self.logger.debug(
                            "Resolving region references and setting attribute on"
                            " dataset '%s' containing attributes: %s" % (name, list(attributes.keys()))
                        )
                        refs = list()
                        for item in data:
                            refs.append(self.__get_ref(item.builder, item.region))
                        dset = parent[name]
                        dset[()] = refs
                        self.set_attributes(dset, attributes)

                # Write array of object references
                else:
                    dset = parent.require_dataset(
                        name,
                        shape=(len(data),),
                        dtype=_dtype,
                        **options["io_settings"],
                    )
                    self.__set_written(builder)
                    self.logger.debug(
                        "Queueing reference resolution and set attribute on dataset"
                        " '%s' containing object references. attributes: %s" % (name, list(attributes.keys()))
                    )

                    @self.__queue_ref
                    def _filler():
                        self.logger.debug(
                            "Resolving object references and setting attribute on"
                            " dataset '%s' containing attributes: %s" % (name, list(attributes.keys()))
                        )
                        refs = list()
                        for item in data:
                            refs.append(self.__get_ref(item))
                        dset = parent[name]
                        dset[()] = refs
                        self.set_attributes(dset, attributes)

            return
        # write a "regular" dataset
        else:
            # Create an empty dataset
            if data is None:
                dset = self.__setup_empty_dset__(parent, name, options["io_settings"])
                dataio.dataset = dset
            # Write a scalar dataset containing a single string
            elif isinstance(data, (str, bytes)):
                dset = self.__scalar_fill__(parent, name, data, options)
            # Iterative write of a data chunk iterator
            elif isinstance(data, AbstractDataChunkIterator):
                dset = self.__setup_chunked_dset__(parent, name, data, options)
                self.__dci_queue.append(dataset=dset, data=data)
            # Write a regular in memory array (e.g., numpy array, list etc.)
            elif hasattr(data, "__len__"):
                dset = self.__list_fill__(parent, name, data, options)
            # Write a regular scalar dataset
            else:
                dset = self.__scalar_fill__(parent, name, data, options)
        # Create the attributes on the dataset only if we are the primary and not just a Soft/External link
        if link is None:
            self.set_attributes(dset, attributes)
        # Validate the attributes on the linked dataset
        elif len(attributes) > 0:
            pass
        self.__set_written(builder)
        if exhaust_dci:
            self.__dci_queue.exhaust_queue()

    @classmethod
    def __scalar_fill__(cls, parent, name, data, options=None):
        dtype = None
        io_settings = {}
        if options is not None:
            dtype = options.get("dtype")
            io_settings = options.get("io_settings")
        if not isinstance(dtype, type):
            try:
                dtype = cls.__resolve_dtype__(dtype, data)
            except Exception as exc:
                msg = "cannot add %s to %s - could not determine type" % (
                    name,
                    parent.name,
                )
                raise Exception(msg) from exc
        try:
            dset = parent.create_dataset(name, data=data, shape=None, dtype=dtype, **io_settings)
        except Exception as exc:
            msg = "Could not create scalar dataset %s in %s" % (
                name,
                parent.name,
            )
            raise Exception(msg) from exc
        return dset

    @classmethod
    def __setup_chunked_dset__(cls, parent, name, data, options=None):
        """
        Setup a dataset for writing to one-chunk-at-a-time based on the given DataChunkIterator

        :param parent: The parent object to which the dataset should be added
        :type parent: h5py.Group, h5py.File
        :param name: The name of the dataset
        :type name: str
        :param data: The data to be written.
        :type data: DataChunkIterator
        :param options: Dict with options for creating a dataset. available options are 'dtype' and 'io_settings'
        :type options: dict

        """
        io_settings = {}
        if options is not None:
            if "io_settings" in options:
                io_settings = options.get("io_settings")
        # Define the chunking options if the user has not set them explicitly. We need chunking for the iterative write.
        if "chunks" not in io_settings:
            recommended_chunks = data.recommended_chunk_shape()
            io_settings["chunks"] = True if recommended_chunks is None else recommended_chunks
        # Define the shape of the data if not provided by the user
        if "shape" not in io_settings:
            io_settings["shape"] = data.recommended_data_shape()
        # Define the maxshape of the data if not provided by the user
        if "maxshape" not in io_settings:
            io_settings["maxshape"] = data.maxshape
        if "dtype" not in io_settings:
            if (options is not None) and ("dtype" in options):
                io_settings["dtype"] = options["dtype"]
            else:
                io_settings["dtype"] = data.dtype
            if isinstance(io_settings["dtype"], str):
                # map to real dtype if we were given a string
                io_settings["dtype"] = cls.__dtypes.get(io_settings["dtype"])
        try:
            dset = parent.create_dataset(name, **io_settings)
        except Exception as exc:
            raise Exception("Could not create dataset %s in %s" % (name, parent.name)) from exc
        return dset

    @classmethod
    def __setup_empty_dset__(cls, parent, name, io_settings):
        """
        Setup a dataset for writing to one-chunk-at-a-time based on the given DataChunkIterator

        :param parent: The parent object to which the dataset should be added
        :type parent: h5py.Group, h5py.File
        :param name: The name of the dataset
        :type name: str
        :param data: The data to be written.
        :type data: DataChunkIterator
        :param options: Dict with options for creating a dataset. available options are 'dtype' and 'io_settings'
        :type options: dict

        """
        # Define the shape of the data if not provided by the user
        if "shape" not in io_settings:
            raise ValueError(f"Cannot setup empty dataset {pp(parent.name, name)} without shape")
        if "dtype" not in io_settings:
            raise ValueError(f"Cannot setup empty dataset {pp(parent.name, name)} without dtype")
        if isinstance(io_settings["dtype"], str):
            # map to real dtype if we were given a string
            io_settings["dtype"] = cls.__dtypes.get(io_settings["dtype"])
        try:
            dset = parent.create_dataset(name, **io_settings)
        except Exception as exc:
            raise Exception("Could not create dataset %s in %s" % (name, parent.name)) from exc
        return dset

    @classmethod
    def __chunked_iter_fill__(cls, parent, name, data, options=None):
        """
        Write data to a dataset one-chunk-at-a-time based on the given DataChunkIterator

        :param parent: The parent object to which the dataset should be added
        :type parent: h5py.Group, h5py.File
        :param name: The name of the dataset
        :type name: str
        :param data: The data to be written.
        :type data: DataChunkIterator
        :param options: Dict with options for creating a dataset. available options are 'dtype' and 'io_settings'
        :type options: dict

        """
        dset = cls.__setup_chunked_dset__(parent, name, data, options=options)
        read = True
        while read:
            read = HDF5IODataChunkIteratorQueue._write_chunk(dset, data)
        return dset

    @classmethod
    def __list_fill__(cls, parent, name, data, options=None):
        # define the io settings and data type if necessary
        io_settings = {}
        dtype = None
        if options is not None:
            dtype = options.get("dtype")
            io_settings = options.get("io_settings")
        if not isinstance(dtype, type):
            try:
                dtype = cls.__resolve_dtype__(dtype, data)
            except Exception as exc:
                msg = "cannot add %s to %s - could not determine type" % (
                    name,
                    parent.name,
                )
                raise Exception(msg) from exc
        # define the data shape
        if "shape" in io_settings:
            data_shape = io_settings.pop("shape")
        elif hasattr(data, "shape"):
            data_shape = data.shape
        elif isinstance(dtype, np.dtype):
            data_shape = (len(data),)
        else:
            data_shape = get_data_shape(data)

        # Create the dataset
        try:
            dset = parent.create_dataset(name, shape=data_shape, dtype=dtype, **io_settings)
        except Exception as exc:
            msg = "Could not create dataset %s in %s with shape %s, dtype %s, and iosettings %s. %s" % (
                name,
                parent.name,
                str(data_shape),
                str(dtype),
                str(io_settings),
                str(exc),
            )
            raise Exception(msg) from exc
        # Write the data
        if len(data) > dset.shape[0]:
            new_shape = list(dset.shape)
            new_shape[0] = len(data)
            dset.resize(new_shape)
        try:
            dset[:] = data
        except Exception as e:
            raise e
        return dset

    @docval(
        {
            "name": "container",
            "type": (Builder, Container, ReferenceBuilder),
            "doc": "the object to reference",
            "default": None,
        },
        {
            "name": "region",
            "type": (slice, list, tuple),
            "doc": "the region reference indexing object",
            "default": None,
        },
        returns="the reference",
        rtype=Reference,
    )
    def __get_ref(self, **kwargs):
        container, region = getargs("container", "region", kwargs)
        if container is None:
            return None
        if isinstance(container, Builder):
            self.logger.debug("Getting reference for %s '%s'" % (container.__class__.__name__, container.name))
            if isinstance(container, LinkBuilder):
                builder = container.target_builder
            else:
                builder = container
        elif isinstance(container, ReferenceBuilder):
            self.logger.debug("Getting reference for %s '%s'" % (container.__class__.__name__, container.builder.name))
            builder = container.builder
        else:
            self.logger.debug("Getting reference for %s '%s'" % (container.__class__.__name__, container.name))
            builder = self.manager.build(container)
        path = self.__get_path(builder)
        self.logger.debug("Getting reference at path '%s'" % path)
        if isinstance(container, RegionBuilder):
            region = container.region
        if region is not None:
            dset = self.__file[path]
            if not isinstance(dset, Dataset):
                raise ValueError("cannot create region reference without Dataset")
            return self.__file[path].regionref[region]
        else:
            return self.__file[path].ref

    def __is_ref(self, dtype):
        if isinstance(dtype, DtypeSpec):
            return self.__is_ref(dtype.dtype)
        if isinstance(dtype, RefSpec):
            return True
        if isinstance(dtype, dict):  # may be dict from reading a compound dataset
            return self.__is_ref(dtype["dtype"])
        if isinstance(dtype, str):
            return dtype == DatasetBuilder.OBJECT_REF_TYPE or dtype == DatasetBuilder.REGION_REF_TYPE
        return False

    def __queue_ref(self, func):
        """Set aside filling dset with references

        dest[sl] = func()

        Args:
           dset: the h5py.Dataset that the references need to be added to
           sl: the np.s_ (slice) object for indexing into dset
           func: a function to call to return the chunk of data, with
                 references filled in
        """
        # TODO: come up with more intelligent way of
        # queueing reference resolution, based on reference
        # dependency
        self.__ref_queue.append(func)

    def __rec_get_ref(self, ref_list):
        ret = list()
        for elem in ref_list:
            if isinstance(elem, (list, tuple)):
                ret.append(self.__rec_get_ref(elem))
            elif isinstance(elem, (Builder, Container)):
                ret.append(self.__get_ref(elem))
            else:
                ret.append(elem)
        return ret

    @property
    def mode(self):
        """
        Return the HDF5 file mode. One of ("w", "r", "r+", "a", "w-", "x").
        """
        return self.__mode

    @classmethod
    @docval(*get_docval(H5DataIO.__init__))
    def set_dataio(cls, **kwargs):
        """
        Wrap the given Data object with an H5DataIO.

        This method is provided merely for convenience. It is the equivalent
        of the following:

        .. code-block:: python

            from hdmf.backends.hdf5 import H5DataIO
            data = ...
            data = H5DataIO(data)
        """
        return H5DataIO.__init__(**kwargs)<|MERGE_RESOLUTION|>--- conflicted
+++ resolved
@@ -115,20 +115,7 @@
         self.__open_links = []  # keep track of other files opened from links in this file
         self.__file = None  # This will be set below, but set to None first in case an error occurs and we need to close
 
-<<<<<<< HEAD
-        if path is None and file_obj is None:
-            raise ValueError("You must supply either a path or a file.")
-
-        if isinstance(path, Path):
-            path = str(path)
-
-        if file_obj is not None and path is not None and os.path.abspath(file_obj.filename) != os.path.abspath(path):
-            msg = "You argued %s as this object's path, " % path
-            msg += "but supplied a file with filename: %s" % file_obj.filename
-            raise ValueError(msg)
-=======
         path = self.__check_path_file_obj(path, file_obj)
->>>>>>> c69646cc
 
         if file_obj is None and not os.path.exists(path) and (mode == "r" or mode == "r+") and driver != "ros3":
             msg = "Unable to open file %s in '%s' mode. File does not exist." % (
@@ -152,15 +139,9 @@
         self.__comm = comm
         self.__mode = mode
         self.__file = file_obj
-<<<<<<< HEAD
-        super().__init__(manager, source=path)
-        self.__built = dict()  # keep track of each builder for each dataset/group/link for each file
-        self.__read = dict()  # keep track of which files have been read. Key is the filename value is the builder
-=======
         super().__init__(manager, source=path)  # NOTE: source is not set if path is None and file_obj is passed
         self.__built = dict()       # keep track of each builder for each dataset/group/link for each file
         self.__read = dict()        # keep track of which files have been read. Key is the filename value is the builder
->>>>>>> c69646cc
         self.__ref_queue = deque()  # a queue of the references that need to be added
         self.__dci_queue = HDF5IODataChunkIteratorQueue()  # a queue of DataChunkIterators that need to be exhausted
         ObjectMapper.no_convert(Dataset)
@@ -565,34 +546,6 @@
             ns_builder.export(self.__ns_spec_path, writer=writer)
 
     _export_args = (
-<<<<<<< HEAD
-        {
-            "name": "src_io",
-            "type": "HDMFIO",
-            "doc": "the HDMFIO object for reading the data to export",
-        },
-        {
-            "name": "container",
-            "type": Container,
-            "doc": (
-                "the Container object to export. If None, then the entire contents of"
-                " the HDMFIO object will be exported"
-            ),
-            "default": None,
-        },
-        {
-            "name": "write_args",
-            "type": dict,
-            "doc": "arguments to pass to :py:meth:`write_builder`",
-            "default": None,
-        },
-        {
-            "name": "cache_spec",
-            "type": bool,
-            "doc": "whether to cache the specification to file",
-            "default": True,
-        },
-=======
         {'name': 'src_io', 'type': 'HDMFIO', 'doc': 'the HDMFIO object for reading the data to export'},
         {'name': 'container', 'type': Container,
          'doc': ('the Container object to export. If None, then the entire contents of the HDMFIO object will be '
@@ -604,7 +557,6 @@
          'default': True}
         # clear_cache is an arg on HDMFIO.export but it is intended for internal usage
         # so it is not available on HDF5IO
->>>>>>> c69646cc
     )
 
     @docval(*_export_args)
@@ -629,17 +581,11 @@
                 % src_io.__class__.__name__
             )
 
-<<<<<<< HEAD
-        write_args["export_source"] = src_io.source  # pass export_source=src_io.source to write_builder
-        ckwargs = kwargs.copy()
-        ckwargs["write_args"] = write_args
-=======
         write_args['export_source'] = os.path.abspath(src_io.source) if src_io.source is not None else None
         ckwargs = kwargs.copy()
         ckwargs['write_args'] = write_args
         if not write_args.get('link_data', True):
             ckwargs['clear_cache'] = True
->>>>>>> c69646cc
         super().export(**ckwargs)
         if cache_spec:
             # add any namespaces from the src_io that have not yet been loaded
@@ -847,13 +793,8 @@
                             builder = self.__read_dataset(target_obj, builder_name)
                         else:
                             builder = self.__read_group(target_obj, builder_name, ignore=ignore)
-<<<<<<< HEAD
-                        self.__set_built(sub_h5obj.file.filename, target_obj.id, builder)
-                    link_builder = LinkBuilder(builder=builder, name=k, source=h5obj.file.filename)
-=======
                         self.__set_built(sub_h5obj.file.filename,  target_obj.id, builder)
                     link_builder = LinkBuilder(builder=builder, name=k, source=os.path.abspath(h5obj.file.filename))
->>>>>>> c69646cc
                     link_builder.location = h5obj.name
                     self.__set_written(link_builder)
                     kwargs["links"][builder_name] = link_builder
@@ -880,11 +821,7 @@
                 )
                 kwargs["datasets"][k] = None
                 continue
-<<<<<<< HEAD
-        kwargs["source"] = h5obj.file.filename
-=======
         kwargs['source'] = os.path.abspath(h5obj.file.filename)
->>>>>>> c69646cc
         ret = GroupBuilder(name, **kwargs)
         ret.location = os.path.dirname(h5obj.name)
         self.__set_written(ret)
@@ -902,11 +839,7 @@
 
         if name is None:
             name = str(os.path.basename(h5obj.name))
-<<<<<<< HEAD
-        kwargs["source"] = h5obj.file.filename
-=======
         kwargs['source'] = os.path.abspath(h5obj.file.filename)
->>>>>>> c69646cc
         ndims = len(h5obj.shape)
         if ndims == 0:  # read scalar
             scalar = h5obj[()]
