import logging
import os.path
import warnings
from collections import deque
from functools import partial
from pathlib import Path, PurePosixPath as pp

import numpy as np
import h5py
from h5py import File, Group, Dataset, special_dtype, SoftLink, ExternalLink, Reference, RegionReference, check_dtype

from .h5_utils import (BuilderH5ReferenceDataset, BuilderH5RegionDataset, BuilderH5TableDataset, H5DataIO,
                       H5SpecReader, H5SpecWriter, HDF5IODataChunkIteratorQueue)
from ..io import HDMFIO
from ..errors import UnsupportedOperation
from ..warnings import BrokenLinkWarning
from ...build import (Builder, GroupBuilder, DatasetBuilder, LinkBuilder, BuildManager, RegionBuilder,
                      ReferenceBuilder, TypeMap, ObjectMapper)
from ...container import Container
from ...data_utils import AbstractDataChunkIterator
from ...spec import RefSpec, DtypeSpec, NamespaceCatalog
from ...utils import docval, getargs, popargs, get_data_shape, get_docval, StrDataset
from ..utils import NamespaceToBuilderHelper, WriteStatusTracker

ROOT_NAME = 'root'
SPEC_LOC_ATTR = '.specloc'
H5_TEXT = special_dtype(vlen=str)
H5_BINARY = special_dtype(vlen=bytes)
H5_REF = special_dtype(ref=Reference)
H5_REGREF = special_dtype(ref=RegionReference)

H5PY_3 = h5py.__version__.startswith('3')


class HDF5IO(HDMFIO):

    __ns_spec_path = 'namespace'  # path to the namespace dataset within a namespace group

    @staticmethod
    def can_read(path):
        """Determines whether a given path is readable by the HDF5IO class"""
        if not os.path.isfile(path):
            return False
        try:
            with h5py.File(path, "r"):
                return True
        except IOError:
            return False

    @docval({'name': 'path', 'type': (str, Path), 'doc': 'the path to the HDF5 file', 'default': None},
            {'name': 'mode', 'type': str,
             'doc': ('the mode to open the HDF5 file with, one of ("w", "r", "r+", "a", "w-", "x"). '
                     'See `h5py.File <http://docs.h5py.org/en/latest/high/file.html#opening-creating-files>`_ for '
                     'more details.'),
             'default': 'r'},
            {'name': 'manager', 'type': (TypeMap, BuildManager),
             'doc': 'the BuildManager or a TypeMap to construct a BuildManager to use for I/O', 'default': None},
            {'name': 'comm', 'type': 'Intracomm',
             'doc': 'the MPI communicator to use for parallel I/O', 'default': None},
            {'name': 'file', 'type': [File, "S3File"], 'doc': 'a pre-existing h5py.File object', 'default': None},
            {'name': 'driver', 'type': str, 'doc': 'driver for h5py to use when opening HDF5 file', 'default': None},
            {'name': 'external_resources_path', 'type': str,
             'doc': 'The path to the ExternalResources', 'default': None},)
    def __init__(self, **kwargs):
        """Open an HDF5 file for IO.
        """
        self.logger = logging.getLogger('%s.%s' % (self.__class__.__module__, self.__class__.__qualname__))
        path, manager, mode, comm, file_obj, driver, external_resources_path = popargs('path', 'manager', 'mode',
                                                                                       'comm', 'file', 'driver',
                                                                                       'external_resources_path',
                                                                                       kwargs)

        self.__open_links = []  # keep track of other files opened from links in this file
        self.__file = None  # This will be set below, but set to None first in case an error occurs and we need to close

        path = self.__check_path_file_obj(path, file_obj)

        if file_obj is None and not os.path.exists(path) and (mode == 'r' or mode == 'r+') and driver != 'ros3':
            msg = "Unable to open file %s in '%s' mode. File does not exist." % (path, mode)
            raise UnsupportedOperation(msg)

        if file_obj is None and os.path.exists(path) and (mode == 'w-' or mode == 'x'):
            msg = "Unable to open file %s in '%s' mode. File already exists." % (path, mode)
            raise UnsupportedOperation(msg)

        if manager is None:
            manager = BuildManager(TypeMap(NamespaceCatalog()))
        elif isinstance(manager, TypeMap):
            manager = BuildManager(manager)
        self.__driver = driver
        self.__comm = comm
        self.__mode = mode
        self.__file = file_obj
<<<<<<< HEAD
        super().__init__(manager, source=path)  # NOTE: source is not set if path is None and file_obj is passed
        self.__built = dict()  # keep track of each builder for each dataset/group/link for each file
        self.__read = dict()  # keep track of which files have been read. Key is the filename value is the builder
=======
        super().__init__(manager, source=path, external_resources_path=external_resources_path)
        # NOTE: source is not set if path is None and file_obj is passed
        self.__built = dict()       # keep track of each builder for each dataset/group/link for each file
        self.__read = dict()        # keep track of which files have been read. Key is the filename value is the builder
>>>>>>> 6b1a55fa
        self.__ref_queue = deque()  # a queue of the references that need to be added
        self.__dci_queue = HDF5IODataChunkIteratorQueue()  # a queue of DataChunkIterators that need to be exhausted
        ObjectMapper.no_convert(Dataset)
        self._written_builders = WriteStatusTracker()  # track which builders were written (or read) by this IO object

    @property
    def comm(self):
        """The MPI communicator to use for parallel I/O."""
        return self.__comm

    @property
    def _file(self):
        return self.__file

    @property
    def driver(self):
        return self.__driver

    @classmethod
    def __check_path_file_obj(cls, path, file_obj):
        if isinstance(path, Path):
            path = str(path)

        if path is None and file_obj is None:
            raise ValueError("Either the 'path' or 'file' argument must be supplied.")

        if path is not None and file_obj is not None:  # consistency check
            if os.path.abspath(file_obj.filename) != os.path.abspath(path):
                msg = ("You argued '%s' as this object's path, but supplied a file with filename: %s"
                       % (path, file_obj.filename))
                raise ValueError(msg)

        return path

    @classmethod
    def __resolve_file_obj(cls, path, file_obj, driver):
        path = cls.__check_path_file_obj(path, file_obj)

        if file_obj is None:
            file_kwargs = dict()
            if driver is not None:
                file_kwargs.update(driver=driver)
            file_obj = File(path, 'r', **file_kwargs)
        return file_obj

    @classmethod
    @docval({'name': 'namespace_catalog', 'type': (NamespaceCatalog, TypeMap),
             'doc': 'the NamespaceCatalog or TypeMap to load namespaces into'},
            {'name': 'path', 'type': (str, Path), 'doc': 'the path to the HDF5 file', 'default': None},
            {'name': 'namespaces', 'type': list, 'doc': 'the namespaces to load', 'default': None},
            {'name': 'file', 'type': File, 'doc': 'a pre-existing h5py.File object', 'default': None},
            {'name': 'driver', 'type': str, 'doc': 'driver for h5py to use when opening HDF5 file', 'default': None},
            returns=("dict mapping the names of the loaded namespaces to a dict mapping included namespace names and "
                     "the included data types"),
            rtype=dict)
    def load_namespaces(cls, **kwargs):
        """Load cached namespaces from a file.

        If `file` is not supplied, then an :py:class:`h5py.File` object will be opened for the given `path`, the
        namespaces will be read, and the File object will be closed. If `file` is supplied, then
        the given File object will be read from and not closed.

        :raises ValueError: if both `path` and `file` are supplied but `path` is not the same as the path of `file`.
        """
        namespace_catalog, path, namespaces, file_obj, driver = popargs(
            'namespace_catalog', 'path', 'namespaces', 'file', 'driver', kwargs)

        open_file_obj = cls.__resolve_file_obj(path, file_obj, driver)
        if file_obj is None:  # need to close the file object that we just opened
            with open_file_obj:
                return cls.__load_namespaces(namespace_catalog, namespaces, open_file_obj)
        return cls.__load_namespaces(namespace_catalog, namespaces, open_file_obj)

    @classmethod
    def __load_namespaces(cls, namespace_catalog, namespaces, file_obj):
        d = {}

        if not cls.__check_specloc(file_obj):
            return d

        namespace_versions = cls.__get_namespaces(file_obj)

        spec_group = file_obj[file_obj.attrs[SPEC_LOC_ATTR]]
        if namespaces is None:
            namespaces = list(spec_group.keys())

        readers = dict()
        deps = dict()
        for ns in namespaces:
            latest_version = namespace_versions[ns]
            ns_group = spec_group[ns][latest_version]
            reader = H5SpecReader(ns_group)
            readers[ns] = reader
            # for each namespace in the 'namespace' dataset, track all included namespaces (dependencies)
            for spec_ns in reader.read_namespace(cls.__ns_spec_path):
                deps[ns] = list()
                for s in spec_ns['schema']:
                    dep = s.get('namespace')
                    if dep is not None:
                        deps[ns].append(dep)

        order = cls._order_deps(deps)
        for ns in order:
            reader = readers[ns]
            d.update(namespace_catalog.load_namespaces(cls.__ns_spec_path, reader=reader))

        return d

    @classmethod
    def __check_specloc(cls, file_obj):
        if SPEC_LOC_ATTR not in file_obj.attrs:
            # this occurs in legacy files
            msg = "No cached namespaces found in %s" % file_obj.filename
            warnings.warn(msg)
            return False
        return True

    @classmethod
    @docval({'name': 'path', 'type': (str, Path), 'doc': 'the path to the HDF5 file', 'default': None},
            {'name': 'file', 'type': File, 'doc': 'a pre-existing h5py.File object', 'default': None},
            {'name': 'driver', 'type': str, 'doc': 'driver for h5py to use when opening HDF5 file', 'default': None},
            returns="dict mapping names to versions of the namespaces in the file", rtype=dict)
    def get_namespaces(cls, **kwargs):
        """Get the names and versions of the cached namespaces from a file.

        If ``file`` is not supplied, then an :py:class:`h5py.File` object will be opened for the given ``path``, the
        namespaces will be read, and the File object will be closed. If `file` is supplied, then
        the given File object will be read from and not closed.

        If there are multiple versions of a namespace cached in the file, then only the latest one (using alphanumeric
        ordering) is returned. This is the version of the namespace that is loaded by HDF5IO.load_namespaces(...).

        :raises ValueError: if both `path` and `file` are supplied but `path` is not the same as the path of `file`.
        """
        path, file_obj, driver = popargs('path', 'file', 'driver', kwargs)

        open_file_obj = cls.__resolve_file_obj(path, file_obj, driver)
        if file_obj is None:  # need to close the file object that we just opened
            with open_file_obj:
                return cls.__get_namespaces(open_file_obj)
        return cls.__get_namespaces(open_file_obj)

    @classmethod
    def __get_namespaces(cls, file_obj):
        """Return a dict mapping namespace name to version string for the latest version of that namespace in the file.

        If there are multiple versions of a namespace cached in the file, then only the latest one (using alphanumeric
        ordering) is returned. This is the version of the namespace that is loaded by ``HDF5IO.load_namespaces``.
        """
        used_version_names = dict()
        if not cls.__check_specloc(file_obj):
            return used_version_names

        spec_group = file_obj[file_obj.attrs[SPEC_LOC_ATTR]]
        namespaces = list(spec_group.keys())
        for ns in namespaces:
            ns_group = spec_group[ns]
            # NOTE: by default, objects within groups are iterated in alphanumeric order
            version_names = list(ns_group.keys())
            if len(version_names) > 1:
                # prior to HDMF 1.6.1, extensions without a version were written under the group name "unversioned"
                # make sure that if there is another group representing a newer version, that is read instead
                if 'unversioned' in version_names:
                    version_names.remove('unversioned')
            if len(version_names) > 1:
                # as of HDMF 1.6.1, extensions without a version are written under the group name "None"
                # make sure that if there is another group representing a newer version, that is read instead
                if 'None' in version_names:
                    version_names.remove('None')
            used_version_names[ns] = version_names[-1]  # save the largest in alphanumeric order

        return used_version_names

    @classmethod
    def _order_deps(cls, deps):
        """
        Order namespaces according to dependency for loading into a NamespaceCatalog

        Args:
            deps (dict): a dictionary that maps a namespace name to a list of name of
                         the namespaces on which the namespace is directly dependent
                         Example: {'a': ['b', 'c'], 'b': ['d'], 'c': ['d'], 'd': []}
                         Expected output: ['d', 'b', 'c', 'a']
        """
        order = list()
        keys = list(deps.keys())
        deps = dict(deps)
        for k in keys:
            if k in deps:
                cls.__order_deps_aux(order, deps, k)
        return order

    @classmethod
    def __order_deps_aux(cls, order, deps, key):
        """
        A recursive helper function for _order_deps
        """
        if key not in deps:
            return
        subdeps = deps.pop(key)
        for subk in subdeps:
            cls.__order_deps_aux(order, deps, subk)
        order.append(key)

    @classmethod
    @docval({'name': 'source_filename', 'type': str, 'doc': 'the path to the HDF5 file to copy'},
            {'name': 'dest_filename', 'type': str, 'doc': 'the name of the destination file'},
            {'name': 'expand_external', 'type': bool, 'doc': 'expand external links into new objects', 'default': True},
            {'name': 'expand_refs', 'type': bool, 'doc': 'copy objects which are pointed to by reference',
             'default': False},
            {'name': 'expand_soft', 'type': bool, 'doc': 'expand soft links into new objects', 'default': False}
            )
    def copy_file(self, **kwargs):
        """
        Convenience function to copy an HDF5 file while allowing external links to be resolved.

        .. warning::

            As of HDMF 2.0, this method is no longer supported and may be removed in a future version.
            Please use the export method or h5py.File.copy method instead.

        .. note::

            The source file will be opened in 'r' mode and the destination file will be opened in 'w' mode
            using h5py. To avoid possible collisions, care should be taken that, e.g., the source file is
            not opened already when calling this function.

        """

        warnings.warn("The copy_file class method is no longer supported and may be removed in a future version of "
                      "HDMF. Please use the export method or h5py.File.copy method instead.", DeprecationWarning)

        source_filename, dest_filename, expand_external, expand_refs, expand_soft = getargs('source_filename',
                                                                                            'dest_filename',
                                                                                            'expand_external',
                                                                                            'expand_refs',
                                                                                            'expand_soft',
                                                                                            kwargs)
        source_file = File(source_filename, 'r')
        dest_file = File(dest_filename, 'w')
        for objname in source_file["/"].keys():
            source_file.copy(source=objname,
                             dest=dest_file,
                             name=objname,
                             expand_external=expand_external,
                             expand_refs=expand_refs,
                             expand_soft=expand_soft,
                             shallow=False,
                             without_attrs=False,
                             )
        for objname in source_file['/'].attrs:
            dest_file['/'].attrs[objname] = source_file['/'].attrs[objname]
        source_file.close()
        dest_file.close()

    @docval({'name': 'container', 'type': Container, 'doc': 'the Container object to write'},
            {'name': 'cache_spec', 'type': bool,
             'doc': ('If True (default), cache specification to file (highly recommended). If False, do not cache '
                     'specification to file. The appropriate specification will then need to be loaded prior to '
                     'reading the file.'),
             'default': True},
            {'name': 'link_data', 'type': bool,
             'doc': 'If True (default), create external links to HDF5 Datasets. If False, copy HDF5 Datasets.',
             'default': True},
            {'name': 'exhaust_dci', 'type': bool,
             'doc': 'If True (default), exhaust DataChunkIterators one at a time. If False, exhaust them concurrently.',
             'default': True})
    def write(self, **kwargs):
        """Write the container to an HDF5 file."""
        if self.__mode == 'r':
            raise UnsupportedOperation(("Cannot write to file %s in mode '%s'. "
                                        "Please use mode 'r+', 'w', 'w-', 'x', or 'a'")
                                       % (self.source, self.__mode))

        cache_spec = popargs('cache_spec', kwargs)
        super().write(**kwargs)
        if cache_spec:
            self.__cache_spec()

    def __cache_spec(self):
        ref = self.__file.attrs.get(SPEC_LOC_ATTR)
        spec_group = None
        if ref is not None:
            spec_group = self.__file[ref]
        else:
            path = 'specifications'  # do something to figure out where the specifications should go
            spec_group = self.__file.require_group(path)
            self.__file.attrs[SPEC_LOC_ATTR] = spec_group.ref
        ns_catalog = self.manager.namespace_catalog
        for ns_name in ns_catalog.namespaces:
            ns_builder = NamespaceToBuilderHelper.convert_namespace(ns_catalog, ns_name)
            namespace = ns_catalog.get_namespace(ns_name)
            group_name = '%s/%s' % (ns_name, namespace.version)
            if group_name in spec_group:
                continue
            ns_group = spec_group.create_group(group_name)
            writer = H5SpecWriter(ns_group)
            ns_builder.export(self.__ns_spec_path, writer=writer)

    _export_args = (
        {'name': 'src_io', 'type': 'HDMFIO', 'doc': 'the HDMFIO object for reading the data to export'},
        {'name': 'container', 'type': Container,
         'doc': ('the Container object to export. If None, then the entire contents of the HDMFIO object will be '
                 'exported'),
         'default': None},
        {'name': 'write_args', 'type': dict, 'doc': 'arguments to pass to :py:meth:`write_builder`',
         'default': None},
        {'name': 'cache_spec', 'type': bool, 'doc': 'whether to cache the specification to file',
         'default': True}
        # clear_cache is an arg on HDMFIO.export but it is intended for internal usage
        # so it is not available on HDF5IO
    )

    @docval(*_export_args)
    def export(self, **kwargs):
        """Export data read from a file from any backend to HDF5.

        See :py:meth:`hdmf.backends.io.HDMFIO.export` for more details.
        """
        if self.__mode != 'w':
            raise UnsupportedOperation("Cannot export to file %s in mode '%s'. Please use mode 'w'."
                                       % (self.source, self.__mode))

        src_io = getargs('src_io', kwargs)
        write_args, cache_spec = popargs('write_args', 'cache_spec', kwargs)
        if write_args is None:
            write_args = dict()

        if not isinstance(src_io, HDF5IO) and write_args.get('link_data', True):
            raise UnsupportedOperation("Cannot export from non-HDF5 backend %s to HDF5 with write argument "
                                       "link_data=True." % src_io.__class__.__name__)

        write_args['export_source'] = os.path.abspath(src_io.source) if src_io.source is not None else None
        ckwargs = kwargs.copy()
        ckwargs['write_args'] = write_args
        if not write_args.get('link_data', True):
            ckwargs['clear_cache'] = True
        super().export(**ckwargs)
        if cache_spec:
            # add any namespaces from the src_io that have not yet been loaded
            for namespace in src_io.manager.namespace_catalog.namespaces:
                if namespace not in self.manager.namespace_catalog.namespaces:
                    self.manager.namespace_catalog.add_namespace(
                        name=namespace,
                        namespace=src_io.manager.namespace_catalog.get_namespace(namespace)
                    )
            self.__cache_spec()

    @classmethod
    @docval({'name': 'path', 'type': str, 'doc': 'the path to the destination HDF5 file'},
            {'name': 'comm', 'type': 'Intracomm', 'doc': 'the MPI communicator to use for parallel I/O',
             'default': None},
            *_export_args)  # NOTE: src_io is required and is the second positional argument
    def export_io(self, **kwargs):
        """Export from one backend to HDF5 (class method).

        Convenience function for :py:meth:`export` where you do not need to
        instantiate a new ``HDF5IO`` object for writing. An ``HDF5IO`` object is created with mode 'w' and the given
        arguments.

        Example usage:

        .. code-block:: python

            old_io = HDF5IO('old.h5', 'r')
            HDF5IO.export_io(path='new_copy.h5', src_io=old_io)

        See :py:meth:`export` for more details.
        """
        path, comm = popargs('path', 'comm', kwargs)

        with HDF5IO(path=path, comm=comm, mode='w') as write_io:
            write_io.export(**kwargs)

    def read(self, **kwargs):
        if self.__mode == 'w' or self.__mode == 'w-' or self.__mode == 'x':
            raise UnsupportedOperation("Cannot read from file %s in mode '%s'. Please use mode 'r', 'r+', or 'a'."
                                       % (self.source, self.__mode))
        try:
            return super().read(**kwargs)
        except UnsupportedOperation as e:
            if str(e) == 'Cannot build data. There are no values.':  # pragma: no cover
                raise UnsupportedOperation("Cannot read data from file %s in mode '%s'. There are no values."
                                           % (self.source, self.__mode))

    @docval(returns='a GroupBuilder representing the data object', rtype='GroupBuilder')
    def read_builder(self):
        """
        Read data and return the GroupBuilder representing it.

        NOTE: On read, the Builder.source may will usually not be set of the Builders.
        NOTE: The Builder.location is used internally to ensure correct handling of links (in particular on export)
        and should be set on read for all GroupBuilder, DatasetBuilder, and LinkBuilder objects.
        """
        if not self.__file:
            raise UnsupportedOperation("Cannot read data from closed HDF5 file '%s'" % self.source)
        f_builder = self.__read.get(self.__file)
        # ignore cached specs when reading builder
        ignore = set()
        specloc = self.__file.attrs.get(SPEC_LOC_ATTR)
        if specloc is not None:
            ignore.add(self.__file[specloc].name)
        if f_builder is None:
            f_builder = self.__read_group(self.__file, ROOT_NAME, ignore=ignore)
            self.__read[self.__file] = f_builder
        return f_builder

    def __set_written(self, builder):
        """
        Helper function used to set the written status for builders

        :param builder: Builder object to be marked as written
        :type builder: Builder
        """
        self._written_builders.set_written(builder)

    def get_written(self, builder):
        """Return True if this builder has been written to (or read from) disk by this IO object, False otherwise.

        :param builder: Builder object to get the written flag for
        :type builder: Builder

        :return: True if the builder is found in self._written_builders using the builder ID, False otherwise
        """
        return self._written_builders.get_written(builder)

    def __set_built(self, fpath, id, builder):
        """
        Update self.__built to cache the given builder for the given file and id.

        :param fpath: Path to the HDF5 file containing the object
        :type fpath: str
        :param id: ID of the HDF5 object in the path
        :type id: h5py GroupID object
        :param builder: The builder to be cached
        """
        self.__built.setdefault(fpath, dict()).setdefault(id, builder)

    def __get_built(self, fpath, id):
        """
        Look up a builder for the given file and id in self.__built cache

        :param fpath: Path to the HDF5 file containing the object
        :type fpath: str
        :param id: ID of the HDF5 object in the path
        :type id: h5py GroupID object

        :return: Builder in the self.__built cache or None
        """

        fdict = self.__built.get(fpath)
        if fdict:
            return fdict.get(id)
        else:
            return None

    @docval({'name': 'h5obj', 'type': (Dataset, Group),
             'doc': 'the HDF5 object to the corresponding Builder object for'})
    def get_builder(self, **kwargs):
        """
        Get the builder for the corresponding h5py Group or Dataset

        :raises ValueError: When no builder has been constructed yet for the given h5py object
        """
        h5obj = getargs('h5obj', kwargs)
        fpath = h5obj.file.filename
        builder = self.__get_built(fpath, h5obj.id)
        if builder is None:
            msg = '%s:%s has not been built' % (fpath, h5obj.name)
            raise ValueError(msg)
        return builder

    @docval({'name': 'h5obj', 'type': (Dataset, Group),
             'doc': 'the HDF5 object to the corresponding Container/Data object for'})
    def get_container(self, **kwargs):
        """
        Get the container for the corresponding h5py Group or Dataset

        :raises ValueError: When no builder has been constructed yet for the given h5py object
        """
        h5obj = getargs('h5obj', kwargs)
        builder = self.get_builder(h5obj)
        container = self.manager.construct(builder)
        return container

    def __read_group(self, h5obj, name=None, ignore=set()):
        kwargs = {
            "attributes": self.__read_attrs(h5obj),
            "groups": dict(),
            "datasets": dict(),
            "links": dict()
        }

        for key, val in kwargs['attributes'].items():
            if isinstance(val, bytes):
                kwargs['attributes'][key] = val.decode('UTF-8')

        if name is None:
            name = str(os.path.basename(h5obj.name))
        for k in h5obj:
            sub_h5obj = h5obj.get(k)
            if sub_h5obj is not None:
                if sub_h5obj.name in ignore:
                    continue
                link_type = h5obj.get(k, getlink=True)
                if isinstance(link_type, (SoftLink, ExternalLink)):
                    # Reading links might be better suited in its own function
                    # get path of link (the key used for tracking what's been built)
                    target_path = link_type.path
                    target_obj = sub_h5obj.file[target_path]
                    builder_name = os.path.basename(target_path)
                    # get builder if already read, else build it
                    builder = self.__get_built(sub_h5obj.file.filename, target_obj.id)
                    if builder is None:
                        # NOTE: all links must have absolute paths
                        if isinstance(target_obj, Dataset):
                            builder = self.__read_dataset(target_obj, builder_name)
                        else:
                            builder = self.__read_group(target_obj, builder_name, ignore=ignore)
                        self.__set_built(sub_h5obj.file.filename, target_obj.id, builder)
                    link_builder = LinkBuilder(builder=builder, name=k, source=os.path.abspath(h5obj.file.filename))
                    link_builder.location = h5obj.name
                    self.__set_written(link_builder)
                    kwargs['links'][builder_name] = link_builder
                    if isinstance(link_type, ExternalLink):
                        self.__open_links.append(sub_h5obj)
                else:
                    builder = self.__get_built(sub_h5obj.file.filename, sub_h5obj.id)
                    obj_type = None
                    read_method = None
                    if isinstance(sub_h5obj, Dataset):
                        read_method = self.__read_dataset
                        obj_type = kwargs['datasets']
                    else:
                        read_method = partial(self.__read_group, ignore=ignore)
                        obj_type = kwargs['groups']
                    if builder is None:
                        builder = read_method(sub_h5obj)
                        self.__set_built(sub_h5obj.file.filename, sub_h5obj.id, builder)
                    obj_type[builder.name] = builder
            else:
                warnings.warn('Path to Group altered/broken at ' + os.path.join(h5obj.name, k), BrokenLinkWarning)
                kwargs['datasets'][k] = None
                continue
        kwargs['source'] = os.path.abspath(h5obj.file.filename)
        ret = GroupBuilder(name, **kwargs)
        ret.location = os.path.dirname(h5obj.name)
        self.__set_written(ret)
        return ret

    def __read_dataset(self, h5obj, name=None):
        kwargs = {
            "attributes": self.__read_attrs(h5obj),
            "dtype": h5obj.dtype,
            "maxshape": h5obj.maxshape
        }
        for key, val in kwargs['attributes'].items():
            if isinstance(val, bytes):
                kwargs['attributes'][key] = val.decode('UTF-8')

        if name is None:
            name = str(os.path.basename(h5obj.name))
        kwargs['source'] = os.path.abspath(h5obj.file.filename)
        ndims = len(h5obj.shape)
        if ndims == 0:  # read scalar
            scalar = h5obj[()]
            if isinstance(scalar, bytes):
                scalar = scalar.decode('UTF-8')

            if isinstance(scalar, Reference):
                # TODO (AJTRITT):  This should call __read_ref to support Group references
                target = h5obj.file[scalar]
                target_builder = self.__read_dataset(target)
                self.__set_built(target.file.filename, target.id, target_builder)
                if isinstance(scalar, RegionReference):
                    d = RegionBuilder(scalar, target_builder)
                else:
                    d = ReferenceBuilder(target_builder)
                kwargs['data'] = d
                kwargs['dtype'] = d.dtype
            else:
                kwargs["data"] = scalar
        else:
            d = None
            if h5obj.dtype.kind == 'O' and len(h5obj) > 0:
                elem1 = h5obj[tuple([0] * (h5obj.ndim - 1) + [0])]
                if isinstance(elem1, (str, bytes)):
                    d = self._check_str_dtype(h5obj)
                elif isinstance(elem1, RegionReference):  # read list of references
                    d = BuilderH5RegionDataset(h5obj, self)
                    kwargs['dtype'] = d.dtype
                elif isinstance(elem1, Reference):
                    d = BuilderH5ReferenceDataset(h5obj, self)
                    kwargs['dtype'] = d.dtype
            elif h5obj.dtype.kind == 'V':  # table / compound data type
                cpd_dt = h5obj.dtype
                ref_cols = [check_dtype(ref=cpd_dt[i]) or check_dtype(vlen=cpd_dt[i]) for i in range(len(cpd_dt))]
                d = BuilderH5TableDataset(h5obj, self, ref_cols)
                kwargs['dtype'] = HDF5IO.__compound_dtype_to_list(h5obj.dtype, d.dtype)
            else:
                d = h5obj
            kwargs["data"] = d
        ret = DatasetBuilder(name, **kwargs)
        ret.location = os.path.dirname(h5obj.name)
        self.__set_written(ret)
        return ret

    def _check_str_dtype(self, h5obj):
        dtype = h5obj.dtype
        if dtype.kind == 'O':
            if dtype.metadata.get('vlen') == str and H5PY_3:
                return StrDataset(h5obj, None)
        return h5obj

    @classmethod
    def __compound_dtype_to_list(cls, h5obj_dtype, dset_dtype):
        ret = []
        for name, dtype in zip(h5obj_dtype.fields, dset_dtype):
            ret.append({'name': name, 'dtype': dtype})
        return ret

    def __read_attrs(self, h5obj):
        ret = dict()
        for k, v in h5obj.attrs.items():
            if k == SPEC_LOC_ATTR:  # ignore cached spec
                continue
            if isinstance(v, RegionReference):
                raise ValueError("cannot read region reference attributes yet")
            elif isinstance(v, Reference):
                ret[k] = self.__read_ref(h5obj.file[v])
            else:
                ret[k] = v
        return ret

    def __read_ref(self, h5obj):
        ret = None
        ret = self.__get_built(h5obj.file.filename, h5obj.id)
        if ret is None:
            if isinstance(h5obj, Dataset):
                ret = self.__read_dataset(h5obj)
            elif isinstance(h5obj, Group):
                ret = self.__read_group(h5obj)
            else:
                raise ValueError("h5obj must be a Dataset or a Group - got %s" % str(h5obj))
            self.__set_built(h5obj.file.filename, h5obj.id, ret)
        return ret

    def open(self):
        if self.__file is None:
            open_flag = self.__mode
            kwargs = dict()
            if self.comm:
                kwargs.update(driver='mpio', comm=self.comm)

            if self.driver is not None:
                kwargs.update(driver=self.driver)

            self.__file = File(self.source, open_flag, **kwargs)

    def close(self, close_links=True):
        """Close this file and any files linked to from this file.

        :param close_links: Whether to close all files linked to from this file. (default: True)
        :type close_links: bool
        """
        if close_links:
            self.close_linked_files()
        try:
            if self.__file is not None:
                self.__file.close()
        except AttributeError:
            # Do not do anything in case that self._file does not exist. This
            # may happen in case that an error occurs before HDF5IO has been fully
            # setup in __init__, e.g,. if a child class (such as NWBHDF5IO) raises
            # an error before self.__file has been created
            self.__file = None

    def close_linked_files(self):
        """Close all opened, linked-to files.

        MacOS and Linux automatically release the linked-to file after the linking file is closed, but Windows does
        not, which prevents the linked-to file from being deleted or truncated. Use this method to close all opened,
        linked-to files.
        """
        # Make sure
        try:
            for obj in self.__open_links:
                if obj:
                    obj.file.close()
        except AttributeError:
            # Do not do anything in case that self.__open_links does not exist. This
            # may happen in case that an error occurs before HDF5IO has been fully
            # setup in __init__, e.g,. if a child class (such as NWBHDF5IO) raises
            # an error before self.__open_links has been created.
            pass
        finally:
            self.__open_links = []

    @docval({'name': 'builder', 'type': GroupBuilder, 'doc': 'the GroupBuilder object representing the HDF5 file'},
            {'name': 'link_data', 'type': bool,
             'doc': 'If not specified otherwise link (True) or copy (False) HDF5 Datasets', 'default': True},
            {'name': 'exhaust_dci', 'type': bool,
             'doc': 'exhaust DataChunkIterators one at a time. If False, exhaust them concurrently',
             'default': True},
            {'name': 'export_source', 'type': str,
             'doc': 'The source of the builders when exporting', 'default': None})
    def write_builder(self, **kwargs):
        f_builder = popargs('builder', kwargs)
        link_data, exhaust_dci, export_source = getargs('link_data', 'exhaust_dci', 'export_source', kwargs)
        self.logger.debug("Writing GroupBuilder '%s' to path '%s' with kwargs=%s"
                          % (f_builder.name, self.source, kwargs))
        for name, gbldr in f_builder.groups.items():
            self.write_group(self.__file, gbldr, **kwargs)
        for name, dbldr in f_builder.datasets.items():
            self.write_dataset(self.__file, dbldr, **kwargs)
        for name, lbldr in f_builder.links.items():
            self.write_link(self.__file, lbldr, export_source=kwargs.get("export_source"))
        self.set_attributes(self.__file, f_builder.attributes)
        self.__add_refs()
        self.__dci_queue.exhaust_queue()
        self.__set_written(f_builder)
        self.logger.debug("Done writing %s '%s' to path '%s'" %
                          (f_builder.__class__.__qualname__, f_builder.name, self.source))

    def __add_refs(self):
        '''
        Add all references in the file.

        References get queued to be added at the end of write. This is because
        the current traversal algorithm (i.e. iterating over GroupBuilder items)
        does not happen in a guaranteed order. We need to figure out what objects
        will be references, and then write them after we write everything else.
        '''
        failed = set()
        while len(self.__ref_queue) > 0:
            call = self.__ref_queue.popleft()
            self.logger.debug("Adding reference with call id %d from queue (length %d)"
                              % (id(call), len(self.__ref_queue)))
            try:
                call()
            except KeyError:
                if id(call) in failed:
                    raise RuntimeError('Unable to resolve reference')
                self.logger.debug("Adding reference with call id %d failed. Appending call to queue" % id(call))
                failed.add(id(call))
                self.__ref_queue.append(call)

    @classmethod
    def get_type(cls, data):
        if isinstance(data, str):
            return H5_TEXT
        elif isinstance(data, bytes):
            return H5_BINARY
        elif isinstance(data, Container):
            return H5_REF
        elif not hasattr(data, '__len__'):
            return type(data)
        else:
            if len(data) == 0:
                if hasattr(data, 'dtype'):
                    return data.dtype
                else:
                    raise ValueError('cannot determine type for empty data')
            return cls.get_type(data[0])

    __dtypes = {
        "float": np.float32,
        "float32": np.float32,
        "double": np.float64,
        "float64": np.float64,
        "long": np.int64,
        "int64": np.int64,
        "int": np.int32,
        "int32": np.int32,
        "short": np.int16,
        "int16": np.int16,
        "int8": np.int8,
        "uint64": np.uint64,
        "uint": np.uint32,
        "uint32": np.uint32,
        "uint16": np.uint16,
        "uint8": np.uint8,
        "bool": np.bool_,
        "text": H5_TEXT,
        "utf": H5_TEXT,
        "utf8": H5_TEXT,
        "utf-8": H5_TEXT,
        "ascii": H5_BINARY,
        "bytes": H5_BINARY,
        "ref": H5_REF,
        "reference": H5_REF,
        "object": H5_REF,
        "region": H5_REGREF,
        "isodatetime": H5_TEXT,
        "datetime": H5_TEXT,
    }

    @classmethod
    def __resolve_dtype__(cls, dtype, data):
        # TODO: These values exist, but I haven't solved them yet
        # binary
        # number
        dtype = cls.__resolve_dtype_helper__(dtype)
        if dtype is None:
            dtype = cls.get_type(data)
        return dtype

    @classmethod
    def __resolve_dtype_helper__(cls, dtype):
        if dtype is None:
            return None
        elif isinstance(dtype, str):
            return cls.__dtypes.get(dtype)
        elif isinstance(dtype, dict):
            return cls.__dtypes.get(dtype['reftype'])
        elif isinstance(dtype, np.dtype):
            # NOTE: some dtypes may not be supported, but we need to support writing of read-in compound types
            return dtype
        else:
            return np.dtype([(x['name'], cls.__resolve_dtype_helper__(x['dtype'])) for x in dtype])

    @docval({'name': 'obj', 'type': (Group, Dataset), 'doc': 'the HDF5 object to add attributes to'},
            {'name': 'attributes',
             'type': dict,
             'doc': 'a dict containing the attributes on the Group or Dataset, indexed by attribute name'})
    def set_attributes(self, **kwargs):
        obj, attributes = getargs('obj', 'attributes', kwargs)
        for key, value in attributes.items():
            try:
                if isinstance(value, (set, list, tuple)):
                    tmp = tuple(value)
                    if len(tmp) > 0:
                        if isinstance(tmp[0], (str, bytes)):
                            value = np.array(value, dtype=special_dtype(vlen=type(tmp[0])))
                        elif isinstance(tmp[0], Container):  # a list of references
                            self.__queue_ref(self._make_attr_ref_filler(obj, key, tmp))
                        else:
                            value = np.array(value)
                    self.logger.debug("Setting %s '%s' attribute '%s' to %s"
                                      % (obj.__class__.__name__, obj.name, key, value.__class__.__name__))
                    obj.attrs[key] = value
                elif isinstance(value, (Container, Builder, ReferenceBuilder)):  # a reference
                    self.__queue_ref(self._make_attr_ref_filler(obj, key, value))
                else:
                    self.logger.debug("Setting %s '%s' attribute '%s' to %s"
                                      % (obj.__class__.__name__, obj.name, key, value.__class__.__name__))
                    if isinstance(value, np.ndarray) and value.dtype.kind == 'U':
                        value = np.array(value, dtype=H5_TEXT)
                    obj.attrs[key] = value  # a regular scalar
            except Exception as e:
                msg = "unable to write attribute '%s' on object '%s'" % (key, obj.name)
                raise RuntimeError(msg) from e

    def _make_attr_ref_filler(self, obj, key, value):
        '''
            Make the callable for setting references to attributes
        '''
        self.logger.debug("Queueing set %s '%s' attribute '%s' to %s"
                          % (obj.__class__.__name__, obj.name, key, value.__class__.__name__))
        if isinstance(value, (tuple, list)):
            def _filler():
                ret = list()
                for item in value:
                    ret.append(self.__get_ref(item))
                obj.attrs[key] = ret
        else:
            def _filler():
                obj.attrs[key] = self.__get_ref(value)
        return _filler

    @docval({'name': 'parent', 'type': Group, 'doc': 'the parent HDF5 object'},
            {'name': 'builder', 'type': GroupBuilder, 'doc': 'the GroupBuilder to write'},
            {'name': 'link_data', 'type': bool,
             'doc': 'If not specified otherwise link (True) or copy (False) HDF5 Datasets', 'default': True},
            {'name': 'exhaust_dci', 'type': bool,
             'doc': 'exhaust DataChunkIterators one at a time. If False, exhaust them concurrently',
             'default': True},
            {'name': 'export_source', 'type': str,
             'doc': 'The source of the builders when exporting', 'default': None},
            returns='the Group that was created', rtype='Group')
    def write_group(self, **kwargs):
        parent, builder = popargs('parent', 'builder', kwargs)
        self.logger.debug("Writing GroupBuilder '%s' to parent group '%s'" % (builder.name, parent.name))
        if self.get_written(builder):
            self.logger.debug("    GroupBuilder '%s' is already written" % builder.name)
            group = parent[builder.name]
        else:
            self.logger.debug("    Creating group '%s'" % builder.name)
            group = parent.create_group(builder.name)
        # write all groups
        subgroups = builder.groups
        if subgroups:
            for subgroup_name, sub_builder in subgroups.items():
                # do not create an empty group without attributes or links
                self.write_group(group, sub_builder, **kwargs)
        # write all datasets
        datasets = builder.datasets
        if datasets:
            for dset_name, sub_builder in datasets.items():
                self.write_dataset(group, sub_builder, **kwargs)
        # write all links
        links = builder.links
        if links:
            for link_name, sub_builder in links.items():
                self.write_link(group, sub_builder, export_source=kwargs.get("export_source"))
        attributes = builder.attributes
        self.set_attributes(group, attributes)
        self.__set_written(builder)
        return group

    def __get_path(self, builder):
        """Get the path to the builder.

        Note that the root of the file has no name - it is just "/". Thus, the name of the root container is ignored.
        If builder.location is set then it is used as the path, otherwise the function
        determines the path by constructing it iteratively from the parents of the
        builder.
        """
        if builder.location is not None:
            path = os.path.normpath(os.path.join(builder.location, builder.name)).replace("\\", "/")
        else:
            curr = builder
            names = list()
            while curr.parent is not None:
                names.append(curr.name)
                curr = curr.parent
            delim = "/"
            path = "%s%s" % (delim, delim.join(reversed(names)))
        return path

    @docval({'name': 'parent', 'type': Group, 'doc': 'the parent HDF5 object'},
            {'name': 'builder', 'type': LinkBuilder, 'doc': 'the LinkBuilder to write'},
            {'name': 'export_source', 'type': str,
             'doc': 'The source of the builders when exporting', 'default': None},
            returns='the Link that was created', rtype='Link')
    def write_link(self, **kwargs):
        parent, builder, export_source = getargs('parent', 'builder', 'export_source', kwargs)
        self.logger.debug("Writing LinkBuilder '%s' to parent group '%s'" % (builder.name, parent.name))
        if self.get_written(builder):
            self.logger.debug("    LinkBuilder '%s' is already written" % builder.name)
            return None
        name = builder.name
        target_builder = builder.builder
        path = self.__get_path(target_builder)
        # source will indicate target_builder's location
        if export_source is None:
            write_source = builder.source
        else:
            write_source = export_source

        parent_filename = os.path.abspath(parent.file.filename)
        if target_builder.source in (write_source, parent_filename):
            link_obj = SoftLink(path)
            self.logger.debug("    Creating SoftLink '%s/%s' to '%s'"
                              % (parent.name, name, link_obj.path))
        elif target_builder.source is not None:
            target_filename = os.path.abspath(target_builder.source)
            relative_path = os.path.relpath(target_filename, os.path.dirname(parent_filename))
            if target_builder.location is not None:
                path = target_builder.location + "/" + target_builder.name
            link_obj = ExternalLink(relative_path, path)
            self.logger.debug("    Creating ExternalLink '%s/%s' to '%s://%s'"
                              % (parent.name, name, link_obj.filename, link_obj.path))
        else:
            msg = 'cannot create external link to %s' % path
            raise ValueError(msg)
        parent[name] = link_obj
        self.__set_written(builder)
        return link_obj

    @docval({'name': 'parent', 'type': Group, 'doc': 'the parent HDF5 object'},  # noqa: C901
            {'name': 'builder', 'type': DatasetBuilder, 'doc': 'the DatasetBuilder to write'},
            {'name': 'link_data', 'type': bool,
             'doc': 'If not specified otherwise link (True) or copy (False) HDF5 Datasets', 'default': True},
            {'name': 'exhaust_dci', 'type': bool,
             'doc': 'exhaust DataChunkIterators one at a time. If False, exhaust them concurrently',
             'default': True},
            {'name': 'export_source', 'type': str,
             'doc': 'The source of the builders when exporting', 'default': None},
            returns='the Dataset that was created', rtype=Dataset)
    def write_dataset(self, **kwargs):  # noqa: C901
        """ Write a dataset to HDF5

        The function uses other dataset-dependent write functions, e.g,
        ``__scalar_fill__``, ``__list_fill__``, and ``__setup_chunked_dset__`` to write the data.
        """
        parent, builder = popargs('parent', 'builder', kwargs)
        link_data, exhaust_dci, export_source = getargs('link_data', 'exhaust_dci', 'export_source', kwargs)
        self.logger.debug("Writing DatasetBuilder '%s' to parent group '%s'" % (builder.name, parent.name))
        if self.get_written(builder):
            self.logger.debug("    DatasetBuilder '%s' is already written" % builder.name)
            return None
        name = builder.name
        data = builder.data
        dataio = None
        options = dict()  # dict with additional
        if isinstance(data, H5DataIO):
            options['io_settings'] = data.io_settings
            dataio = data
            link_data = data.link_data
            data = data.data
        else:
            options['io_settings'] = {}
        attributes = builder.attributes
        options['dtype'] = builder.dtype
        dset = None
        link = None

        # The user provided an existing h5py dataset as input and asked to create a link to the dataset
        if isinstance(data, Dataset):
            data_filename = os.path.abspath(data.file.filename)
            if link_data:
                if export_source is None:  # not exporting
                    parent_filename = os.path.abspath(parent.file.filename)
                    if data_filename != parent_filename:  # create external link to data
                        relative_path = os.path.relpath(data_filename, os.path.dirname(parent_filename))
                        link = ExternalLink(relative_path, data.name)
                        self.logger.debug("    Creating ExternalLink '%s/%s' to '%s://%s'"
                                          % (parent.name, name, link.filename, link.path))
                    else:  # create soft link to dataset already in this file -- possible if mode == 'r+'
                        link = SoftLink(data.name)
                        self.logger.debug("    Creating SoftLink '%s/%s' to '%s'"
                                          % (parent.name, name, link.path))
                    parent[name] = link
                else:  # exporting
                    export_source = os.path.abspath(export_source)
                    parent_filename = os.path.abspath(parent.file.filename)
                    if data_filename != export_source:  # dataset is in different file than export source
                        # possible if user adds a link to a dataset in a different file after reading export source
                        # to memory
                        relative_path = os.path.relpath(data_filename, os.path.dirname(parent_filename))
                        link = ExternalLink(relative_path, data.name)
                        self.logger.debug("    Creating ExternalLink '%s/%s' to '%s://%s'"
                                          % (parent.name, name, link.filename, link.path))
                        parent[name] = link
                    elif parent.name != data.parent.name:  # dataset is in export source and has different path
                        # so create a soft link to the dataset in this file
                        # possible if user adds a link to a dataset in export source after reading to memory
                        # TODO check that there is/will be still a dataset at data.name -- if the dataset has
                        # been removed, then this link will be broken
                        link = SoftLink(data.name)
                        self.logger.debug("    Creating SoftLink '%s/%s' to '%s'"
                                          % (parent.name, name, link.path))
                        parent[name] = link
                    else:  # dataset is in export source and has same path as the builder, so copy the dataset
                        self.logger.debug("    Copying data from '%s://%s' to '%s/%s'"
                                          % (data.file.filename, data.name, parent.name, name))
                        parent.copy(source=data,
                                    dest=parent,
                                    name=name,
                                    expand_soft=False,
                                    expand_external=False,
                                    expand_refs=False,
                                    without_attrs=True)
                        dset = parent[name]
            else:
                # TODO add option for case where there are multiple links to the same dataset within a file:
                # instead of copying the dset N times, copy it once and create soft links to it within the file
                self.logger.debug("    Copying data from '%s://%s' to '%s/%s'"
                                  % (data.file.filename, data.name, parent.name, name))
                parent.copy(source=data,
                            dest=parent,
                            name=name,
                            expand_soft=False,
                            expand_external=False,
                            expand_refs=False,
                            without_attrs=True)
                dset = parent[name]

        #  Write a compound dataset, i.e, a dataset with compound data type
        elif isinstance(options['dtype'], list):
            # do some stuff to figure out what data is a reference
            refs = list()
            for i, dts in enumerate(options['dtype']):
                if self.__is_ref(dts):
                    refs.append(i)
            # If one or more of the parts of the compound data type are references then we need to deal with those
            if len(refs) > 0:
                try:
                    _dtype = self.__resolve_dtype__(options['dtype'], data)
                except Exception as exc:
                    msg = 'cannot add %s to %s - could not determine type' % (name, parent.name)
                    raise Exception(msg) from exc
                dset = parent.require_dataset(name, shape=(len(data),), dtype=_dtype, **options['io_settings'])
                self.__set_written(builder)
                self.logger.debug("Queueing reference resolution and set attribute on dataset '%s' containing "
                                  "object references. attributes: %s"
                                  % (name, list(attributes.keys())))

                @self.__queue_ref
                def _filler():
                    self.logger.debug("Resolving object references and setting attribute on dataset '%s' "
                                      "containing attributes: %s"
                                      % (name, list(attributes.keys())))
                    ret = list()
                    for item in data:
                        new_item = list(item)
                        for i in refs:
                            new_item[i] = self.__get_ref(item[i])
                        ret.append(tuple(new_item))
                    dset = parent[name]
                    dset[:] = ret
                    self.set_attributes(dset, attributes)

                return
            # If the compound data type contains only regular data (i.e., no references) then we can write it as usual
            else:
                dset = self.__list_fill__(parent, name, data, options)
        # Write a dataset containing references, i.e., a region or object reference.
        # NOTE: we can ignore options['io_settings'] for scalar data
        elif self.__is_ref(options['dtype']):
            _dtype = self.__dtypes.get(options['dtype'])
            # Write a scalar data region reference dataset
            if isinstance(data, RegionBuilder):
                dset = parent.require_dataset(name, shape=(), dtype=_dtype)
                self.__set_written(builder)
                self.logger.debug("Queueing reference resolution and set attribute on dataset '%s' containing a "
                                  "region reference. attributes: %s"
                                  % (name, list(attributes.keys())))

                @self.__queue_ref
                def _filler():
                    self.logger.debug("Resolving region reference and setting attribute on dataset '%s' "
                                      "containing attributes: %s"
                                      % (name, list(attributes.keys())))
                    ref = self.__get_ref(data.builder, data.region)
                    dset = parent[name]
                    dset[()] = ref
                    self.set_attributes(dset, attributes)
            # Write a scalar object reference dataset
            elif isinstance(data, ReferenceBuilder):
                dset = parent.require_dataset(name, dtype=_dtype, shape=())
                self.__set_written(builder)
                self.logger.debug("Queueing reference resolution and set attribute on dataset '%s' containing an "
                                  "object reference. attributes: %s"
                                  % (name, list(attributes.keys())))

                @self.__queue_ref
                def _filler():
                    self.logger.debug("Resolving object reference and setting attribute on dataset '%s' "
                                      "containing attributes: %s"
                                      % (name, list(attributes.keys())))
                    ref = self.__get_ref(data.builder)
                    dset = parent[name]
                    dset[()] = ref
                    self.set_attributes(dset, attributes)
            # Write an array dataset of references
            else:
                # Write a array of region references
                if options['dtype'] == 'region':
                    dset = parent.require_dataset(name, dtype=_dtype, shape=(len(data),), **options['io_settings'])
                    self.__set_written(builder)
                    self.logger.debug("Queueing reference resolution and set attribute on dataset '%s' containing "
                                      "region references. attributes: %s"
                                      % (name, list(attributes.keys())))

                    @self.__queue_ref
                    def _filler():
                        self.logger.debug("Resolving region references and setting attribute on dataset '%s' "
                                          "containing attributes: %s"
                                          % (name, list(attributes.keys())))
                        refs = list()
                        for item in data:
                            refs.append(self.__get_ref(item.builder, item.region))
                        dset = parent[name]
                        dset[()] = refs
                        self.set_attributes(dset, attributes)
                # Write array of object references
                else:
                    dset = parent.require_dataset(name, shape=(len(data),), dtype=_dtype, **options['io_settings'])
                    self.__set_written(builder)
                    self.logger.debug("Queueing reference resolution and set attribute on dataset '%s' containing "
                                      "object references. attributes: %s"
                                      % (name, list(attributes.keys())))

                    @self.__queue_ref
                    def _filler():
                        self.logger.debug("Resolving object references and setting attribute on dataset '%s' "
                                          "containing attributes: %s"
                                          % (name, list(attributes.keys())))
                        refs = list()
                        for item in data:
                            refs.append(self.__get_ref(item))
                        dset = parent[name]
                        dset[()] = refs
                        self.set_attributes(dset, attributes)
            return
        # write a "regular" dataset
        else:
            # Create an empty dataset
            if data is None:
                dset = self.__setup_empty_dset__(parent, name, options['io_settings'])
                dataio.dataset = dset
            # Write a scalar dataset containing a single string
            elif isinstance(data, (str, bytes)):
                dset = self.__scalar_fill__(parent, name, data, options)
            # Iterative write of a data chunk iterator
            elif isinstance(data, AbstractDataChunkIterator):
                dset = self.__setup_chunked_dset__(parent, name, data, options)
                self.__dci_queue.append(dataset=dset, data=data)
            # Write a regular in memory array (e.g., numpy array, list etc.)
            elif hasattr(data, '__len__'):
                dset = self.__list_fill__(parent, name, data, options)
            # Write a regular scalar dataset
            else:
                dset = self.__scalar_fill__(parent, name, data, options)
        # Create the attributes on the dataset only if we are the primary and not just a Soft/External link
        if link is None:
            self.set_attributes(dset, attributes)
        # Validate the attributes on the linked dataset
        elif len(attributes) > 0:
            pass
        self.__set_written(builder)
        if exhaust_dci:
            self.__dci_queue.exhaust_queue()

    @classmethod
    def __scalar_fill__(cls, parent, name, data, options=None):
        dtype = None
        io_settings = {}
        if options is not None:
            dtype = options.get('dtype')
            io_settings = options.get('io_settings')
        if not isinstance(dtype, type):
            try:
                dtype = cls.__resolve_dtype__(dtype, data)
            except Exception as exc:
                msg = 'cannot add %s to %s - could not determine type' % (name, parent.name)
                raise Exception(msg) from exc
        try:
            dset = parent.create_dataset(name, data=data, shape=None, dtype=dtype, **io_settings)
        except Exception as exc:
            msg = "Could not create scalar dataset %s in %s" % (name, parent.name)
            raise Exception(msg) from exc
        return dset

    @classmethod
    def __setup_chunked_dset__(cls, parent, name, data, options=None):
        """
        Setup a dataset for writing to one-chunk-at-a-time based on the given DataChunkIterator

        :param parent: The parent object to which the dataset should be added
        :type parent: h5py.Group, h5py.File
        :param name: The name of the dataset
        :type name: str
        :param data: The data to be written.
        :type data: DataChunkIterator
        :param options: Dict with options for creating a dataset. available options are 'dtype' and 'io_settings'
        :type options: dict

        """
        io_settings = {}
        if options is not None:
            if 'io_settings' in options:
                io_settings = options.get('io_settings')
        # Define the chunking options if the user has not set them explicitly. We need chunking for the iterative write.
        if 'chunks' not in io_settings:
            recommended_chunks = data.recommended_chunk_shape()
            io_settings['chunks'] = True if recommended_chunks is None else recommended_chunks
        # Define the shape of the data if not provided by the user
        if 'shape' not in io_settings:
            io_settings['shape'] = data.recommended_data_shape()
        # Define the maxshape of the data if not provided by the user
        if 'maxshape' not in io_settings:
            io_settings['maxshape'] = data.maxshape
        if 'dtype' not in io_settings:
            if (options is not None) and ('dtype' in options):
                io_settings['dtype'] = options['dtype']
            else:
                io_settings['dtype'] = data.dtype
            if isinstance(io_settings['dtype'], str):
                # map to real dtype if we were given a string
                io_settings['dtype'] = cls.__dtypes.get(io_settings['dtype'])
        try:
            dset = parent.create_dataset(name, **io_settings)
        except Exception as exc:
            raise Exception("Could not create dataset %s in %s" % (name, parent.name)) from exc
        return dset

    @classmethod
    def __setup_empty_dset__(cls, parent, name, io_settings):
        """
        Setup a dataset for writing to one-chunk-at-a-time based on the given DataChunkIterator

        :param parent: The parent object to which the dataset should be added
        :type parent: h5py.Group, h5py.File
        :param name: The name of the dataset
        :type name: str
        :param data: The data to be written.
        :type data: DataChunkIterator
        :param options: Dict with options for creating a dataset. available options are 'dtype' and 'io_settings'
        :type options: dict

        """
        # Define the shape of the data if not provided by the user
        if 'shape' not in io_settings:
            raise ValueError(f"Cannot setup empty dataset {pp(parent.name, name)} without shape")
        if 'dtype' not in io_settings:
            raise ValueError(f"Cannot setup empty dataset {pp(parent.name, name)} without dtype")
        if isinstance(io_settings['dtype'], str):
            # map to real dtype if we were given a string
            io_settings['dtype'] = cls.__dtypes.get(io_settings['dtype'])
        try:
            dset = parent.create_dataset(name, **io_settings)
        except Exception as exc:
            raise Exception("Could not create dataset %s in %s" % (name, parent.name)) from exc
        return dset

    @classmethod
    def __chunked_iter_fill__(cls, parent, name, data, options=None):
        """
        Write data to a dataset one-chunk-at-a-time based on the given DataChunkIterator

        :param parent: The parent object to which the dataset should be added
        :type parent: h5py.Group, h5py.File
        :param name: The name of the dataset
        :type name: str
        :param data: The data to be written.
        :type data: DataChunkIterator
        :param options: Dict with options for creating a dataset. available options are 'dtype' and 'io_settings'
        :type options: dict

        """
        dset = cls.__setup_chunked_dset__(parent, name, data, options=options)
        read = True
        while read:
            read = HDF5IODataChunkIteratorQueue._write_chunk(dset, data)
        return dset

    @classmethod
    def __list_fill__(cls, parent, name, data, options=None):
        # define the io settings and data type if necessary
        io_settings = {}
        dtype = None
        if options is not None:
            dtype = options.get('dtype')
            io_settings = options.get('io_settings')
        if not isinstance(dtype, type):
            try:
                dtype = cls.__resolve_dtype__(dtype, data)
            except Exception as exc:
                msg = 'cannot add %s to %s - could not determine type' % (name, parent.name)
                raise Exception(msg) from exc
        # define the data shape
        if 'shape' in io_settings:
            data_shape = io_settings.pop('shape')
        elif hasattr(data, 'shape'):
            data_shape = data.shape
        elif isinstance(dtype, np.dtype):
            data_shape = (len(data),)
        else:
            data_shape = get_data_shape(data)

        # Create the dataset
        try:
            dset = parent.create_dataset(name, shape=data_shape, dtype=dtype, **io_settings)
        except Exception as exc:
            msg = "Could not create dataset %s in %s with shape %s, dtype %s, and iosettings %s. %s" % \
                  (name, parent.name, str(data_shape), str(dtype), str(io_settings), str(exc))
            raise Exception(msg) from exc
        # Write the data
        if len(data) > dset.shape[0]:
            new_shape = list(dset.shape)
            new_shape[0] = len(data)
            dset.resize(new_shape)
        try:
            dset[:] = data
        except Exception as e:
            raise e
        return dset

    @docval({'name': 'container', 'type': (Builder, Container, ReferenceBuilder), 'doc': 'the object to reference',
             'default': None},
            {'name': 'region', 'type': (slice, list, tuple), 'doc': 'the region reference indexing object',
             'default': None},
            returns='the reference', rtype=Reference)
    def __get_ref(self, **kwargs):
        container, region = getargs('container', 'region', kwargs)
        if container is None:
            return None
        if isinstance(container, Builder):
            self.logger.debug("Getting reference for %s '%s'" % (container.__class__.__name__, container.name))
            if isinstance(container, LinkBuilder):
                builder = container.target_builder
            else:
                builder = container
        elif isinstance(container, ReferenceBuilder):
            self.logger.debug("Getting reference for %s '%s'" % (container.__class__.__name__, container.builder.name))
            builder = container.builder
        else:
            self.logger.debug("Getting reference for %s '%s'" % (container.__class__.__name__, container.name))
            builder = self.manager.build(container)
        path = self.__get_path(builder)
        self.logger.debug("Getting reference at path '%s'" % path)
        if isinstance(container, RegionBuilder):
            region = container.region
        if region is not None:
            dset = self.__file[path]
            if not isinstance(dset, Dataset):
                raise ValueError('cannot create region reference without Dataset')
            return self.__file[path].regionref[region]
        else:
            return self.__file[path].ref

    def __is_ref(self, dtype):
        if isinstance(dtype, DtypeSpec):
            return self.__is_ref(dtype.dtype)
        if isinstance(dtype, RefSpec):
            return True
        if isinstance(dtype, dict):  # may be dict from reading a compound dataset
            return self.__is_ref(dtype['dtype'])
        if isinstance(dtype, str):
            return dtype == DatasetBuilder.OBJECT_REF_TYPE or dtype == DatasetBuilder.REGION_REF_TYPE
        return False

    def __queue_ref(self, func):
        '''Set aside filling dset with references

        dest[sl] = func()

        Args:
           dset: the h5py.Dataset that the references need to be added to
           sl: the np.s_ (slice) object for indexing into dset
           func: a function to call to return the chunk of data, with
                 references filled in
        '''
        # TODO: come up with more intelligent way of
        # queueing reference resolution, based on reference
        # dependency
        self.__ref_queue.append(func)

    def __rec_get_ref(self, ref_list):
        ret = list()
        for elem in ref_list:
            if isinstance(elem, (list, tuple)):
                ret.append(self.__rec_get_ref(elem))
            elif isinstance(elem, (Builder, Container)):
                ret.append(self.__get_ref(elem))
            else:
                ret.append(elem)
        return ret

    @property
    def mode(self):
        """
        Return the HDF5 file mode. One of ("w", "r", "r+", "a", "w-", "x").
        """
        return self.__mode

    @classmethod
    @docval(*get_docval(H5DataIO.__init__))
    def set_dataio(cls, **kwargs):
        """
        Wrap the given Data object with an H5DataIO.

        This method is provided merely for convenience. It is the equivalent
        of the following:

        .. code-block:: python

            from hdmf.backends.hdf5 import H5DataIO
            data = ...
            data = H5DataIO(data)
        """
        return H5DataIO.__init__(**kwargs)<|MERGE_RESOLUTION|>--- conflicted
+++ resolved
@@ -91,16 +91,10 @@
         self.__comm = comm
         self.__mode = mode
         self.__file = file_obj
-<<<<<<< HEAD
-        super().__init__(manager, source=path)  # NOTE: source is not set if path is None and file_obj is passed
-        self.__built = dict()  # keep track of each builder for each dataset/group/link for each file
-        self.__read = dict()  # keep track of which files have been read. Key is the filename value is the builder
-=======
         super().__init__(manager, source=path, external_resources_path=external_resources_path)
         # NOTE: source is not set if path is None and file_obj is passed
-        self.__built = dict()       # keep track of each builder for each dataset/group/link for each file
-        self.__read = dict()        # keep track of which files have been read. Key is the filename value is the builder
->>>>>>> 6b1a55fa
+        self.__built = dict() # keep track of each builder for each dataset/group/link for each file
+        self.__read = dict() # keep track of which files have been read. Key is the filename value is the builder
         self.__ref_queue = deque()  # a queue of the references that need to be added
         self.__dci_queue = HDF5IODataChunkIteratorQueue()  # a queue of DataChunkIterators that need to be exhausted
         ObjectMapper.no_convert(Dataset)
