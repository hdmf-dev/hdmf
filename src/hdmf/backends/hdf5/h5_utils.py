from copy import copy
<<<<<<< HEAD
from collections.abc import Iterable
from six import binary_type, text_type
=======
try:
    from collections.abc import Iterable  # Python 3
except ImportError:
    from collections import Iterable  # Python 2.7
from abc import ABCMeta, abstractmethod
from six import binary_type, text_type, with_metaclass
>>>>>>> ac13a342
from h5py import Group, Dataset, RegionReference, Reference, special_dtype
from h5py import filters as h5py_filters
import json
import numpy as np
import warnings
import os

from ...query import HDMFDataset, ReferenceResolver, ContainerResolver, BuilderResolver
from ...array import Array
from ...utils import docval, getargs, popargs, call_docval_func, get_docval
from ...data_utils import DataIO, AbstractDataChunkIterator
from ...region import RegionSlicer

from ...spec import SpecWriter, SpecReader


class H5Dataset(HDMFDataset):
    @docval({'name': 'dataset', 'type': (Dataset, Array), 'doc': 'the HDF5 file lazily evaluate'},
            {'name': 'io', 'type': 'HDF5IO', 'doc': 'the IO object that was used to read the underlying dataset'})
    def __init__(self, **kwargs):
        self.__io = popargs('io', kwargs)
        call_docval_func(super(H5Dataset, self).__init__, kwargs)

    @property
    def io(self):
        return self.__io

    @property
    def regionref(self):
        return self.dataset.regionref

    @property
    def ref(self):
        return self.dataset.ref

    @property
    def shape(self):
        return self.dataset.shape


class DatasetOfReferences(with_metaclass(ABCMeta, H5Dataset, ReferenceResolver)):
    """
    An extension of the base ReferenceResolver class to add more abstract methods for
    subclasses that will read HDF5 references
    """

    @abstractmethod
    def get_object(self, h5obj):
        """
        A class that maps an HDF5 object to a Builder or Container
        """
        pass

    def invert(self):
        """
        Return an object that defers reference resolution
        but in the opposite direction.
        """
        if not hasattr(self, '__inverted'):
            cls = self.get_inverse_class()
            docval = get_docval(cls.__init__)
            kwargs = dict()
            for arg in docval:
                kwargs[arg['name']] = getattr(self, arg['name'])
            self.__inverted = cls(**kwargs)
        return self.__inverted


class BuilderResolverMixin(BuilderResolver):
    """
    A mixin for adding to HDF5 reference-resolving types
    the get_object method that returns Builders
    """

    def get_object(self, h5obj):
        """
        A class that maps an HDF5 object to a Builder
        """
        return self.io.get_builder(h5obj)


class ContainerResolverMixin(ContainerResolver):
    """
    A mixin for adding to HDF5 reference-resolving types
    the get_object method that returns Containers
    """

    def get_object(self, h5obj):
        """
        A class that maps an HDF5 object to a Container
        """
        return self.io.get_container(h5obj)


class AbstractH5TableDataset(DatasetOfReferences):

    @docval({'name': 'dataset', 'type': (Dataset, Array), 'doc': 'the HDF5 file lazily evaluate'},
            {'name': 'io', 'type': 'HDF5IO', 'doc': 'the IO object that was used to read the underlying dataset'},
            {'name': 'types', 'type': (list, tuple),
             'doc': 'the IO object that was used to read the underlying dataset'})
    def __init__(self, **kwargs):
        types = popargs('types', kwargs)
        call_docval_func(super(AbstractH5TableDataset, self).__init__, kwargs)
        self.__refgetters = dict()
        for i, t in enumerate(types):
            if t is RegionReference:
                self.__refgetters[i] = self.__get_regref
            elif t is Reference:
                self.__refgetters[i] = self.__get_ref
        self.__types = types
        tmp = list()
        for i in range(len(self.dataset.dtype)):
            sub = self.dataset.dtype[i]
            if sub.metadata:
                if 'vlen' in sub.metadata:
                    t = sub.metadata['vlen']
                    if t is text_type:
                        tmp.append('utf')
                    elif t is binary_type:
                        tmp.append('ascii')
                elif 'ref' in sub.metadata:
                    t = sub.metadata['ref']
                    if t is Reference:
                        tmp.append('object')
                    elif t is RegionReference:
                        tmp.append('region')
            else:
                tmp.append(sub.type.__name__)
        self.__dtype = tmp

    @property
    def types(self):
        return self.__types

    @property
    def dtype(self):
        return self.__dtype

    def __getitem__(self, arg):
        rows = copy(super(AbstractH5TableDataset, self).__getitem__(arg))
        if isinstance(arg, int):
            self.__swap_refs(rows)
        else:
            for row in rows:
                self.__swap_refs(row)
        return rows

    def __swap_refs(self, row):
        for i in self.__refgetters:
            getref = self.__refgetters[i]
            row[i] = getref(row[i])

    def __get_ref(self, ref):
        return self.get_object(self.dataset.file[ref])

    def __get_regref(self, ref):
        obj = self.__get_ref(ref)
        return obj[ref]

    def resolve(self, manager):
        return self[0:len(self)]


class AbstractH5ReferenceDataset(DatasetOfReferences):

    def __getitem__(self, arg):
        ref = super(AbstractH5ReferenceDataset, self).__getitem__(arg)
        if isinstance(ref, np.ndarray):
            return [self.get_object(self.dataset.file[x]) for x in ref]
        else:
            return self.get_object(self.dataset.file[ref])

    @property
    def dtype(self):
        return 'object'


class AbstractH5RegionDataset(AbstractH5ReferenceDataset):

    def __getitem__(self, arg):
        obj = super(AbstractH5RegionDataset, self).__getitem__(arg)
        ref = self.dataset[arg]
        return obj[ref]

    @property
    def dtype(self):
        return 'region'


class ContainerH5TableDataset(ContainerResolverMixin, AbstractH5TableDataset):
    """
    A reference-resolving dataset for resolving references inside tables
    (i.e. compound dtypes) that returns resolved references as Containers
    """

    @classmethod
    def get_inverse_class(cls):
        return BuilderH5TableDataset


class BuilderH5TableDataset(BuilderResolverMixin, AbstractH5TableDataset):
    """
    A reference-resolving dataset for resolving references inside tables
    (i.e. compound dtypes) that returns resolved references as Builders
    """

    @classmethod
    def get_inverse_class(cls):
        return ContainerH5TableDataset


class ContainerH5ReferenceDataset(ContainerResolverMixin, AbstractH5ReferenceDataset):
    """
    A reference-resolving dataset for resolving object references that returns
    resolved references as Containers
    """

    @classmethod
    def get_inverse_class(cls):
        return BuilderH5ReferenceDataset


class BuilderH5ReferenceDataset(BuilderResolverMixin, AbstractH5ReferenceDataset):
    """
    A reference-resolving dataset for resolving object references that returns
    resolved references as Builders
    """

    @classmethod
    def get_inverse_class(cls):
        return ContainerH5ReferenceDataset


class ContainerH5RegionDataset(ContainerResolverMixin, AbstractH5RegionDataset):
    """
    A reference-resolving dataset for resolving region references that returns
    resolved references as Containers
    """

    @classmethod
    def get_inverse_class(cls):
        return BuilderH5RegionDataset


class BuilderH5RegionDataset(BuilderResolverMixin, AbstractH5RegionDataset):
    """
    A reference-resolving dataset for resolving region references that returns
    resolved references as Builders
    """

    @classmethod
    def get_inverse_class(cls):
        return ContainerH5RegionDataset


class H5SpecWriter(SpecWriter):

    __str_type = special_dtype(vlen=text_type)

    @docval({'name': 'group', 'type': Group, 'doc': 'the HDF5 file to write specs to'})
    def __init__(self, **kwargs):
        self.__group = getargs('group', kwargs)

    @staticmethod
    def stringify(spec):
        '''
        Converts a spec into a JSON string to write to a dataset
        '''
        return json.dumps(spec, separators=(',', ':'))

    def __write(self, d, name):
        data = self.stringify(d)
        # create spec group if it does not exist. otherwise, do not overwrite existing spec
        dset = self.__group.require_dataset(name, shape=tuple(), data=data, dtype=self.__str_type)
        return dset

    def write_spec(self, spec, path):
        return self.__write(spec, path)

    def write_namespace(self, namespace, path):
        return self.__write({'namespaces': [namespace]}, path)


class H5SpecReader(SpecReader):

    @docval({'name': 'group', 'type': Group, 'doc': 'the HDF5 file to read specs from'})
    def __init__(self, **kwargs):
        self.__group = getargs('group', kwargs)
        super_kwargs = {'source': "%s:%s" % (os.path.abspath(self.__group.file.name), self.__group.name)}
        call_docval_func(super(H5SpecReader, self).__init__, super_kwargs)
        self.__cache = None

    def __read(self, path):
        s = self.__group[path][()]

        if isinstance(s, np.ndarray) \
           and s.shape == (1,):
            s = s[0]

        if isinstance(s, bytes):
            s = s.decode('UTF-8')
        d = json.loads(s)
        return d

    def read_spec(self, spec_path):
        return self.__read(spec_path)

    def read_namespace(self, ns_path):
        if self.__cache is None:
            self.__cache = self.__read(ns_path)
        ret = self.__cache['namespaces']
        return ret


class H5RegionSlicer(RegionSlicer):

    @docval({'name': 'dataset', 'type': (Dataset, H5Dataset), 'doc': 'the HDF5 dataset to slice'},
            {'name': 'region', 'type': RegionReference, 'doc': 'the region reference to use to slice'})
    def __init__(self, **kwargs):
        self.__dataset = getargs('dataset', kwargs)
        self.__regref = getargs('region', kwargs)
        self.__len = self.__dataset.regionref.selection(self.__regref)[0]
        self.__region = None

    def __read_region(self):
        if self.__region is None:
            self.__region = self.__dataset[self.__regref]

    def __getitem__(self, idx):
        self.__read_region()
        return self.__region[idx]

    def __len__(self):
        return self.__len


class H5DataIO(DataIO):
    """
    Wrap data arrays for write via HDF5IO to customize I/O behavior, such as compression and chunking
    for data arrays.
    """

    @docval({'name': 'data',
             'type': (np.ndarray, list, tuple, Dataset, Iterable),
             'doc': 'the data to be written. NOTE: If an h5py.Dataset is used, all other settings but link_data' +
                    ' will be ignored as the dataset will either be linked to or copied as is in H5DataIO.',
             'default': None},
            {'name': 'maxshape',
             'type': tuple,
             'doc': 'Dataset will be resizable up to this shape (Tuple). Automatically enables chunking.' +
                    'Use None for the axes you want to be unlimited.',
             'default': None},
            {'name': 'chunks',
             'type': (bool, tuple),
             'doc': 'Chunk shape or True to enable auto-chunking',
             'default': None},
            {'name': 'compression',
             'type': (str, bool),
             'doc': 'Compression strategy. If a bool is given, then gzip compression will be used by default.' +
                    'http://docs.h5py.org/en/latest/high/dataset.html#dataset-compression',
             'default': None},
            {'name': 'compression_opts',
             'type': (int, tuple),
             'doc': 'Parameter for compression filter',
             'default': None},
            {'name': 'fillvalue',
             'type': None,
             'doc': 'Value to be returned when reading uninitialized parts of the dataset',
             'default': None},
            {'name': 'shuffle',
             'type': bool,
             'doc': 'Enable shuffle I/O filter. http://docs.h5py.org/en/latest/high/dataset.html#dataset-shuffle',
             'default': None},
            {'name': 'fletcher32',
             'type': bool,
             'doc': 'Enable fletcher32 checksum. http://docs.h5py.org/en/latest/high/dataset.html#dataset-fletcher32',
             'default': None},
            {'name': 'link_data',
             'type': bool,
             'doc': 'If data is an h5py.Dataset should it be linked to or copied. NOTE: This parameter is only ' +
                    'allowed if data is an h5py.Dataset',
             'default': False}
            )
    def __init__(self, **kwargs):
        # Get the list of I/O options that user has passed in
        ioarg_names = [name for name in kwargs.keys() if name not in['data', 'link_data']]
        # Remove the ioargs from kwargs
        ioarg_values = [popargs(argname, kwargs) for argname in ioarg_names]
        # Consume link_data parameter
        self.__link_data = popargs('link_data', kwargs)
        # Check for possible collision with other parameters
        if not isinstance(getargs('data', kwargs), Dataset) and self.__link_data:
            self.__link_data = False
            warnings.warn('link_data parameter in H5DataIO will be ignored')
        # Call the super constructor and consume the data parameter
        call_docval_func(super(H5DataIO, self).__init__, kwargs)
        # Construct the dict with the io args, ignoring all options that were set to None
        self.__iosettings = {k: v for k, v in zip(ioarg_names, ioarg_values) if v is not None}
        # Set io_properties for DataChunkIterators
        if isinstance(self.data, AbstractDataChunkIterator):
            # Define the chunking options if the user has not set them explicitly.
            if 'chunks' not in self.__iosettings and self.data.recommended_chunk_shape() is not None:
                self.__iosettings['chunks'] = self.data.recommended_chunk_shape()
            # Define the maxshape of the data if not provided by the user
            if 'maxshape' not in self.__iosettings:
                self.__iosettings['maxshape'] = self.data.maxshape
        # Make default settings when compression set to bool (True/False)
        if isinstance(self.__iosettings.get('compression', None), bool):
            if self.__iosettings['compression']:
                self.__iosettings['compression'] = 'gzip'
            else:
                self.__iosettings.pop('compression', None)
                if 'compression_opts' in self.__iosettings:
                    warnings.warn('Compression disabled by compression=False setting. ' +
                                  'compression_opts parameter will, therefore, be ignored.')
                    self.__iosettings.pop('compression_opts', None)
        # Validate the compression options used
        self._check_compression_options()
        # Confirm that the compressor is supported by h5py
        if not self.filter_available(self.__iosettings.get('compression', None)):
            raise ValueError("%s compression not support by this version of h5py." %
                             str(self.__iosettings['compression']))
        # Check possible parameter collisions
        if isinstance(self.data, Dataset):
            for k in self.__iosettings.keys():
                warnings.warn("%s in H5DataIO will be ignored with H5DataIO.data being an HDF5 dataset" % k)

    def get_io_params(self):
        """
        Returns a dict with the I/O parameters specifiedin in this DataIO.
        """
        ret = dict(self.__iosettings)
        ret['link_data'] = self.__link_data
        return ret

    def _check_compression_options(self):
        """
        Internal helper function used to check if compression options are compliant
        with the compression filter used.

        :raises ValueError: If incompatible options are detected
        """
        if 'compression' in self.__iosettings:
            if 'compression_opts' in self.__iosettings:
                if self.__iosettings['compression'] == 'gzip':
                    if self.__iosettings['compression_opts'] not in range(10):
                        raise ValueError("GZIP compression_opts setting must be an integer from 0-9, "
                                         "not " + str(self.__iosettings['compression_opts']))
                elif self.__iosettings['compression'] == 'lzf':
                    if self.__iosettings['compression_opts'] is not None:
                        raise ValueError("LZF compression filter accepts no compression_opts")
                elif self.__iosettings['compression'] == 'szip':
                    szip_opts_error = False
                    # Check that we have a tuple
                    szip_opts_error |= not isinstance(self.__iosettings['compression_opts'], tuple)
                    # Check that we have a tuple of the right length and correct settings
                    if not szip_opts_error:
                        try:
                            szmethod, szpix = self.__iosettings['compression_opts']
                            szip_opts_error |= (szmethod not in ('ec', 'nn'))
                            szip_opts_error |= (not (0 < szpix <= 32 and szpix % 2 == 0))
                        except ValueError:  # ValueError is raised if tuple does not have the right length to unpack
                            szip_opts_error = True
                    if szip_opts_error:
                        raise ValueError("SZIP compression filter compression_opts"
                                         " must be a 2-tuple ('ec'|'nn', even integer 0-32).")
            # Warn if compressor other than gzip is being used
            if self.__iosettings['compression'] != 'gzip':
                warnings.warn(str(self.__iosettings['compression']) + " compression may not be available"
                              "on all installations of HDF5. Use of gzip is recommended to ensure portability of"
                              "the generated HDF5 files.")

    @staticmethod
    def filter_available(filter):
        """
        Check if a given I/O filter is available
        :param filter: String with the name of the filter, e.g., gzip, szip etc.
        :type filter: String
        :return: bool indicating wether the given filter is available
        """
        if filter is not None:
            return filter in h5py_filters.encode
        else:
            return True

    @property
    def link_data(self):
        return self.__link_data

    @property
    def io_settings(self):
        return self.__iosettings

    @property
    def valid(self):
        if isinstance(self.data, Dataset) and not self.data.id.valid:
            return False
        return super(H5DataIO, self).valid<|MERGE_RESOLUTION|>--- conflicted
+++ resolved
@@ -1,15 +1,7 @@
 from copy import copy
-<<<<<<< HEAD
 from collections.abc import Iterable
-from six import binary_type, text_type
-=======
-try:
-    from collections.abc import Iterable  # Python 3
-except ImportError:
-    from collections import Iterable  # Python 2.7
 from abc import ABCMeta, abstractmethod
 from six import binary_type, text_type, with_metaclass
->>>>>>> ac13a342
 from h5py import Group, Dataset, RegionReference, Reference, special_dtype
 from h5py import filters as h5py_filters
 import json
