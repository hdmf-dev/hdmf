--- conflicted
+++ resolved
@@ -28,11 +28,7 @@
     """
     Helper class used by HDF5IO to manage the write for DataChunkIterators
 
-<<<<<<< HEAD
-    Each queue element must be a tupple of two elements:
-=======
     Each queue element must be a tuple of two elements:
->>>>>>> 1df24154
     1) the dataset to write to and 2) the AbstractDataChunkIterator with the data
     """
     def __init__(self):
@@ -48,11 +44,8 @@
         :type dset: Dataset
         :param data: The DataChunkIterator to read from
         :type data: AbstractDataChunkIterator
-<<<<<<< HEAD
-        :return: True of a chunk was written, False otherwise
-=======
+
         :return: True if a chunk was written, False otherwise
->>>>>>> 1df24154
         :rtype: bool
 
         """
@@ -85,11 +78,7 @@
         Append a value to the queue
 
         :param dataset: The dataset where the DataChunkIterator is written to
-<<<<<<< HEAD
-        :type dataset: Zarr array
-=======
         :type dataset: Dataset
->>>>>>> 1df24154
         :param data: DataChunkIterator with the data to be written
         :type data: AbstractDataChunkIterator
         """
