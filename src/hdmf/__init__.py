from . import query
from .backends.hdf5.h5_utils import H5Dataset, H5RegionSlicer
from .container import Container, Data, DataRegion, ExternalResourcesManager
from .region import ListSlicer
from .utils import docval, getargs
from .term_set import TermSet


@docval(
    {"name": "dataset", "type": None, "doc": "the HDF5 dataset to slice"},
    {"name": "region", "type": None, "doc": "the region reference to use to slice"},
    is_method=False,
)
def get_region_slicer(**kwargs):
    import warnings  # noqa: E402

    warnings.warn(
        "get_region_slicer is deprecated and will be removed in HDMF 3.0.",
        DeprecationWarning,
    )

    dataset, region = getargs("dataset", "region", kwargs)
    if isinstance(dataset, (list, tuple, Data)):
        return ListSlicer(dataset, region)
    elif isinstance(dataset, H5Dataset):
        return H5RegionSlicer(dataset, region)
    return None


<<<<<<< HEAD
try:
    # see https://effigies.gitlab.io/posts/python-packaging-2023/
    from ._version import __version__
except ImportError:  # pragma: no cover
    pass
=======
from importlib.metadata import version  # noqa: E402

__version__ = version(__package__)
del version
>>>>>>> 1c7895f9


from ._due import BibTeX, due  # noqa: E402

due.cite(
    BibTeX("""
@INPROCEEDINGS{9005648,
  author={A. J. {Tritt} and O. {Rübel} and B. {Dichter} and R. {Ly} and D. {Kang} and E. F. {Chang} and L. M. {Frank} and K. {Bouchard}},
  booktitle={2019 IEEE International Conference on Big Data (Big Data)},
  title={HDMF: Hierarchical Data Modeling Framework for Modern Science Data Standards},
  year={2019},
  volume={},
  number={},
  pages={165-179},
  doi={10.1109/BigData47090.2019.9005648}}
"""),  # noqa: E501
    description="HDMF: Hierarchical Data Modeling Framework for Modern Science Data Standards",
    path="hdmf/",
    version=__version__,
    cite_module=True,
)
del due, BibTeX<|MERGE_RESOLUTION|>--- conflicted
+++ resolved
@@ -27,18 +27,11 @@
     return None
 
 
-<<<<<<< HEAD
 try:
     # see https://effigies.gitlab.io/posts/python-packaging-2023/
     from ._version import __version__
 except ImportError:  # pragma: no cover
     pass
-=======
-from importlib.metadata import version  # noqa: E402
-
-__version__ = version(__package__)
-del version
->>>>>>> 1c7895f9
 
 
 from ._due import BibTeX, due  # noqa: E402
