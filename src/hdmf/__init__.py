from . import query  # noqa: F401
<<<<<<< HEAD
from .backends.hdf5.h5_utils import H5Dataset, H5RegionSlicer
from .container import Container, Data, DataRegion
=======
from .container import Container, Data, DataRegion, ExternalResourcesManager
from .utils import docval, getargs
>>>>>>> c69646cc
from .region import ListSlicer
from .utils import docval, getargs


@docval(
    {"name": "dataset", "type": None, "doc": "the HDF5 dataset to slice"},
    {
        "name": "region",
        "type": None,
        "doc": "the region reference to use to slice",
    },
    is_method=False,
)
def get_region_slicer(**kwargs):
    import warnings  # noqa: E402

    warnings.warn(
        "get_region_slicer is deprecated and will be removed in HDMF 3.0.",
        DeprecationWarning,
    )

    dataset, region = getargs("dataset", "region", kwargs)
    if isinstance(dataset, (list, tuple, Data)):
        return ListSlicer(dataset, region)
    elif isinstance(dataset, H5Dataset):
        return H5RegionSlicer(dataset, region)
    return None


try:
    from importlib.metadata import version  # noqa: E402
except ImportError:
    # TODO: Remove when python 3.8 becomes the new minimum
    from importlib_metadata import version  # noqa: E402

__version__ = version(__package__)
del version


from ._due import BibTeX, due  # noqa: E402

due.cite(
    BibTeX("""
@INPROCEEDINGS{9005648,
  author={A. J. {Tritt} and O. {Rübel} and B. {Dichter} and R. {Ly} and D. {Kang} and E. F. {Chang} and L. M. {Frank} and K. {Bouchard}},
  booktitle={2019 IEEE International Conference on Big Data (Big Data)},
  title={HDMF: Hierarchical Data Modeling Framework for Modern Science Data Standards},
  year={2019},
  volume={},
  number={},
  pages={165-179},
  doi={10.1109/BigData47090.2019.9005648}}
"""),  # noqa: E501
    description="HDMF: Hierarchical Data Modeling Framework for Modern Science Data Standards",
    path="hdmf/",
    version=__version__,
    cite_module=True,
)
del due, BibTeX<|MERGE_RESOLUTION|>--- conflicted
+++ resolved
@@ -1,11 +1,6 @@
 from . import query  # noqa: F401
-<<<<<<< HEAD
 from .backends.hdf5.h5_utils import H5Dataset, H5RegionSlicer
-from .container import Container, Data, DataRegion
-=======
 from .container import Container, Data, DataRegion, ExternalResourcesManager
-from .utils import docval, getargs
->>>>>>> c69646cc
 from .region import ListSlicer
 from .utils import docval, getargs
 
