import numpy as np
from abc import ABCMeta, abstractmethod
from copy import copy
import re
from itertools import chain

from ..utils import docval, getargs, call_docval_func, pystr, get_data_shape

from ..spec import Spec, AttributeSpec, GroupSpec, DatasetSpec, RefSpec, LinkSpec
from ..spec.spec import BaseStorageSpec, DtypeHelper
from ..spec import SpecNamespace

from ..build import GroupBuilder, DatasetBuilder, LinkBuilder, ReferenceBuilder, RegionBuilder
from ..build.builders import BaseBuilder

from .errors import Error, DtypeError, MissingError, MissingDataType, ShapeError, IllegalLinkError, IncorrectDataType
from .errors import ExpectedArrayError, SuperfluousWarning

__synonyms = DtypeHelper.primary_dtype_synonyms

__additional = {
    'float': ['double'],
    'int8': ['short', 'int', 'long'],
    'short': ['int', 'long'],
    'int': ['long'],
    'uint8': ['uint16', 'uint32', 'uint64'],
    'uint16': ['uint32', 'uint64'],
    'uint32': ['uint64'],
    'utf': ['ascii']
}

# if the spec dtype is a key in __allowable, then all types in __allowable[key] are valid
__allowable = dict()
for dt, dt_syn in __synonyms.items():
    allow = copy(dt_syn)
    if dt in __additional:
        for addl in __additional[dt]:
            allow.extend(__synonyms[addl])
    for syn in dt_syn:
        __allowable[syn] = allow
__allowable['numeric'] = set(chain.from_iterable(__allowable[k] for k in __allowable if 'int' in k or 'float' in k))


def check_type(expected, received):
    '''
    *expected* should come from the spec
    *received* should come from the data
    '''
    if isinstance(expected, list):
        if len(expected) > len(received):
            raise ValueError('compound type shorter than expected')
        for i, exp in enumerate(DtypeHelper.simplify_cpd_type(expected)):
            rec = received[i]
            if rec not in __allowable[exp]:
                return False
        return True
    else:
        if isinstance(received, np.dtype):
            if received.char == 'O':
                if 'vlen' in received.metadata:
                    received = received.metadata['vlen']
                else:
                    raise ValueError("Unrecognized type: '%s'" % received)
                received = 'utf' if received is str else 'ascii'
            elif received.char == 'U':
                received = 'utf'
            elif received.char == 'S':
                received = 'ascii'
            else:
                received = received.name
        elif isinstance(received, type):
            received = received.__name__
        if isinstance(expected, RefSpec):
            expected = expected.reftype
        elif isinstance(expected, type):
            expected = expected.__name__
        return received in __allowable[expected]


def get_iso8601_regex():
    isodate_re = (r'^(-?(?:[1-9][0-9]*)?[0-9]{4})-(1[0-2]|0[1-9])-(3[01]|0[1-9]|[12][0-9])T(2[0-3]|[01][0-9]):'
                  r'([0-5][0-9]):([0-5][0-9])(\.[0-9]+)?(Z|[+-](?:2[0-3]|[01][0-9]):[0-5][0-9])?$')
    return re.compile(isodate_re)


_iso_re = get_iso8601_regex()


def _check_isodatetime(s, default=None):
    try:
        if _iso_re.match(pystr(s)) is not None:
            return 'isodatetime'
    except Exception:
        pass
    return default


def get_type(data):
    if isinstance(data, str):
        return _check_isodatetime(data, 'utf')
    elif isinstance(data, bytes):
        return _check_isodatetime(data, 'ascii')
    elif isinstance(data, RegionBuilder):
        return 'region'
    elif isinstance(data, ReferenceBuilder):
        return 'object'
    elif isinstance(data, np.ndarray):
        return get_type(data[0])
    if not hasattr(data, '__len__'):
        return type(data).__name__
    else:
        if hasattr(data, 'dtype'):
            if data.dtype.metadata is not None and data.dtype.metadata.get('vlen') is not None:
                return get_type(data[0])
            return data.dtype
        if len(data) == 0:
            raise ValueError('cannot determine type for empty data')
        return get_type(data[0])


def check_shape(expected, received):
    ret = False
    if expected is None:
        ret = True
    else:
        if isinstance(expected, (list, tuple)):
            if isinstance(expected[0], (list, tuple)):
                for sub in expected:
                    if check_shape(sub, received):
                        ret = True
                        break
            else:
                if len(expected) > 0 and received is None:
                    ret = False
                elif len(expected) == len(received):
                    ret = True
                    for e, r in zip(expected, received):
                        if not check_shape(e, r):
                            ret = False
                            break
        elif isinstance(expected, int):
            ret = expected == received
    return ret


class ValidatorMap:
    """A class for keeping track of Validator objects for all data types in a namespace"""

    @docval({'name': 'namespace', 'type': SpecNamespace, 'doc': 'the namespace to builder map for'})
    def __init__(self, **kwargs):
        ns = getargs('namespace', kwargs)
        self.__ns = ns
        tree = dict()
        types = ns.get_registered_types()
        self.__type_key = ns.get_spec(types[0]).type_key()
        for dt in types:
            spec = ns.get_spec(dt)
            parent = spec.data_type_inc
            child = spec.data_type_def
            tree.setdefault(child, list())
            if parent is not None:
                tree.setdefault(parent, list()).append(child)
        for t in tree:
            self.__rec(tree, t)
        self.__valid_types = dict()
        self.__validators = dict()
        for dt, children in tree.items():
            _list = list()
            for t in children:
                spec = self.__ns.get_spec(t)
                if isinstance(spec, GroupSpec):
                    val = GroupValidator(spec, self)
                else:
                    val = DatasetValidator(spec, self)
                if t == dt:
                    self.__validators[t] = val
                _list.append(val)
            self.__valid_types[dt] = tuple(_list)

    def __rec(self, tree, node):
        if isinstance(tree[node], tuple):
            return tree[node]
        sub_types = {node}
        for child in tree[node]:
            sub_types.update(self.__rec(tree, child))
        tree[node] = tuple(sub_types)
        return tree[node]

    @property
    def namespace(self):
        return self.__ns

    @docval({'name': 'spec', 'type': (Spec, str), 'doc': 'the specification to use to validate'},
            returns='all valid sub data types for the given spec', rtype=tuple)
    def valid_types(self, **kwargs):
        '''Get all valid types for a given data type'''
        spec = getargs('spec', kwargs)
        if isinstance(spec, Spec):
            spec = spec.data_type_def
        try:
            return self.__valid_types[spec]
        except KeyError:
            raise ValueError("no children for '%s'" % spec)

    @docval({'name': 'data_type', 'type': (BaseStorageSpec, str),
             'doc': 'the data type to get the validator for'},
            returns='the validator ``data_type``')
    def get_validator(self, **kwargs):
        """Return the validator for a given data type"""
        dt = getargs('data_type', kwargs)
        if isinstance(dt, BaseStorageSpec):
            dt_tmp = dt.data_type_def
            if dt_tmp is None:
                dt_tmp = dt.data_type_inc
            dt = dt_tmp
        try:
            return self.__validators[dt]
        except KeyError:
            msg = "data type '%s' not found in namespace %s" % (dt, self.__ns.name)
            raise ValueError(msg)

    @docval({'name': 'builder', 'type': BaseBuilder, 'doc': 'the builder to validate'},
            returns="a list of errors found", rtype=list)
    def validate(self, **kwargs):
        """Validate a builder against a Spec

        ``builder`` must have the attribute used to specifying data type
        by the namespace used to construct this ValidatorMap.
        """
        builder = getargs('builder', kwargs)
        dt = builder.attributes.get(self.__type_key)
        if dt is None:
            msg = "builder must have data type defined with attribute '%s'" % self.__type_key
            raise ValueError(msg)
        validator = self.get_validator(dt)
        return validator.validate(builder)


class Validator(metaclass=ABCMeta):
    '''A base class for classes that will be used to validate against Spec subclasses'''

    @docval({'name': 'spec', 'type': Spec, 'doc': 'the specification to use to validate'},
            {'name': 'validator_map', 'type': ValidatorMap, 'doc': 'the ValidatorMap to use during validation'})
    def __init__(self, **kwargs):
        self.__spec = getargs('spec', kwargs)
        self.__vmap = getargs('validator_map', kwargs)

    @property
    def spec(self):
        return self.__spec

    @property
    def vmap(self):
        return self.__vmap

    @abstractmethod
    @docval({'name': 'value', 'type': None, 'doc': 'either in the form of a value or a Builder'},
            returns='a list of Errors', rtype=list)
    def validate(self, **kwargs):
        pass

    @classmethod
    def get_spec_loc(cls, spec):
        stack = list()
        tmp = spec
        while tmp is not None:
            name = tmp.name
            if name is None:
                name = tmp.data_type_def
                if name is None:
                    name = tmp.data_type_inc
            stack.append(name)
            tmp = tmp.parent
        return "/".join(reversed(stack))

    @classmethod
    def get_builder_loc(cls, builder):
        stack = list()
        tmp = builder
        while tmp is not None and tmp.name != 'root':
            stack.append(tmp.name)
            tmp = tmp.parent
        return "/".join(reversed(stack))


class AttributeValidator(Validator):
    '''A class for validating values against AttributeSpecs'''

    @docval({'name': 'spec', 'type': AttributeSpec, 'doc': 'the specification to use to validate'},
            {'name': 'validator_map', 'type': ValidatorMap, 'doc': 'the ValidatorMap to use during validation'})
    def __init__(self, **kwargs):
        call_docval_func(super().__init__, kwargs)

    @docval({'name': 'value', 'type': None, 'doc': 'the value to validate'},
            returns='a list of Errors', rtype=list)
    def validate(self, **kwargs):
        value = getargs('value', kwargs)
        ret = list()
        spec = self.spec
        if spec.required and value is None:
            ret.append(MissingError(self.get_spec_loc(spec)))
        else:
            if spec.dtype is None:
                ret.append(Error(self.get_spec_loc(spec)))
            elif isinstance(spec.dtype, RefSpec):
                if not isinstance(value, BaseBuilder):
                    expected = '%s reference' % spec.dtype.reftype
                    ret.append(DtypeError(self.get_spec_loc(spec), expected, get_type(value)))
                else:
                    target_spec = self.vmap.namespace.catalog.get_spec(spec.dtype.target_type)
                    data_type = value.attributes.get(target_spec.type_key())
                    hierarchy = self.vmap.namespace.catalog.get_hierarchy(data_type)
                    if spec.dtype.target_type not in hierarchy:
                        ret.append(IncorrectDataType(self.get_spec_loc(spec), spec.dtype.target_type, data_type))
            else:
                dtype = get_type(value)
                if not check_type(spec.dtype, dtype):
                    ret.append(DtypeError(self.get_spec_loc(spec), spec.dtype, dtype))
            shape = get_data_shape(value)
            if not check_shape(spec.shape, shape):
                ret.append(ShapeError(self.get_spec_loc(spec), spec.shape, shape))
        return ret


class BaseStorageValidator(Validator):
    '''A base class for validating against Spec objects that have attributes i.e. BaseStorageSpec'''

    @docval({'name': 'spec', 'type': BaseStorageSpec, 'doc': 'the specification to use to validate'},
            {'name': 'validator_map', 'type': ValidatorMap, 'doc': 'the ValidatorMap to use during validation'})
    def __init__(self, **kwargs):
        call_docval_func(super().__init__, kwargs)
        self.__attribute_validators = dict()
        for attr in self.spec.attributes:
            self.__attribute_validators[attr.name] = AttributeValidator(attr, self.vmap)

    @docval({"name": "builder", "type": BaseBuilder, "doc": "the builder to validate"},
            returns='a list of errors', rtype=list)
    def validate(self, **kwargs):
        builder = getargs('builder', kwargs)
        attributes = builder.attributes
        # print(attributes)
        #
        # if isinstance(builder, GroupBuilder):
        #     print(builder.links)
        ret = list()
        for attr, validator in self.__attribute_validators.items():
            attr_val = attributes.pop(attr, None)
            if attr_val is None:
                if validator.spec.required:
                    ret.append(MissingError(self.get_spec_loc(validator.spec),
                                            location=self.get_builder_loc(builder)))
            else:
                errors = validator.validate(attr_val)
                for err in errors:
                    err.location = self.get_builder_loc(builder) + ".%s" % validator.spec.name
                ret.extend(errors)

        for x in attributes:
            ret.append(SuperfluousWarning(x, location=self.get_builder_loc(builder)))
        # print("type {}, remaining attributes {}, specloc {}".format(self.spec.type_key(), list(attributes.keys()), self.get_spec_loc(self.spec)))
        return ret


class DatasetValidator(BaseStorageValidator):
    '''A class for validating DatasetBuilders against DatasetSpecs'''

    @docval({'name': 'spec', 'type': DatasetSpec, 'doc': 'the specification to use to validate'},
            {'name': 'validator_map', 'type': ValidatorMap, 'doc': 'the ValidatorMap to use during validation'})
    def __init__(self, **kwargs):
        call_docval_func(super().__init__, kwargs)

    @docval({"name": "builder", "type": DatasetBuilder, "doc": "the builder to validate"},
            returns='a list of Errors', rtype=list)
    def validate(self, **kwargs):
        builder = getargs('builder', kwargs)
        ret = super().validate(builder)
        data = builder.data
        if self.spec.dtype is not None:
            dtype = get_type(data)
            if not check_type(self.spec.dtype, dtype):
                ret.append(DtypeError(self.get_spec_loc(self.spec), self.spec.dtype, dtype,
                                      location=self.get_builder_loc(builder)))
        shape = get_data_shape(data)
        if not check_shape(self.spec.shape, shape):
            if shape is None:
                ret.append(ExpectedArrayError(self.get_spec_loc(self.spec), self.spec.shape, str(data),
                                              location=self.get_builder_loc(builder)))
            else:
                ret.append(ShapeError(self.get_spec_loc(self.spec), self.spec.shape, shape,
                                      location=self.get_builder_loc(builder)))
        return ret


class GroupValidator(BaseStorageValidator):
    '''A class for validating GroupBuilders against GroupSpecs'''

    @docval({'name': 'spec', 'type': GroupSpec, 'doc': 'the specification to use to validate'},
            {'name': 'validator_map', 'type': ValidatorMap, 'doc': 'the ValidatorMap to use during validation'})
    def __init__(self, **kwargs):
        call_docval_func(super().__init__, kwargs)
        self.__include_dts = dict()
        self.__dataset_validators = dict()
        self.__group_validators = dict()
        it = chain(self.spec.datasets, self.spec.groups)
        for spec in it:
            if spec.data_type_def is None:
                if spec.data_type_inc is None:
                    if isinstance(spec, GroupSpec):
                        self.__group_validators[spec.name] = GroupValidator(spec, self.vmap)
                    else:
                        self.__dataset_validators[spec.name] = DatasetValidator(spec, self.vmap)
                else:
                    self.__include_dts[spec.data_type_inc] = spec
            else:
                self.__include_dts[spec.data_type_def] = spec

        for spec in self.spec.links:
            self.__include_dts[spec.data_type_inc] = spec

<<<<<<< HEAD
        self.include_dts = self.__include_dts
        self.dataset_validators = self.__dataset_validators
        self.group_validators = self.__group_validators

=======
>>>>>>> 2c1765d4
    @docval({"name": "builder", "type": GroupBuilder, "doc": "the builder to validate"},
            returns='a list of Errors', rtype=list)
    def validate(self, **kwargs):  # noqa: C901
        builder = getargs('builder', kwargs)
        ret = super().validate(builder)

        # get the data_types
        data_types = dict()
        non_data_types = dict()
        for key, value in builder.items():
            v_builder = value
            if isinstance(v_builder, LinkBuilder):
                v_builder = v_builder.builder
            if isinstance(v_builder, BaseBuilder):
                dt = v_builder.attributes.get(self.spec.type_key())
                if dt is not None:
                    data_types.setdefault(dt, list()).append(value)
                else:
                    non_data_types[v_builder.name] = v_builder

        for dt, inc_spec in self.__include_dts.items():
            found = False
            inc_name = inc_spec.name
            for sub_val in self.vmap.valid_types(dt):
                spec = sub_val.spec
                sub_dt = spec.data_type_def
                dt_builders = data_types.pop(sub_dt, None)
                if dt_builders is not None:
                    if inc_name is not None:
                        dt_builders = filter(lambda x: x.name == inc_name, dt_builders)
                    for bldr in dt_builders:
                        tmp = bldr
                        if isinstance(bldr, LinkBuilder):
<<<<<<< HEAD
                            if isinstance(inc_spec, LinkSpec):
=======
                            if isinstance(inc_spec, LinkSpec) or inc_spec.linkable:
>>>>>>> 2c1765d4
                                tmp = bldr.builder
                            else:
                                if inc_spec.linkable:
                                    tmp = bldr.builder
                                else:
                                    ret.append(IllegalLinkError(self.get_spec_loc(inc_spec),
                                                            location=self.get_builder_loc(tmp)))
                        ret.extend(sub_val.validate(tmp))
                        found = True

            if not found and self.__include_dts[dt].required:
                ret.append(MissingDataType(self.get_spec_loc(self.spec), dt,
                                           location=self.get_builder_loc(builder)))
        it = chain(self.__dataset_validators.items(),
                   self.__group_validators.items())
        for name, validator in it:
            sub_builder = non_data_types.pop(name, None)

            if isinstance(validator, BaseStorageSpec):
                inc_spec = validator
                validator = self.vmap.get_validator(inc_spec)
                def_spec = validator.spec

                if sub_builder is None:
                    if inc_spec.required:
                        ret.append(MissingDataType(self.get_spec_loc(def_spec), def_spec.data_type_def,
                                                   location=self.get_builder_loc(builder)))
                else:
                    ret.extend(validator.validate(sub_builder))

            else:
                spec = validator.spec
                if isinstance(sub_builder, LinkBuilder):
                    if spec.linkable:
                        sub_builder = sub_builder.builder
                    else:
                        ret.append(IllegalLinkError(self.get_spec_loc(spec), location=self.get_builder_loc(builder)))
                        continue
                if sub_builder is None:
                    if spec.required:
                        ret.append(MissingError(self.get_spec_loc(spec), location=self.get_builder_loc(builder)))
                else:
                    ret.extend(validator.validate(sub_builder))

        it = chain(data_types.keys(),
                   non_data_types.keys())

        for x in it:
            ret.append(SuperfluousWarning(x, location=self.get_spec_loc(self.spec)))

        # print("remaining data types {}, specloc {}".format(list(data_types.keys()), self.get_spec_loc(self.spec)))
        # print("remaining non data types {}, specloc {}".format(list(non_data_types.keys()), self.get_spec_loc(self.spec)))
        return ret<|MERGE_RESOLUTION|>--- conflicted
+++ resolved
@@ -417,13 +417,10 @@
         for spec in self.spec.links:
             self.__include_dts[spec.data_type_inc] = spec
 
-<<<<<<< HEAD
         self.include_dts = self.__include_dts
         self.dataset_validators = self.__dataset_validators
         self.group_validators = self.__group_validators
 
-=======
->>>>>>> 2c1765d4
     @docval({"name": "builder", "type": GroupBuilder, "doc": "the builder to validate"},
             returns='a list of Errors', rtype=list)
     def validate(self, **kwargs):  # noqa: C901
@@ -457,17 +454,10 @@
                     for bldr in dt_builders:
                         tmp = bldr
                         if isinstance(bldr, LinkBuilder):
-<<<<<<< HEAD
-                            if isinstance(inc_spec, LinkSpec):
-=======
                             if isinstance(inc_spec, LinkSpec) or inc_spec.linkable:
->>>>>>> 2c1765d4
                                 tmp = bldr.builder
                             else:
-                                if inc_spec.linkable:
-                                    tmp = bldr.builder
-                                else:
-                                    ret.append(IllegalLinkError(self.get_spec_loc(inc_spec),
+                                ret.append(IllegalLinkError(self.get_spec_loc(inc_spec),
                                                             location=self.get_builder_loc(tmp)))
                         ret.extend(sub_val.validate(tmp))
                         found = True
