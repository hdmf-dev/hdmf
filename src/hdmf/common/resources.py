<<<<<<< HEAD
import re

import numpy as np
import pandas as pd

from ..build import TypeMap
from ..container import AbstractContainer, Container, Row, Table
from ..utils import AllowPositional, docval, popargs
from . import EXP_NAMESPACE, get_type_map, register_class
=======
import pandas as pd
import numpy as np
from . import register_class, EXP_NAMESPACE
from . import get_type_map
from ..container import Table, Row, Container, AbstractContainer, ExternalResourcesManager
from ..utils import docval, popargs, AllowPositional
from ..build import TypeMap
from glob import glob
import os
>>>>>>> c69646cc


class KeyTable(Table):
    """
    A table for storing keys used to reference external resources.
    """

    __defaultname__ = "keys"

    __columns__ = (
        {
            "name": "key",
            "type": str,
            "doc": "The user key that maps to the resource term / registry symbol.",
        },
    )


class Key(Row):
    """
    A Row class for representing rows in the KeyTable.
    """

    __table__ = KeyTable


class EntityTable(Table):
    """
    A table for storing the external resources a key refers to.
    """

<<<<<<< HEAD
    __defaultname__ = "resources"

    __columns__ = (
        {
            "name": "resource",
            "type": str,
            "doc": "The resource/registry that the term/symbol comes from.",
        },
        {
            "name": "resource_uri",
            "type": str,
            "doc": "The URI for the resource term / registry symbol.",
        },
=======
    __defaultname__ = 'entities'

    __columns__ = (
        {'name': 'keys_idx', 'type': (int, Key),
         'doc': ('The index into the keys table for the user key that '
                 'maps to the resource term / registry symbol.')},
        {'name': 'entity_id', 'type': str,
         'doc': 'The unique ID for the resource term / registry symbol.'},
        {'name': 'entity_uri', 'type': str,
         'doc': 'The URI for the resource term / registry symbol.'},
>>>>>>> c69646cc
    )


class Entity(Row):
    """
    A Row class for representing rows in the EntityTable.
    """

    __table__ = EntityTable


class FileTable(Table):
    """
    A table for storing file ids used in external resources.
    """

<<<<<<< HEAD
    __defaultname__ = "entities"

    __columns__ = (
        {
            "name": "keys_idx",
            "type": (int, Key),
            "doc": "The index into the keys table for the user key that maps to the resource term / registry symbol.",
        },
        {
            "name": "resources_idx",
            "type": (int, Resource),
            "doc": "The index into the ResourceTable.",
        },
        {
            "name": "entity_id",
            "type": str,
            "doc": "The unique ID for the resource term / registry symbol.",
        },
        {
            "name": "entity_uri",
            "type": str,
            "doc": "The URI for the resource term / registry symbol.",
        },
=======
    __defaultname__ = 'files'

    __columns__ = (
        {'name': 'file_object_id', 'type': str,
         'doc': 'The file id of the file that contains the object'},
>>>>>>> c69646cc
    )


class File(Row):
    """
    A Row class for representing rows in the FileTable.
    """

    __table__ = FileTable


class ObjectTable(Table):
    """
    A table for storing objects (i.e. Containers) that contain keys that refer to external resources.
    """

    __defaultname__ = "objects"

    __columns__ = (
<<<<<<< HEAD
        {
            "name": "object_id",
            "type": str,
            "doc": "The object ID for the Container/Data.",
        },
        {
            "name": "relative_path",
            "type": str,
            "doc": (
                "The relative_path of the attribute of the object that uses ",
                "an external resource reference key. Use an empty string if not applicable.",
            ),
        },
        {
            "name": "field",
            "type": str,
            "doc": (
                "The field of the compound data type using an external resource. Use an empty string if not applicable."
            ),
        },
=======
        {'name': 'files_idx', 'type': int,
         'doc': 'The row idx for the file_object_id in FileTable containing the object.'},
        {'name': 'object_id', 'type': str,
         'doc': 'The object ID for the Container/Data.'},
        {'name': 'object_type', 'type': str,
         'doc': 'The type of the object. This is also the parent in relative_path.'},
        {'name': 'relative_path', 'type': str,
         'doc': ('The relative_path of the attribute of the object that uses ',
                 'an external resource reference key. Use an empty string if not applicable.')},
        {'name': 'field', 'type': str,
         'doc': ('The field of the compound data type using an external resource. '
                 'Use an empty string if not applicable.')}
>>>>>>> c69646cc
    )


class Object(Row):
    """
    A Row class for representing rows in the ObjectTable.
    """

    __table__ = ObjectTable


class ObjectKeyTable(Table):
    """
    A table for identifying which keys are used by which objects for referring to external resources.
    """

    __defaultname__ = "object_keys"

    __columns__ = (
        {
            "name": "objects_idx",
            "type": (int, Object),
            "doc": "The index into the objects table for the Object that uses the Key.",
        },
        {
            "name": "keys_idx",
            "type": (int, Key),
            "doc": "The index into the keys table that is used to make an external resource reference.",
        },
    )


class ObjectKey(Row):
    """
    A Row class for representing rows in the ObjectKeyTable.
    """

    __table__ = ObjectKeyTable


@register_class("ExternalResources", EXP_NAMESPACE)
class ExternalResources(Container):
    """A table for mapping user terms (i.e. keys) to resource entities."""

    __fields__ = (
<<<<<<< HEAD
        {"name": "keys", "child": True},
        {"name": "resources", "child": True},
        {"name": "objects", "child": True},
        {"name": "object_keys", "child": True},
        {"name": "entities", "child": True},
    )

    @docval(
        {
            "name": "name",
            "type": str,
            "doc": "The name of this ExternalResources container.",
        },
        {
            "name": "keys",
            "type": KeyTable,
            "default": None,
            "doc": "The table storing user keys for referencing resources.",
        },
        {
            "name": "resources",
            "type": ResourceTable,
            "default": None,
            "doc": "The table for storing names and URIs of resources.",
        },
        {
            "name": "entities",
            "type": EntityTable,
            "default": None,
            "doc": "The table storing entity information.",
        },
        {
            "name": "objects",
            "type": ObjectTable,
            "default": None,
            "doc": "The table storing object information.",
        },
        {
            "name": "object_keys",
            "type": ObjectKeyTable,
            "default": None,
            "doc": "The table storing object-resource relationships.",
        },
        {
            "name": "type_map",
            "type": TypeMap,
            "default": None,
            "doc": "The type map. If None is provided, the HDMF-common type map will be used.",
        },
        allow_positional=AllowPositional.WARNING,
    )
    def __init__(self, **kwargs):
        name = popargs("name", kwargs)
        super().__init__(name)
        self.keys = kwargs["keys"] or KeyTable()
        self.resources = kwargs["resources"] or ResourceTable()
        self.entities = kwargs["entities"] or EntityTable()
        self.objects = kwargs["objects"] or ObjectTable()
        self.object_keys = kwargs["object_keys"] or ObjectKeyTable()
        self.type_map = kwargs["type_map"] or get_type_map()
=======
        {'name': 'keys', 'child': True},
        {'name': 'files', 'child': True},
        {'name': 'objects', 'child': True},
        {'name': 'object_keys', 'child': True},
        {'name': 'entities', 'child': True},
    )

    @docval({'name': 'keys', 'type': KeyTable, 'default': None,
             'doc': 'The table storing user keys for referencing resources.'},
            {'name': 'files', 'type': FileTable, 'default': None,
             'doc': 'The table for storing file ids used in external resources.'},
            {'name': 'entities', 'type': EntityTable, 'default': None,
             'doc': 'The table storing entity information.'},
            {'name': 'objects', 'type': ObjectTable, 'default': None,
             'doc': 'The table storing object information.'},
            {'name': 'object_keys', 'type': ObjectKeyTable, 'default': None,
             'doc': 'The table storing object-resource relationships.'},
            {'name': 'type_map', 'type': TypeMap, 'default': None,
             'doc': 'The type map. If None is provided, the HDMF-common type map will be used.'},
            allow_positional=AllowPositional.WARNING)
    def __init__(self, **kwargs):
        name = 'external_resources'
        super().__init__(name)
        self.keys = kwargs['keys'] or KeyTable()
        self.files = kwargs['files'] or FileTable()
        self.entities = kwargs['entities'] or EntityTable()
        self.objects = kwargs['objects'] or ObjectTable()
        self.object_keys = kwargs['object_keys'] or ObjectKeyTable()
        self.type_map = kwargs['type_map'] or get_type_map()
>>>>>>> c69646cc

    @staticmethod
    def assert_external_resources_equal(left, right, check_dtype=True):
        """
        Compare that the keys, resources, entities, objects, and object_keys tables match

        :param left: ExternalResources object to compare with right
        :param right: ExternalResources object to compare with left
        :param check_dtype: Enforce strict checking of dtypes. Dtypes may be different
            for example for ids, where depending on how the data was saved
            ids may change from int64 to int32. (Default: True)
        :returns: The function returns True if all values match. If mismatches are found,
            AssertionError will be raised.
        :raises AssertionError: Raised if any differences are found. The function collects
            all differences into a single error so that the assertion will indicate
            all found differences.
        """
        errors = []
        try:
            pd.testing.assert_frame_equal(
                left.keys.to_dataframe(),
                right.keys.to_dataframe(),
                check_dtype=check_dtype,
            )
        except AssertionError as e:
            errors.append(e)
        try:
<<<<<<< HEAD
            pd.testing.assert_frame_equal(
                left.objects.to_dataframe(),
                right.objects.to_dataframe(),
                check_dtype=check_dtype,
            )
        except AssertionError as e:
            errors.append(e)
        try:
            pd.testing.assert_frame_equal(
                left.resources.to_dataframe(),
                right.resources.to_dataframe(),
                check_dtype=check_dtype,
            )
=======
            pd.testing.assert_frame_equal(left.files.to_dataframe(),
                                          right.files.to_dataframe(),
                                          check_dtype=check_dtype)
        except AssertionError as e:
            errors.append(e)
        try:
            pd.testing.assert_frame_equal(left.objects.to_dataframe(),
                                          right.objects.to_dataframe(),
                                          check_dtype=check_dtype)
>>>>>>> c69646cc
        except AssertionError as e:
            errors.append(e)
        try:
            pd.testing.assert_frame_equal(
                left.entities.to_dataframe(),
                right.entities.to_dataframe(),
                check_dtype=check_dtype,
            )
        except AssertionError as e:
            errors.append(e)
        try:
            pd.testing.assert_frame_equal(
                left.object_keys.to_dataframe(),
                right.object_keys.to_dataframe(),
                check_dtype=check_dtype,
            )
        except AssertionError as e:
            errors.append(e)
        if len(errors) > 0:
            msg = "".join(str(e) + "\n\n" for e in errors)
            raise AssertionError(msg)
        return True

    @docval(
        {
            "name": "key_name",
            "type": str,
            "doc": "The name of the key to be added.",
        }
    )
    def _add_key(self, **kwargs):
        """
        Add a key to be used for making references to external resources.

        It is possible to use the same *key_name* to refer to different resources so long as the *key_name* is not
        used within the same object, relative_path, and field. To do so, this method must be called for the
        two different resources.

        The returned Key objects must be managed by the caller so as to be appropriately passed to subsequent calls
        to methods for storing information about the different resources.
        """
        key = kwargs["key_name"]
        return Key(key, table=self.keys)

<<<<<<< HEAD
    @docval(
        {
            "name": "key",
            "type": (str, Key),
            "doc": "The key to associate the entity with.",
        },
        {
            "name": "resources_idx",
            "type": (int, Resource),
            "doc": "The id of the resource.",
        },
        {"name": "entity_id", "type": str, "doc": "The unique entity id."},
        {"name": "entity_uri", "type": str, "doc": "The URI for the entity."},
    )
=======
    @docval({'name': 'file_object_id', 'type': str, 'doc': 'The id of the file'})
    def _add_file(self, **kwargs):
        """
        Add a file to be used for making references to external resources.

        This is optional when working in HDMF.
        """
        file_object_id = kwargs['file_object_id']
        return File(file_object_id, table=self.files)

    @docval({'name': 'key', 'type': (str, Key), 'doc': 'The key to associate the entity with.'},
            {'name': 'entity_id', 'type': str, 'doc': 'The unique entity id.'},
            {'name': 'entity_uri', 'type': str, 'doc': 'The URI for the entity.'})
>>>>>>> c69646cc
    def _add_entity(self, **kwargs):
        """
        Add an entity that will be referenced to using the given key.
        """
<<<<<<< HEAD
        key = kwargs["key"]
        resources_idx = kwargs["resources_idx"]
        entity_id = kwargs["entity_id"]
        entity_uri = kwargs["entity_uri"]
        if not isinstance(key, Key):
            key = self._add_key(key)
        resource_entity = Entity(key, resources_idx, entity_id, entity_uri, table=self.entities)
        return resource_entity

    @docval(
        {
            "name": "resource",
            "type": str,
            "doc": "The name of the ontology resource.",
        },
        {
            "name": "uri",
            "type": str,
            "doc": "The URI associated with ontology resource.",
        },
    )
    def _add_resource(self, **kwargs):
        """
        Add resource name and URI to ResourceTable that will be referenced by the ResourceTable idx.
        """
        resource_name = kwargs["resource"]
        uri = kwargs["uri"]
        resource = Resource(resource_name, uri, table=self.resources)
        return resource

    @docval(
        {
            "name": "container",
            "type": (str, AbstractContainer),
            "doc": "The Container/Data object to add or the object id of the Container/Data object to add.",
        },
        {
            "name": "relative_path",
            "type": str,
            "doc": (
                "The relative_path of the attribute of the object that uses ",
                "an external resource reference key. Use an empty string if not applicable.",
            ),
        },
        {
            "name": "field",
            "type": str,
            "default": "",
            "doc": "The field of the compound data type using an external resource.",
        },
    )
=======
        key = kwargs['key']
        entity_id = kwargs['entity_id']
        entity_uri = kwargs['entity_uri']
        if not isinstance(key, Key):
            key = self._add_key(key)
        entity = Entity(key, entity_id, entity_uri, table=self.entities)
        return entity

    @docval({'name': 'container', 'type': (str, AbstractContainer),
             'doc': 'The Container/Data object to add or the object id of the Container/Data object to add.'},
            {'name': 'files_idx', 'type': int,
             'doc': 'The file_object_id row idx.'},
            {'name': 'object_type', 'type': str, 'default': None,
             'doc': ('The type of the object. This is also the parent in relative_path. If omitted, '
                     'the name of the container class is used.')},
            {'name': 'relative_path', 'type': str,
             'doc': ('The relative_path of the attribute of the object that uses ',
                     'an external resource reference key. Use an empty string if not applicable.')},
            {'name': 'field', 'type': str, 'default': '',
             'doc': ('The field of the compound data type using an external resource.')})
>>>>>>> c69646cc
    def _add_object(self, **kwargs):
        """
        Add an object that references an external resource.
        """
<<<<<<< HEAD
        container, relative_path, field = popargs("container", "relative_path", "field", kwargs)
=======
        files_idx, container, object_type, relative_path, field = popargs('files_idx',
                                                                          'container',
                                                                          'object_type',
                                                                          'relative_path',
                                                                          'field', kwargs)

        if object_type is None:
            object_type = container.__class__.__name__

>>>>>>> c69646cc
        if isinstance(container, AbstractContainer):
            container = container.object_id
        obj = Object(files_idx, container, object_type, relative_path, field, table=self.objects)
        return obj

    @docval(
        {
            "name": "obj",
            "type": (int, Object),
            "doc": "The Object that uses the Key.",
        },
        {
            "name": "key",
            "type": (int, Key),
            "doc": "The Key that the Object uses.",
        },
    )
    def _add_object_key(self, **kwargs):
        """
        Specify that an object (i.e. container and relative_path) uses a key to reference
        an external resource.
        """
        obj, key = popargs("obj", "key", kwargs)
        return ObjectKey(obj, key, table=self.object_keys)

<<<<<<< HEAD
    @docval(
        {
            "name": "container",
            "type": (str, AbstractContainer),
            "doc": (
                "The Container/Data object that uses the key or "
                "the object id for the Container/Data object that uses the key."
            ),
        },
        {
            "name": "relative_path",
            "type": str,
            "doc": (
                "The relative_path of the attribute of the object that uses ",
                "an external resource reference key. Use an empty string if not applicable.",
            ),
            "default": "",
        },
        {
            "name": "field",
            "type": str,
            "default": "",
            "doc": "The field of the compound data type using an external resource.",
        },
        {"name": "create", "type": bool, "default": True},
    )
    def _check_object_field(self, container, relative_path, field, create):
=======
    @docval({'name': 'file',  'type': ExternalResourcesManager, 'doc': 'The file associated with the container.'},
            {'name': 'container', 'type': AbstractContainer,
             'doc': ('The Container/Data object that uses the key or '
                     'the object id for the Container/Data object that uses the key.')},
            {'name': 'relative_path', 'type': str,
             'doc': ('The relative_path of the attribute of the object that uses ',
                     'an external resource reference key. Use an empty string if not applicable.'),
             'default': ''},
            {'name': 'field', 'type': str, 'default': '',
             'doc': ('The field of the compound data type using an external resource.')},
            {'name': 'create', 'type': bool, 'default': True})
    def _check_object_field(self, **kwargs):
>>>>>>> c69646cc
        """
        Check if a container, relative path, and field have been added.

        The container can be either an object_id string or an AbstractContainer.

        If the container, relative_path, and field have not been added, add them
        and return the corresponding Object. Otherwise, just return the Object.
        """
        file = kwargs['file']
        container = kwargs['container']
        relative_path = kwargs['relative_path']
        field = kwargs['field']
        create = kwargs['create']
        file_object_id = file.object_id
        files_idx = self.files.which(file_object_id=file_object_id)

        if len(files_idx) > 1:
            raise ValueError("Found multiple instances of the same file.")
        elif len(files_idx) == 1:
            files_idx = files_idx[0]
        else:
            self._add_file(file_object_id)
            files_idx = self.files.which(file_object_id=file_object_id)[0]

        objecttable_idx = self.objects.which(object_id=container.object_id)

        if len(objecttable_idx) > 0:
            relative_path_idx = self.objects.which(relative_path=relative_path)
            field_idx = self.objects.which(field=field)
            objecttable_idx = list(set(objecttable_idx) & set(relative_path_idx) & set(field_idx))
        if len(objecttable_idx) == 1:
            return self.objects.row[objecttable_idx[0]]
        elif len(objecttable_idx) == 0 and create:
            return self._add_object(files_idx=files_idx, container=container, relative_path=relative_path, field=field)
        elif len(objecttable_idx) == 0 and not create:
            raise ValueError("Object not in Object Table.")
        else:
<<<<<<< HEAD
            raise ValueError(
                "Found multiple instances of the same object id, relative path, and field in objects table."
            )

    @docval(
        {"name": "key_name", "type": str, "doc": "The name of the Key to get."},
        {
            "name": "container",
            "type": (str, AbstractContainer),
            "default": None,
            "doc": (
                "The Container/Data object that uses the key or "
                "the object id for the Container/Data object that uses the key."
            ),
        },
        {
            "name": "relative_path",
            "type": str,
            "doc": (
                "The relative_path of the attribute of the object that uses ",
                "an external resource reference key. Use an empty string if not applicable.",
            ),
            "default": "",
        },
        {
            "name": "field",
            "type": str,
            "default": "",
            "doc": "The field of the compound data type using an external resource.",
        },
    )
=======
            raise ValueError("Found multiple instances of the same object id, relative path, "
                             "and field in objects table.")

    @docval({'name': 'container', 'type': (str, AbstractContainer),
             'doc': ('The Container/Data object that uses the key or '
                     'the object id for the Container/Data object that uses the key.')})
    def _get_file_from_container(self, **kwargs):
        """
        Method to retrieve a file associated with the container in the case a file is not provided.
        """
        container = kwargs['container']

        if isinstance(container, ExternalResourcesManager):
            file = container
            return file
        else:
            parent = container.parent
            if parent is not None:
                while parent is not None:
                    if isinstance(parent, ExternalResourcesManager):
                        file = parent
                        return file
                    else:
                        parent = parent.parent
            else:
                msg = 'Could not find file. Add container to the file.'
                raise ValueError(msg)

    @docval({'name': 'key_name', 'type': str, 'doc': 'The name of the Key to get.'},
            {'name': 'file', 'type': ExternalResourcesManager, 'doc': 'The file associated with the container.',
             'default': None},
            {'name': 'container', 'type': (str, AbstractContainer), 'default': None,
             'doc': ('The Container/Data object that uses the key or '
                     'the object id for the Container/Data object that uses the key.')},
            {'name': 'relative_path', 'type': str,
             'doc': ('The relative_path of the attribute of the object that uses ',
                     'an external resource reference key. Use an empty string if not applicable.'),
             'default': ''},
            {'name': 'field', 'type': str, 'default': '',
             'doc': ('The field of the compound data type using an external resource.')})
>>>>>>> c69646cc
    def get_key(self, **kwargs):
        """
        Return a Key.

        If container, relative_path, and field are provided, the Key that corresponds to the given name of the key
        for the given container, relative_path, and field is returned.
        """
        key_name, container, relative_path, field = popargs("key_name", "container", "relative_path", "field", kwargs)
        key_idx_matches = self.keys.which(key=key_name)

        file = kwargs['file']

        if container is not None:
            if file is None:
                file = self._get_file_from_container(container=container)
            # if same key is used multiple times, determine
            # which instance based on the Container
            object_field = self._check_object_field(file=file,
                                                    container=container,
                                                    relative_path=relative_path,
                                                    field=field)
            for row_idx in self.object_keys.which(objects_idx=object_field.idx):
                key_idx = self.object_keys["keys_idx", row_idx]
                if key_idx in key_idx_matches:
                    return self.keys.row[key_idx]
<<<<<<< HEAD
            msg = "No key '%s' found for container '%s', relative_path '%s', and field '%s'" % (
                key_name,
                container,
                relative_path,
                field,
            )
=======
            msg = "No key found with that container."
>>>>>>> c69646cc
            raise ValueError(msg)
        else:
            if len(key_idx_matches) == 0:
                # the key has never been used before
                raise ValueError("key '%s' does not exist" % key_name)
            elif len(key_idx_matches) > 1:
                msg = "There are more than one key with that name. Please search with additional information."
                raise ValueError(msg)
            else:
                return self.keys.row[key_idx_matches[0]]

<<<<<<< HEAD
    @docval(
        {
            "name": "resource_name",
            "type": str,
            "doc": "The name of the resource.",
        }
    )
    def get_resource(self, **kwargs):
        """
        Retrieve resource object with the given resource_name.
        """
        resource_table_idx = self.resources.which(resource=kwargs["resource_name"])
        if len(resource_table_idx) == 0:
            # Resource hasn't been created
            msg = "No resource '%s' exists. Use _add_resource to create a new resource" % kwargs["resource_name"]
            raise ValueError(msg)
        else:
            return self.resources.row[resource_table_idx[0]]

    @docval(
        {
            "name": "container",
            "type": (str, AbstractContainer),
            "default": None,
            "doc": (
                "The Container/Data object that uses the key or "
                "the object_id for the Container/Data object that uses the key."
            ),
        },
        {
            "name": "attribute",
            "type": str,
            "doc": "The attribute of the container for the external reference.",
            "default": None,
        },
        {
            "name": "field",
            "type": str,
            "default": "",
            "doc": "The field of the compound data type using an external resource.",
        },
        {
            "name": "key",
            "type": (str, Key),
            "default": None,
            "doc": "The name of the key or the Key object from the KeyTable for the key to add a resource for.",
        },
        {
            "name": "resources_idx",
            "type": Resource,
            "doc": "The Resource from the ResourceTable.",
            "default": None,
        },
        {
            "name": "resource_name",
            "type": str,
            "doc": "The name of the resource to be created.",
            "default": None,
        },
        {
            "name": "resource_uri",
            "type": str,
            "doc": "The URI of the resource to be created.",
            "default": None,
        },
        {
            "name": "entity_id",
            "type": str,
            "doc": "The identifier for the entity at the resource.",
            "default": None,
        },
        {
            "name": "entity_uri",
            "type": str,
            "doc": "The URI for the identifier at the resource.",
            "default": None,
        },
    )
=======
    @docval({'name': 'container', 'type': (str, AbstractContainer), 'default': None,
             'doc': ('The Container/Data object that uses the key or '
                     'the object_id for the Container/Data object that uses the key.')},
            {'name': 'attribute', 'type': str,
             'doc': 'The attribute of the container for the external reference.', 'default': None},
            {'name': 'field', 'type': str, 'default': '',
             'doc': ('The field of the compound data type using an external resource.')},
            {'name': 'key', 'type': (str, Key), 'default': None,
             'doc': 'The name of the key or the Key object from the KeyTable for the key to add a resource for.'},
            {'name': 'entity_id', 'type': str, 'doc': 'The identifier for the entity at the resource.'},
            {'name': 'entity_uri', 'type': str, 'doc': 'The URI for the identifier at the resource.'},
            {'name': 'file',  'type': ExternalResourcesManager, 'doc': 'The file associated with the container.',
             'default': None},
            )
>>>>>>> c69646cc
    def add_ref(self, **kwargs):
        """
        Add information about an external reference used in this file.

        It is possible to use the same name of the key to refer to different resources
        so long as the name of the key is not used within the same object, relative_path, and
        field combination. This method does not support such functionality by default.
        """
        ###############################################################
<<<<<<< HEAD
        container = kwargs["container"]
        attribute = kwargs["attribute"]
        key = kwargs["key"]
        field = kwargs["field"]
        entity_id = kwargs["entity_id"]
        entity_uri = kwargs["entity_uri"]
        add_entity = False

        if attribute is None:  # Trivial Case
            relative_path = ""
            object_field = self._check_object_field(container, relative_path, field)
        else:  # DataType Attribute Case
            attribute_object = getattr(container, attribute)  # returns attribute object
            if isinstance(attribute_object, AbstractContainer):
                relative_path = ""
                object_field = self._check_object_field(attribute_object, relative_path, field)
=======
        container = kwargs['container']
        attribute = kwargs['attribute']
        key = kwargs['key']
        field = kwargs['field']
        entity_id = kwargs['entity_id']
        entity_uri = kwargs['entity_uri']
        file = kwargs['file']

        if file is None:
            file = self._get_file_from_container(container=container)

        if attribute is None:  # Trivial Case
            relative_path = ''
            object_field = self._check_object_field(file=file,
                                                    container=container,
                                                    relative_path=relative_path,
                                                    field=field)
        else:  # DataType Attribute Case
            attribute_object = getattr(container, attribute)  # returns attribute object
            if isinstance(attribute_object, AbstractContainer):
                relative_path = ''
                object_field = self._check_object_field(file=file,
                                                        container=attribute_object,
                                                        relative_path=relative_path,
                                                        field=field)
>>>>>>> c69646cc
            else:  # Non-DataType Attribute Case:
                obj_mapper = self.type_map.get_map(container)
                spec = obj_mapper.get_attr_spec(attr_name=attribute)
                parent_spec = spec.parent  # return the parent spec of the attribute
                if parent_spec.data_type is None:
                    while parent_spec.data_type is None:
                        parent_spec = parent_spec.parent  # find the closest parent with a data_type
                    parent_cls = self.type_map.get_dt_container_cls(data_type=parent_spec.data_type, autogen=False)
                    if isinstance(container, parent_cls):
                        parent = container
                        # We need to get the path of the spec for relative_path
                        absolute_path = spec.path
<<<<<<< HEAD
                        relative_path = re.sub(
                            "^.+?(?=" + container.data_type + ")",
                            "",
                            absolute_path,
                        )
                        object_field = self._check_object_field(parent_id, relative_path, field)
=======
                        relative_path = absolute_path[absolute_path.find('/')+1:]
                        object_field = self._check_object_field(file=file,
                                                                container=parent,
                                                                relative_path=relative_path,
                                                                field=field)
>>>>>>> c69646cc
                    else:
                        msg = "Container not the nearest data_type"
                        raise ValueError(msg)
                else:
                    parent = container  # container needs to be the parent
                    absolute_path = spec.path
<<<<<<< HEAD
                    relative_path = re.sub("^.+?(?=" + container.data_type + ")", "", absolute_path)
=======
                    relative_path = absolute_path[absolute_path.find('/')+1:]
>>>>>>> c69646cc
                    # this regex removes everything prior to the container on the absolute_path
                    object_field = self._check_object_field(file=file,
                                                            container=parent,
                                                            relative_path=relative_path,
                                                            field=field)

        if not isinstance(key, Key):
            key_idx_matches = self.keys.which(key=key)
            # if same key is used multiple times, determine
            # which instance based on the Container
            for row_idx in self.object_keys.which(objects_idx=object_field.idx):
                key_idx = self.object_keys["keys_idx", row_idx]
                if key_idx in key_idx_matches:
                    msg = "Use Key Object when referencing an existing (container, relative_path, key)"
                    raise ValueError(msg)

        if not isinstance(key, Key):
            key = self._add_key(key)
            self._add_object_key(object_field, key)

<<<<<<< HEAD
        if kwargs["resources_idx"] is not None and kwargs["resource_name"] is None and kwargs["resource_uri"] is None:
            resource_table_idx = kwargs["resources_idx"]
        elif kwargs["resources_idx"] is not None and (
            kwargs["resource_name"] is not None or kwargs["resource_uri"] is not None
        ):
            msg = "Can't have resource_idx with resource_name or resource_uri."
            raise ValueError(msg)
        elif len(self.resources.which(resource=kwargs["resource_name"])) == 0:
            resource_name = kwargs["resource_name"]
            resource_uri = kwargs["resource_uri"]
            resource_table_idx = self._add_resource(resource_name, resource_uri)
        else:
            idx = self.resources.which(resource=kwargs["resource_name"])
            resource_table_idx = self.resources.row[idx[0]]

        if resource_table_idx is not None and entity_id is not None and entity_uri is not None:
            add_entity = True
        elif not (resource_table_idx is None and entity_id is None and resource_uri is None):
            msg = "Specify resource, entity_id, and entity_uri arguments.All three are required to create a reference"
            raise ValueError(msg)
=======
        entity = self._add_entity(key, entity_id, entity_uri)

        return key, entity

    @docval({'name': 'object_type', 'type': str,
             'doc': 'The type of the object. This is also the parent in relative_path.'},
            {'name': 'relative_path', 'type': str,
             'doc': ('The relative_path of the attribute of the object that uses ',
                     'an external resource reference key. Use an empty string if not applicable.'),
             'default': ''},
            {'name': 'field', 'type': str, 'default': '',
             'doc': ('The field of the compound data type using an external resource.')},
            {'name': 'all_instances', 'type': bool, 'default': False,
             'doc': ('The bool to return a dataframe with all instances of the object_type.',
                     'If True, relative_path and field inputs will be ignored.')})
    def get_object_type(self, **kwargs):
        """
        Get all entities/resources associated with an object_type.
        """
        object_type = kwargs['object_type']
        relative_path = kwargs['relative_path']
        field = kwargs['field']
        all_instances = kwargs['all_instances']
>>>>>>> c69646cc

        df = self.to_dataframe()

        if all_instances:
            df = df.loc[df['object_type'] == object_type]
        else:
            df = df.loc[(df['object_type'] == object_type)
                        & (df['relative_path'] == relative_path)
                        & (df['field'] == field)]
        return df

<<<<<<< HEAD
    @docval(
        {
            "name": "container",
            "type": (str, AbstractContainer),
            "doc": "The Container/data object that is linked to resources/entities.",
        },
        {
            "name": "relative_path",
            "type": str,
            "doc": (
                "The relative_path of the attribute of the object that uses ",
                "an external resource reference key. Use an empty string if not applicable.",
            ),
            "default": "",
        },
        {
            "name": "field",
            "type": str,
            "default": "",
            "doc": "The field of the compound data type using an external resource.",
        },
    )
    def get_object_resources(self, **kwargs):
        """
        Get all entities/resources associated with an object.
        """
        container = kwargs["container"]
        relative_path = kwargs["relative_path"]
        field = kwargs["field"]
=======
    @docval({'name': 'file',  'type': ExternalResourcesManager, 'doc': 'The file.',
             'default': None},
            {'name': 'container', 'type': (str, AbstractContainer),
             'doc': 'The Container/data object that is linked to resources/entities.'},
            {'name': 'attribute', 'type': str,
             'doc': 'The attribute of the container for the external reference.', 'default': None},
            {'name': 'relative_path', 'type': str,
             'doc': ('The relative_path of the attribute of the object that uses ',
                     'an external resource reference key. Use an empty string if not applicable.'),
             'default': ''},
            {'name': 'field', 'type': str, 'default': '',
             'doc': ('The field of the compound data type using an external resource.')})
    def get_object_entities(self, **kwargs):
        """
        Get all entities/resources associated with an object.
        """
        file = kwargs['file']
        container = kwargs['container']
        attribute = kwargs['attribute']
        relative_path = kwargs['relative_path']
        field = kwargs['field']
>>>>>>> c69646cc

        if file is None:
            file = self._get_file_from_container(container=container)

        keys = []
        entities = []
<<<<<<< HEAD
        object_field = self._check_object_field(
            container=container,
            relative_path=relative_path,
            field=field,
            create=False,
        )
=======
        if attribute is None:
            object_field = self._check_object_field(file=file,
                                                    container=container,
                                                    relative_path=relative_path,
                                                    field=field,
                                                    create=False)
        else:
            object_field = self._check_object_field(file=file,
                                                    container=container[attribute],
                                                    relative_path=relative_path,
                                                    field=field,
                                                    create=False)
>>>>>>> c69646cc
        # Find all keys associated with the object
        for row_idx in self.object_keys.which(objects_idx=object_field.idx):
            keys.append(self.object_keys["keys_idx", row_idx])
        # Find all the entities/resources for each key.
        for key_idx in keys:
            entity_idx = self.entities.which(keys_idx=key_idx)
            entities.append(list(self.entities.__getitem__(entity_idx[0])))
<<<<<<< HEAD
        df = pd.DataFrame(
            entities,
            columns=["keys_idx", "resource_idx", "entity_id", "entity_uri"],
        )
        return df

    @docval(
        {
            "name": "keys",
            "type": (list, Key),
            "default": None,
            "doc": "The Key(s) to get external resource data for.",
        },
        rtype=pd.DataFrame,
        returns="a DataFrame with keys and external resource data",
    )
    def get_keys(self, **kwargs):
        """
        Return a DataFrame with information about keys used to make references to external resources.
        The DataFrame will contain the following columns:
            - *key_name*:              the key that will be used for referencing an external resource
            - *resources_idx*:         the index for the resourcetable
            - *entity_id*:    the index for the entity at the external resource
            - *entity_uri*:   the URI for the entity at the external resource

        It is possible to use the same *key_name* to refer to different resources so long as the *key_name* is not
        used within the same object, relative_path, field. This method doesn't support such functionality by default. To
        select specific keys, use the *keys* argument to pass in the Key object(s) representing the desired keys. Note,
        if the same *key_name* is used more than once, multiple calls to this method with different Key objects will
        be required to keep the different instances separate. If a single call is made, it is left up to the caller to
        distinguish the different instances.
        """
        keys = popargs("keys", kwargs)
        if keys is None:
            keys = [self.keys.row[i] for i in range(len(self.keys))]
        else:
            if not isinstance(keys, list):
                keys = [keys]
        data = list()
        for key in keys:
            rsc_ids = self.entities.which(keys_idx=key.idx)
            for rsc_id in rsc_ids:
                rsc_row = self.entities.row[rsc_id].todict()
                rsc_row.pop("keys_idx")
                rsc_row["key_name"] = key.key
                data.append(rsc_row)
        return pd.DataFrame(
            data=data,
            columns=["key_name", "resources_idx", "entity_id", "entity_uri"],
        )

    @docval(
        {
            "name": "use_categories",
            "type": bool,
            "default": False,
            "doc": "Use a multi-index on the columns to indicate which category each column belongs to.",
        },
        rtype=pd.DataFrame,
        returns="A DataFrame with all data merged into a flat, denormalized table.",
    )
=======
        df = pd.DataFrame(entities, columns=['keys_idx', 'entity_id', 'entity_uri'])

        key_names = []
        for idx in df['keys_idx']:
            key_id_val = self.keys.to_dataframe().iloc[int(idx)]['key']
            key_names.append(key_id_val)

        df['keys_idx'] = key_names
        df = df.rename(columns={'keys_idx': 'key_names', 'entity_id': 'entity_id', 'entity_uri': 'entity_uri'})
        return df

    @docval({'name': 'use_categories', 'type': bool, 'default': False,
             'doc': 'Use a multi-index on the columns to indicate which category each column belongs to.'},
            rtype=pd.DataFrame, returns='A DataFrame with all data merged into a flat, denormalized table.')
>>>>>>> c69646cc
    def to_dataframe(self, **kwargs):
        """
        Convert the data from the keys, resources, entities, objects, and object_keys tables
        to a single joint dataframe. I.e., here data is being denormalized, e.g., keys that
        are used across multiple entities or objects will duplicated across the corresponding
        rows.

        Returns: :py:class:`~pandas.DataFrame` with all data merged into a single, flat, denormalized table.

        """
<<<<<<< HEAD
        use_categories = popargs("use_categories", kwargs)
        # Step 1: Combine the entities, keys, and resources,table
=======
        use_categories = popargs('use_categories', kwargs)
        # Step 1: Combine the entities, keys, and files table
>>>>>>> c69646cc
        entities_df = self.entities.to_dataframe()
        # Map the keys to the entities by 1) convert to dataframe, 2) select rows based on the keys_idx
        # from the entities table, expanding the dataframe to have the same number of rows as the
        # entities, and 3) reset the index to avoid duplicate values in the index, which causes errors when merging
        keys_mapped_df = self.keys.to_dataframe().iloc[entities_df["keys_idx"]].reset_index(drop=True)
        # Map the resources to entities using the same strategy as for the keys
<<<<<<< HEAD
        resources_mapped_df = self.resources.to_dataframe().iloc[entities_df["resources_idx"]].reset_index(drop=True)
        # Merge the mapped keys and resources with the entities tables
        entities_df = pd.concat(
            objs=[entities_df, keys_mapped_df, resources_mapped_df],
            axis=1,
            verify_integrity=False,
        )
=======
        # resources_mapped_df = self.resources.to_dataframe().iloc[entities_df['resources_idx']].reset_index(drop=True)
        # Merge the mapped keys and resources with the entities tables
        entities_df = pd.concat(objs=[entities_df, keys_mapped_df],
                                axis=1, verify_integrity=False)
>>>>>>> c69646cc
        # Add a column for the entity id (for consistency with the other tables and to facilitate query)
        entities_df["entities_idx"] = entities_df.index

        # Step 2: Combine the the files, object_keys and objects tables
        object_keys_df = self.object_keys.to_dataframe()
<<<<<<< HEAD
        objects_mapped_df = self.objects.to_dataframe().iloc[object_keys_df["objects_idx"]].reset_index(drop=True)
        object_keys_df = pd.concat(
            objs=[object_keys_df, objects_mapped_df],
            axis=1,
            verify_integrity=False,
        )

=======
        objects_mapped_df = self.objects.to_dataframe().iloc[object_keys_df['objects_idx']].reset_index(drop=True)
        object_keys_df = pd.concat(objs=[object_keys_df, objects_mapped_df],
                                   axis=1,
                                   verify_integrity=False)
        files_df = self.files.to_dataframe().iloc[object_keys_df['files_idx']].reset_index(drop=True)
        file_object_object_key_df = pd.concat(objs=[object_keys_df, files_df],
                                              axis=1,
                                              verify_integrity=False)
>>>>>>> c69646cc
        # Step 3: merge the combined entities_df and object_keys_df DataFrames
        result_df = pd.concat(
            # Create for each row in the objects_keys table a DataFrame with all corresponding data from all tables
            objs=[
                pd.merge(
                    # Find all entities that correspond to the row i of the object_keys_table
                    entities_df[entities_df["keys_idx"] == object_keys_df["keys_idx"].iloc[i]].reset_index(drop=True),
                    # Get a DataFrame for row i of the objects_keys_table
<<<<<<< HEAD
                    object_keys_df.iloc[
                        [
                            i,
                        ]
                    ],
=======
                    file_object_object_key_df.iloc[[i, ]],
>>>>>>> c69646cc
                    # Merge the entities and object_keys on the keys_idx column so that the values from the single
                    # object_keys_table row are copied across all corresponding rows in the entities table
                    on="keys_idx",
                )
                for i in range(len(object_keys_df))
            ],
            # Concatenate the rows of the objs
            axis=0,
            verify_integrity=False,
        )

        # Step 4: Clean up the index and sort columns by table type and name
        result_df.reset_index(inplace=True, drop=True)
<<<<<<< HEAD
        column_labels = [
            ("objects", "objects_idx"),
            ("objects", "object_id"),
            ("objects", "relative_path"),
            ("objects", "field"),
            ("keys", "keys_idx"),
            ("keys", "key"),
            ("resources", "resources_idx"),
            ("resources", "resource"),
            ("resources", "resource_uri"),
            ("entities", "entities_idx"),
            ("entities", "entity_id"),
            ("entities", "entity_uri"),
        ]
        # sort the columns based on our custom order
        result_df = result_df.reindex(labels=[c[1] for c in column_labels], axis=1)
=======
        # ADD files
        file_id_col = []
        for idx in result_df['files_idx']:
            file_id_val = self.files.to_dataframe().iloc[int(idx)]['file_object_id']
            file_id_col.append(file_id_val)

        result_df['file_object_id'] = file_id_col
        column_labels = [('files', 'file_object_id'),
                         ('objects', 'objects_idx'), ('objects', 'object_id'), ('objects', 'files_idx'),
                         ('objects', 'object_type'), ('objects', 'relative_path'), ('objects', 'field'),
                         ('keys', 'keys_idx'), ('keys', 'key'),
                         ('entities', 'entities_idx'), ('entities', 'entity_id'), ('entities', 'entity_uri')]
        # sort the columns based on our custom order
        result_df = result_df.reindex(labels=[c[1] for c in column_labels],
                                      axis=1)
        result_df = result_df.astype({'keys_idx': 'uint32',
                                      'objects_idx': 'uint32',
                                      'files_idx': 'uint32',
                                      'entities_idx': 'uint32'})
>>>>>>> c69646cc
        # Add the categories if requested
        if use_categories:
            result_df.columns = pd.MultiIndex.from_tuples(column_labels)
        # return the result
        return result_df

<<<<<<< HEAD
    @docval(
        {
            "name": "db_file",
            "type": str,
            "doc": "Name of the SQLite database file",
        }
    )
    def to_sqlite(self, db_file):
=======
    @docval({'name': 'path', 'type': str, 'doc': 'path of the folder tsv file to write'})
    def to_norm_tsv(self, **kwargs):
>>>>>>> c69646cc
        """
        Write the tables in ExternalResources to individual tsv files.
        """
<<<<<<< HEAD
        import sqlite3

        # connect to the database
        connection = sqlite3.connect(db_file)
        cursor = connection.cursor()
        # sql calls to setup the tables
        sql_create_keys_table = """ CREATE TABLE IF NOT EXISTS keys (
                                        id integer PRIMARY KEY,
                                        key text NOT NULL
                                    ); """
        sql_create_objects_table = """ CREATE TABLE IF NOT EXISTS objects (
                                            id integer PRIMARY KEY,
                                            object_id text NOT NULL,
                                            relative_path text NOT NULL,
                                            field text
                                       ); """
        sql_create_resources_table = """ CREATE TABLE IF NOT EXISTS resources (
                                             id integer PRIMARY KEY,
                                             resource text NOT NULL,
                                             resource_uri text NOT NULL
                                        ); """
        sql_create_object_keys_table = """ CREATE TABLE IF NOT EXISTS object_keys (
                                               id integer PRIMARY KEY,
                                               objects_idx int NOT NULL,
                                               keys_idx int NOT NULL,
                                               FOREIGN KEY (objects_idx) REFERENCES objects (id),
                                               FOREIGN KEY (keys_idx) REFERENCES keys (id)
                                        ); """
        sql_create_entities_table = """ CREATE TABLE IF NOT EXISTS entities (
                                             id integer PRIMARY KEY,
                                             keys_idx int NOT NULL,
                                             resources_idx int NOT NULL,
                                             entity_id text NOT NULL,
                                             entity_uri text NOT NULL,
                                             FOREIGN KEY (keys_idx) REFERENCES keys (id),
                                             FOREIGN KEY (resources_idx) REFERENCES resources (id)
                                        ); """
        # execute setting up the tables
        cursor.execute(sql_create_keys_table)
        cursor.execute(sql_create_objects_table)
        cursor.execute(sql_create_resources_table)
        cursor.execute(sql_create_object_keys_table)
        cursor.execute(sql_create_entities_table)

        # NOTE: sqlite uses a 1-based row-index so we need to update all foreign key columns accordingly
        # NOTE: If we are adding to an existing sqlite database then we need to also adjust for he number of rows
        keys_offset = len(cursor.execute("select * from keys;").fetchall()) + 1
        objects_offset = len(cursor.execute("select * from objects;").fetchall()) + 1
        resources_offset = len(cursor.execute("select * from resources;").fetchall()) + 1

        # populate the tables and fix foreign keys during insert
        cursor.executemany(" INSERT INTO keys(key) VALUES(?) ", self.keys[:])
        connection.commit()
        cursor.executemany(
            " INSERT INTO objects(object_id, relative_path, field) VALUES(?, ?, ?) ",
            self.objects[:],
        )
        connection.commit()
        cursor.executemany(
            " INSERT INTO resources(resource, resource_uri) VALUES(?, ?) ",
            self.resources[:],
        )
        connection.commit()
        cursor.executemany(
            " INSERT INTO object_keys(objects_idx, keys_idx) VALUES(?+%i, ?+%i) " % (objects_offset, keys_offset),
            self.object_keys[:],
        )
        connection.commit()
        cursor.executemany(
            " INSERT INTO entities(keys_idx, resources_idx, entity_id, entity_uri) VALUES(?+%i, ?+%i, ?, ?) "
            % (keys_offset, resources_offset),
            self.entities[:],
        )
        connection.commit()
        connection.close()

    @docval({"name": "path", "type": str, "doc": "path of the tsv file to write"})
    def to_tsv(self, **kwargs):
=======
        folder_path = kwargs['path']
        for child in self.children:
            df = child.to_dataframe()
            df.to_csv(folder_path+'/'+child.name+'.tsv', sep='\t', index=False)

    @classmethod
    @docval({'name': 'path', 'type': str, 'doc': 'path of the folder containing the tsv files to read'},
            returns="ExternalResources loaded from TSV", rtype="ExternalResources")
    def from_norm_tsv(cls, **kwargs):
        path = kwargs['path']
        tsv_paths = glob(path+'/*')

        for file in tsv_paths:
            file_name = os.path.basename(file)
            if file_name == 'files.tsv':
                files_df = pd.read_csv(file, sep='\t').replace(np.nan, '')
                files = FileTable().from_dataframe(df=files_df, name='files', extra_ok=False)
                continue
            if file_name == 'keys.tsv':
                keys_df = pd.read_csv(file, sep='\t').replace(np.nan, '')
                keys = KeyTable().from_dataframe(df=keys_df, name='keys', extra_ok=False)
                continue
            if file_name == 'entities.tsv':
                entities_df = pd.read_csv(file, sep='\t').replace(np.nan, '')
                entities = EntityTable().from_dataframe(df=entities_df, name='entities', extra_ok=False)
                continue
            if file_name == 'objects.tsv':
                objects_df = pd.read_csv(file, sep='\t').replace(np.nan, '')
                objects = ObjectTable().from_dataframe(df=objects_df, name='objects', extra_ok=False)
                continue
            if file_name == 'object_keys.tsv':
                object_keys_df = pd.read_csv(file, sep='\t').replace(np.nan, '')
                object_keys = ObjectKeyTable().from_dataframe(df=object_keys_df, name='object_keys', extra_ok=False)
                continue

        # we need to check the idx columns in entities, objects, and object_keys
        keys_idx = entities['keys_idx']
        for idx in keys_idx:
            if not int(idx) < keys.__len__():
                msg = "Key Index out of range in EntityTable. Please check for alterations."
                raise ValueError(msg)

        files_idx = objects['files_idx']
        for idx in files_idx:
            if not int(idx) < files.__len__():
                msg = "File_ID Index out of range in ObjectTable. Please check for alterations."
                raise ValueError(msg)

        object_idx = object_keys['objects_idx']
        for idx in object_idx:
            if not int(idx) < objects.__len__():
                msg = "Object Index out of range in ObjectKeyTable. Please check for alterations."
                raise ValueError(msg)

        keys_idx = object_keys['keys_idx']
        for idx in keys_idx:
            if not int(idx) < keys.__len__():
                msg = "Key Index out of range in ObjectKeyTable. Please check for alterations."
                raise ValueError(msg)

        er = ExternalResources(files=files,
                               keys=keys,
                               entities=entities,
                               objects=objects,
                               object_keys=object_keys)
        return er

    @docval({'name': 'path', 'type': str, 'doc': 'path of the tsv file to write'})
    def to_flat_tsv(self, **kwargs):
>>>>>>> c69646cc
        """
        Write ExternalResources as a single, flat table to TSV
        Internally, the function uses :py:meth:`pandas.DataFrame.to_csv`. Pandas can
        infer compression based on the filename, i.e., by changing the file extension to
        ‘.gz’, ‘.bz2’, ‘.zip’, ‘.xz’, or ‘.zst’ we can write compressed files.
        The TSV is formatted as follows: 1) line one indicates for each column the name of the table
        the column belongs to, 2) line two is the name of the column within the table, 3) subsequent
        lines are each a row in the flattened ExternalResources table. The first column is the
        row id in the flattened table and does not have a label, i.e., the first and second
        row will start with a tab character, and subsequent rows are numbered sequentially 1,2,3,... .

        See also :py:meth:`~hdmf.common.resources.ExternalResources.from_tsv`
        """  # noqa: E501
        path = popargs("path", kwargs)
        df = self.to_dataframe(use_categories=True)
        df.to_csv(path, sep="\t")

    @classmethod
<<<<<<< HEAD
    @docval(
        {"name": "path", "type": str, "doc": "path of the tsv file to read"},
        returns="ExternalResources loaded from TSV",
        rtype="ExternalResources",
    )
    def from_tsv(cls, **kwargs):
=======
    @docval({'name': 'path', 'type': str, 'doc': 'path of the tsv file to read'},
            returns="ExternalResources loaded from TSV", rtype="ExternalResources")
    def from_flat_tsv(cls, **kwargs):
>>>>>>> c69646cc
        """
        Read ExternalResources from a flat tsv file
        Formatting of the TSV file is assumed to be consistent with the format
        generated by :py:meth:`~hdmf.common.resources.ExternalResources.to_tsv`.
        The function attempts to validate that the data in the TSV is consistent
        and parses the data from the denormalized table in the TSV to the
        normalized linked table structure used by ExternalResources.
        Currently the checks focus on ensuring that row id links between tables are valid.
        Inconsistencies in other (non-index) fields (e.g., when two rows with the same resource_idx
        have different resource_uri values) are not checked and will be ignored. In this case, the value
        from the first row that contains the corresponding entry will be kept.

        .. note::
           Since TSV files may be edited by hand or other applications, it is possible that data
           in the TSV may be inconsistent. E.g., object_idx may be missing if rows were removed
           and ids not updated. Also since the TSV is flattened into a single denormalized table
           (i.e., data are stored with duplication, rather than normalized across several tables),
           it is possible that values may be inconsistent if edited outside. E.g., we may have
           objects with the same index (object_idx) but different object_id, relative_path, or field
           values. While flat TSVs are sometimes preferred for ease of sharing, editing
           the TSV without using the :py:meth:`~hdmf.common.resources.ExternalResources` class
           should be done with great care!
        """

        def check_idx(idx_arr, name):
            """Check that indices are consecutively numbered without missing values"""
            idx_diff = np.diff(idx_arr)
            if np.any(idx_diff != 1):
                missing_idx = [i for i in range(np.max(idx_arr)) if i not in idx_arr]
                msg = "Missing %s entries %s" % (name, str(missing_idx))
                raise ValueError(msg)

        path = popargs("path", kwargs)
        df = pd.read_csv(path, header=[0, 1], sep="\t").replace(np.nan, "")
        # Construct the ExternalResources
        er = ExternalResources()
        # Retrieve all the Files
        files_idx, files_rows = np.unique(df[('objects', 'files_idx')], return_index=True)
        file_order = np.argsort(files_idx)
        files_idx = files_idx[file_order]
        files_rows = files_rows[file_order]
        # Check that files are consecutively numbered
        check_idx(idx_arr=files_idx, name='files_idx')
        files = df[('files', 'file_object_id')].iloc[files_rows]
        for file in zip(files):
            er._add_file(file_object_id=file[0])

        # Retrieve all the objects
        ob_idx, ob_rows = np.unique(df[("objects", "objects_idx")], return_index=True)
        # Sort objects based on their index
        ob_order = np.argsort(ob_idx)
        ob_idx = ob_idx[ob_order]
        ob_rows = ob_rows[ob_order]
        # Check that objects are consecutively numbered
        check_idx(idx_arr=ob_idx, name="objects_idx")
        # Add the objects to the Object table
<<<<<<< HEAD
        ob_ids = df[("objects", "object_id")].iloc[ob_rows]
        ob_relpaths = df[("objects", "relative_path")].iloc[ob_rows]
        ob_fields = df[("objects", "field")].iloc[ob_rows]
        for ob in zip(ob_ids, ob_relpaths, ob_fields):
            er._add_object(container=ob[0], relative_path=ob[1], field=ob[2])

=======
        ob_files = df[('objects', 'files_idx')].iloc[ob_rows]
        ob_ids = df[('objects', 'object_id')].iloc[ob_rows]
        ob_types = df[('objects', 'object_type')].iloc[ob_rows]
        ob_relpaths = df[('objects', 'relative_path')].iloc[ob_rows]
        ob_fields = df[('objects', 'field')].iloc[ob_rows]
        for ob in zip(ob_files, ob_ids, ob_types, ob_relpaths, ob_fields):
            er._add_object(files_idx=ob[0], container=ob[1], object_type=ob[2], relative_path=ob[3], field=ob[4])
>>>>>>> c69646cc
        # Retrieve all keys
        keys_idx, keys_rows = np.unique(df[("keys", "keys_idx")], return_index=True)
        # Sort keys based on their index
        keys_order = np.argsort(keys_idx)
        keys_idx = keys_idx[keys_order]
        keys_rows = keys_rows[keys_order]
        # Check that keys are consecutively numbered
        check_idx(idx_arr=keys_idx, name="keys_idx")
        # Add the keys to the Keys table
        keys_key = df[("keys", "key")].iloc[keys_rows]
        all_added_keys = [er._add_key(k) for k in keys_key]

        # Add all the object keys to the ObjectKeys table. A single key may be assigned to multiple
        # objects. As such it is not sufficient to iterate over the unique ob_rows with the unique
        # objects, but we need to find all unique (objects_idx, keys_idx) combinations.
        ob_keys_idx = np.unique(df[[("objects", "objects_idx"), ("keys", "keys_idx")]], axis=0)
        for obk in ob_keys_idx:
            er._add_object_key(obj=obk[0], key=obk[1])

<<<<<<< HEAD
        # Retrieve all resources
        resources_idx, resources_rows = np.unique(df[("resources", "resources_idx")], return_index=True)
        # Sort resources based on their index
        resources_order = np.argsort(resources_idx)
        resources_idx = resources_idx[resources_order]
        resources_rows = resources_rows[resources_order]
        # Check that resources are consecutively numbered
        check_idx(idx_arr=resources_idx, name="resources_idx")
        # Add the resources to the Resources table
        resources_resource = df[("resources", "resource")].iloc[resources_rows]
        resources_uri = df[("resources", "resource_uri")].iloc[resources_rows]
        for r in zip(resources_resource, resources_uri):
            er._add_resource(resource=r[0], uri=r[1])

=======
>>>>>>> c69646cc
        # Retrieve all entities
        entities_idx, entities_rows = np.unique(df[("entities", "entities_idx")], return_index=True)
        # Sort entities based on their index
        entities_order = np.argsort(entities_idx)
        entities_idx = entities_idx[entities_order]
        entities_rows = entities_rows[entities_order]
        # Check that entities are consecutively numbered
        check_idx(idx_arr=entities_idx, name="entities_idx")
        # Add the entities to the Resources table
<<<<<<< HEAD
        entities_id = df[("entities", "entity_id")].iloc[entities_rows]
        entities_uri = df[("entities", "entity_uri")].iloc[entities_rows]
        entities_keys = np.array(all_added_keys)[df[("keys", "keys_idx")].iloc[entities_rows]]
        entities_resources_idx = df[("resources", "resources_idx")].iloc[entities_rows]
        for e in zip(entities_keys, entities_resources_idx, entities_id, entities_uri):
            er._add_entity(key=e[0], resources_idx=e[1], entity_id=e[2], entity_uri=e[3])

=======
        entities_id = df[('entities', 'entity_id')].iloc[entities_rows]
        entities_uri = df[('entities', 'entity_uri')].iloc[entities_rows]
        entities_keys = np.array(all_added_keys)[df[('keys', 'keys_idx')].iloc[entities_rows]]
        for e in zip(entities_keys, entities_id, entities_uri):
            er._add_entity(key=e[0], entity_id=e[1], entity_uri=e[2])
>>>>>>> c69646cc
        # Return the reconstructed ExternalResources
        return er<|MERGE_RESOLUTION|>--- conflicted
+++ resolved
@@ -1,14 +1,3 @@
-<<<<<<< HEAD
-import re
-
-import numpy as np
-import pandas as pd
-
-from ..build import TypeMap
-from ..container import AbstractContainer, Container, Row, Table
-from ..utils import AllowPositional, docval, popargs
-from . import EXP_NAMESPACE, get_type_map, register_class
-=======
 import pandas as pd
 import numpy as np
 from . import register_class, EXP_NAMESPACE
@@ -18,7 +7,6 @@
 from ..build import TypeMap
 from glob import glob
 import os
->>>>>>> c69646cc
 
 
 class KeyTable(Table):
@@ -50,22 +38,7 @@
     A table for storing the external resources a key refers to.
     """
 
-<<<<<<< HEAD
-    __defaultname__ = "resources"
-
-    __columns__ = (
-        {
-            "name": "resource",
-            "type": str,
-            "doc": "The resource/registry that the term/symbol comes from.",
-        },
-        {
-            "name": "resource_uri",
-            "type": str,
-            "doc": "The URI for the resource term / registry symbol.",
-        },
-=======
-    __defaultname__ = 'entities'
+    __defaultname__ = "entities"
 
     __columns__ = (
         {'name': 'keys_idx', 'type': (int, Key),
@@ -75,7 +48,6 @@
          'doc': 'The unique ID for the resource term / registry symbol.'},
         {'name': 'entity_uri', 'type': str,
          'doc': 'The URI for the resource term / registry symbol.'},
->>>>>>> c69646cc
     )
 
 
@@ -92,37 +64,11 @@
     A table for storing file ids used in external resources.
     """
 
-<<<<<<< HEAD
-    __defaultname__ = "entities"
-
-    __columns__ = (
-        {
-            "name": "keys_idx",
-            "type": (int, Key),
-            "doc": "The index into the keys table for the user key that maps to the resource term / registry symbol.",
-        },
-        {
-            "name": "resources_idx",
-            "type": (int, Resource),
-            "doc": "The index into the ResourceTable.",
-        },
-        {
-            "name": "entity_id",
-            "type": str,
-            "doc": "The unique ID for the resource term / registry symbol.",
-        },
-        {
-            "name": "entity_uri",
-            "type": str,
-            "doc": "The URI for the resource term / registry symbol.",
-        },
-=======
     __defaultname__ = 'files'
 
     __columns__ = (
         {'name': 'file_object_id', 'type': str,
          'doc': 'The file id of the file that contains the object'},
->>>>>>> c69646cc
     )
 
 
@@ -142,28 +88,6 @@
     __defaultname__ = "objects"
 
     __columns__ = (
-<<<<<<< HEAD
-        {
-            "name": "object_id",
-            "type": str,
-            "doc": "The object ID for the Container/Data.",
-        },
-        {
-            "name": "relative_path",
-            "type": str,
-            "doc": (
-                "The relative_path of the attribute of the object that uses ",
-                "an external resource reference key. Use an empty string if not applicable.",
-            ),
-        },
-        {
-            "name": "field",
-            "type": str,
-            "doc": (
-                "The field of the compound data type using an external resource. Use an empty string if not applicable."
-            ),
-        },
-=======
         {'name': 'files_idx', 'type': int,
          'doc': 'The row idx for the file_object_id in FileTable containing the object.'},
         {'name': 'object_id', 'type': str,
@@ -176,7 +100,6 @@
         {'name': 'field', 'type': str,
          'doc': ('The field of the compound data type using an external resource. '
                  'Use an empty string if not applicable.')}
->>>>>>> c69646cc
     )
 
 
@@ -222,68 +145,6 @@
     """A table for mapping user terms (i.e. keys) to resource entities."""
 
     __fields__ = (
-<<<<<<< HEAD
-        {"name": "keys", "child": True},
-        {"name": "resources", "child": True},
-        {"name": "objects", "child": True},
-        {"name": "object_keys", "child": True},
-        {"name": "entities", "child": True},
-    )
-
-    @docval(
-        {
-            "name": "name",
-            "type": str,
-            "doc": "The name of this ExternalResources container.",
-        },
-        {
-            "name": "keys",
-            "type": KeyTable,
-            "default": None,
-            "doc": "The table storing user keys for referencing resources.",
-        },
-        {
-            "name": "resources",
-            "type": ResourceTable,
-            "default": None,
-            "doc": "The table for storing names and URIs of resources.",
-        },
-        {
-            "name": "entities",
-            "type": EntityTable,
-            "default": None,
-            "doc": "The table storing entity information.",
-        },
-        {
-            "name": "objects",
-            "type": ObjectTable,
-            "default": None,
-            "doc": "The table storing object information.",
-        },
-        {
-            "name": "object_keys",
-            "type": ObjectKeyTable,
-            "default": None,
-            "doc": "The table storing object-resource relationships.",
-        },
-        {
-            "name": "type_map",
-            "type": TypeMap,
-            "default": None,
-            "doc": "The type map. If None is provided, the HDMF-common type map will be used.",
-        },
-        allow_positional=AllowPositional.WARNING,
-    )
-    def __init__(self, **kwargs):
-        name = popargs("name", kwargs)
-        super().__init__(name)
-        self.keys = kwargs["keys"] or KeyTable()
-        self.resources = kwargs["resources"] or ResourceTable()
-        self.entities = kwargs["entities"] or EntityTable()
-        self.objects = kwargs["objects"] or ObjectTable()
-        self.object_keys = kwargs["object_keys"] or ObjectKeyTable()
-        self.type_map = kwargs["type_map"] or get_type_map()
-=======
         {'name': 'keys', 'child': True},
         {'name': 'files', 'child': True},
         {'name': 'objects', 'child': True},
@@ -313,7 +174,6 @@
         self.objects = kwargs['objects'] or ObjectTable()
         self.object_keys = kwargs['object_keys'] or ObjectKeyTable()
         self.type_map = kwargs['type_map'] or get_type_map()
->>>>>>> c69646cc
 
     @staticmethod
     def assert_external_resources_equal(left, right, check_dtype=True):
@@ -341,21 +201,6 @@
         except AssertionError as e:
             errors.append(e)
         try:
-<<<<<<< HEAD
-            pd.testing.assert_frame_equal(
-                left.objects.to_dataframe(),
-                right.objects.to_dataframe(),
-                check_dtype=check_dtype,
-            )
-        except AssertionError as e:
-            errors.append(e)
-        try:
-            pd.testing.assert_frame_equal(
-                left.resources.to_dataframe(),
-                right.resources.to_dataframe(),
-                check_dtype=check_dtype,
-            )
-=======
             pd.testing.assert_frame_equal(left.files.to_dataframe(),
                                           right.files.to_dataframe(),
                                           check_dtype=check_dtype)
@@ -365,7 +210,6 @@
             pd.testing.assert_frame_equal(left.objects.to_dataframe(),
                                           right.objects.to_dataframe(),
                                           check_dtype=check_dtype)
->>>>>>> c69646cc
         except AssertionError as e:
             errors.append(e)
         try:
@@ -410,22 +254,6 @@
         key = kwargs["key_name"]
         return Key(key, table=self.keys)
 
-<<<<<<< HEAD
-    @docval(
-        {
-            "name": "key",
-            "type": (str, Key),
-            "doc": "The key to associate the entity with.",
-        },
-        {
-            "name": "resources_idx",
-            "type": (int, Resource),
-            "doc": "The id of the resource.",
-        },
-        {"name": "entity_id", "type": str, "doc": "The unique entity id."},
-        {"name": "entity_uri", "type": str, "doc": "The URI for the entity."},
-    )
-=======
     @docval({'name': 'file_object_id', 'type': str, 'doc': 'The id of the file'})
     def _add_file(self, **kwargs):
         """
@@ -439,64 +267,10 @@
     @docval({'name': 'key', 'type': (str, Key), 'doc': 'The key to associate the entity with.'},
             {'name': 'entity_id', 'type': str, 'doc': 'The unique entity id.'},
             {'name': 'entity_uri', 'type': str, 'doc': 'The URI for the entity.'})
->>>>>>> c69646cc
     def _add_entity(self, **kwargs):
         """
         Add an entity that will be referenced to using the given key.
         """
-<<<<<<< HEAD
-        key = kwargs["key"]
-        resources_idx = kwargs["resources_idx"]
-        entity_id = kwargs["entity_id"]
-        entity_uri = kwargs["entity_uri"]
-        if not isinstance(key, Key):
-            key = self._add_key(key)
-        resource_entity = Entity(key, resources_idx, entity_id, entity_uri, table=self.entities)
-        return resource_entity
-
-    @docval(
-        {
-            "name": "resource",
-            "type": str,
-            "doc": "The name of the ontology resource.",
-        },
-        {
-            "name": "uri",
-            "type": str,
-            "doc": "The URI associated with ontology resource.",
-        },
-    )
-    def _add_resource(self, **kwargs):
-        """
-        Add resource name and URI to ResourceTable that will be referenced by the ResourceTable idx.
-        """
-        resource_name = kwargs["resource"]
-        uri = kwargs["uri"]
-        resource = Resource(resource_name, uri, table=self.resources)
-        return resource
-
-    @docval(
-        {
-            "name": "container",
-            "type": (str, AbstractContainer),
-            "doc": "The Container/Data object to add or the object id of the Container/Data object to add.",
-        },
-        {
-            "name": "relative_path",
-            "type": str,
-            "doc": (
-                "The relative_path of the attribute of the object that uses ",
-                "an external resource reference key. Use an empty string if not applicable.",
-            ),
-        },
-        {
-            "name": "field",
-            "type": str,
-            "default": "",
-            "doc": "The field of the compound data type using an external resource.",
-        },
-    )
-=======
         key = kwargs['key']
         entity_id = kwargs['entity_id']
         entity_uri = kwargs['entity_uri']
@@ -517,14 +291,10 @@
                      'an external resource reference key. Use an empty string if not applicable.')},
             {'name': 'field', 'type': str, 'default': '',
              'doc': ('The field of the compound data type using an external resource.')})
->>>>>>> c69646cc
     def _add_object(self, **kwargs):
         """
         Add an object that references an external resource.
         """
-<<<<<<< HEAD
-        container, relative_path, field = popargs("container", "relative_path", "field", kwargs)
-=======
         files_idx, container, object_type, relative_path, field = popargs('files_idx',
                                                                           'container',
                                                                           'object_type',
@@ -534,7 +304,6 @@
         if object_type is None:
             object_type = container.__class__.__name__
 
->>>>>>> c69646cc
         if isinstance(container, AbstractContainer):
             container = container.object_id
         obj = Object(files_idx, container, object_type, relative_path, field, table=self.objects)
@@ -560,35 +329,6 @@
         obj, key = popargs("obj", "key", kwargs)
         return ObjectKey(obj, key, table=self.object_keys)
 
-<<<<<<< HEAD
-    @docval(
-        {
-            "name": "container",
-            "type": (str, AbstractContainer),
-            "doc": (
-                "The Container/Data object that uses the key or "
-                "the object id for the Container/Data object that uses the key."
-            ),
-        },
-        {
-            "name": "relative_path",
-            "type": str,
-            "doc": (
-                "The relative_path of the attribute of the object that uses ",
-                "an external resource reference key. Use an empty string if not applicable.",
-            ),
-            "default": "",
-        },
-        {
-            "name": "field",
-            "type": str,
-            "default": "",
-            "doc": "The field of the compound data type using an external resource.",
-        },
-        {"name": "create", "type": bool, "default": True},
-    )
-    def _check_object_field(self, container, relative_path, field, create):
-=======
     @docval({'name': 'file',  'type': ExternalResourcesManager, 'doc': 'The file associated with the container.'},
             {'name': 'container', 'type': AbstractContainer,
              'doc': ('The Container/Data object that uses the key or '
@@ -601,7 +341,6 @@
              'doc': ('The field of the compound data type using an external resource.')},
             {'name': 'create', 'type': bool, 'default': True})
     def _check_object_field(self, **kwargs):
->>>>>>> c69646cc
         """
         Check if a container, relative path, and field have been added.
 
@@ -639,41 +378,9 @@
         elif len(objecttable_idx) == 0 and not create:
             raise ValueError("Object not in Object Table.")
         else:
-<<<<<<< HEAD
             raise ValueError(
                 "Found multiple instances of the same object id, relative path, and field in objects table."
             )
-
-    @docval(
-        {"name": "key_name", "type": str, "doc": "The name of the Key to get."},
-        {
-            "name": "container",
-            "type": (str, AbstractContainer),
-            "default": None,
-            "doc": (
-                "The Container/Data object that uses the key or "
-                "the object id for the Container/Data object that uses the key."
-            ),
-        },
-        {
-            "name": "relative_path",
-            "type": str,
-            "doc": (
-                "The relative_path of the attribute of the object that uses ",
-                "an external resource reference key. Use an empty string if not applicable.",
-            ),
-            "default": "",
-        },
-        {
-            "name": "field",
-            "type": str,
-            "default": "",
-            "doc": "The field of the compound data type using an external resource.",
-        },
-    )
-=======
-            raise ValueError("Found multiple instances of the same object id, relative path, "
-                             "and field in objects table.")
 
     @docval({'name': 'container', 'type': (str, AbstractContainer),
              'doc': ('The Container/Data object that uses the key or '
@@ -712,7 +419,6 @@
              'default': ''},
             {'name': 'field', 'type': str, 'default': '',
              'doc': ('The field of the compound data type using an external resource.')})
->>>>>>> c69646cc
     def get_key(self, **kwargs):
         """
         Return a Key.
@@ -738,16 +444,7 @@
                 key_idx = self.object_keys["keys_idx", row_idx]
                 if key_idx in key_idx_matches:
                     return self.keys.row[key_idx]
-<<<<<<< HEAD
-            msg = "No key '%s' found for container '%s', relative_path '%s', and field '%s'" % (
-                key_name,
-                container,
-                relative_path,
-                field,
-            )
-=======
             msg = "No key found with that container."
->>>>>>> c69646cc
             raise ValueError(msg)
         else:
             if len(key_idx_matches) == 0:
@@ -759,86 +456,6 @@
             else:
                 return self.keys.row[key_idx_matches[0]]
 
-<<<<<<< HEAD
-    @docval(
-        {
-            "name": "resource_name",
-            "type": str,
-            "doc": "The name of the resource.",
-        }
-    )
-    def get_resource(self, **kwargs):
-        """
-        Retrieve resource object with the given resource_name.
-        """
-        resource_table_idx = self.resources.which(resource=kwargs["resource_name"])
-        if len(resource_table_idx) == 0:
-            # Resource hasn't been created
-            msg = "No resource '%s' exists. Use _add_resource to create a new resource" % kwargs["resource_name"]
-            raise ValueError(msg)
-        else:
-            return self.resources.row[resource_table_idx[0]]
-
-    @docval(
-        {
-            "name": "container",
-            "type": (str, AbstractContainer),
-            "default": None,
-            "doc": (
-                "The Container/Data object that uses the key or "
-                "the object_id for the Container/Data object that uses the key."
-            ),
-        },
-        {
-            "name": "attribute",
-            "type": str,
-            "doc": "The attribute of the container for the external reference.",
-            "default": None,
-        },
-        {
-            "name": "field",
-            "type": str,
-            "default": "",
-            "doc": "The field of the compound data type using an external resource.",
-        },
-        {
-            "name": "key",
-            "type": (str, Key),
-            "default": None,
-            "doc": "The name of the key or the Key object from the KeyTable for the key to add a resource for.",
-        },
-        {
-            "name": "resources_idx",
-            "type": Resource,
-            "doc": "The Resource from the ResourceTable.",
-            "default": None,
-        },
-        {
-            "name": "resource_name",
-            "type": str,
-            "doc": "The name of the resource to be created.",
-            "default": None,
-        },
-        {
-            "name": "resource_uri",
-            "type": str,
-            "doc": "The URI of the resource to be created.",
-            "default": None,
-        },
-        {
-            "name": "entity_id",
-            "type": str,
-            "doc": "The identifier for the entity at the resource.",
-            "default": None,
-        },
-        {
-            "name": "entity_uri",
-            "type": str,
-            "doc": "The URI for the identifier at the resource.",
-            "default": None,
-        },
-    )
-=======
     @docval({'name': 'container', 'type': (str, AbstractContainer), 'default': None,
              'doc': ('The Container/Data object that uses the key or '
                      'the object_id for the Container/Data object that uses the key.')},
@@ -853,7 +470,6 @@
             {'name': 'file',  'type': ExternalResourcesManager, 'doc': 'The file associated with the container.',
              'default': None},
             )
->>>>>>> c69646cc
     def add_ref(self, **kwargs):
         """
         Add information about an external reference used in this file.
@@ -863,24 +479,6 @@
         field combination. This method does not support such functionality by default.
         """
         ###############################################################
-<<<<<<< HEAD
-        container = kwargs["container"]
-        attribute = kwargs["attribute"]
-        key = kwargs["key"]
-        field = kwargs["field"]
-        entity_id = kwargs["entity_id"]
-        entity_uri = kwargs["entity_uri"]
-        add_entity = False
-
-        if attribute is None:  # Trivial Case
-            relative_path = ""
-            object_field = self._check_object_field(container, relative_path, field)
-        else:  # DataType Attribute Case
-            attribute_object = getattr(container, attribute)  # returns attribute object
-            if isinstance(attribute_object, AbstractContainer):
-                relative_path = ""
-                object_field = self._check_object_field(attribute_object, relative_path, field)
-=======
         container = kwargs['container']
         attribute = kwargs['attribute']
         key = kwargs['key']
@@ -906,7 +504,6 @@
                                                         container=attribute_object,
                                                         relative_path=relative_path,
                                                         field=field)
->>>>>>> c69646cc
             else:  # Non-DataType Attribute Case:
                 obj_mapper = self.type_map.get_map(container)
                 spec = obj_mapper.get_attr_spec(attr_name=attribute)
@@ -919,31 +516,18 @@
                         parent = container
                         # We need to get the path of the spec for relative_path
                         absolute_path = spec.path
-<<<<<<< HEAD
-                        relative_path = re.sub(
-                            "^.+?(?=" + container.data_type + ")",
-                            "",
-                            absolute_path,
-                        )
-                        object_field = self._check_object_field(parent_id, relative_path, field)
-=======
                         relative_path = absolute_path[absolute_path.find('/')+1:]
                         object_field = self._check_object_field(file=file,
                                                                 container=parent,
                                                                 relative_path=relative_path,
                                                                 field=field)
->>>>>>> c69646cc
                     else:
                         msg = "Container not the nearest data_type"
                         raise ValueError(msg)
                 else:
                     parent = container  # container needs to be the parent
                     absolute_path = spec.path
-<<<<<<< HEAD
-                    relative_path = re.sub("^.+?(?=" + container.data_type + ")", "", absolute_path)
-=======
                     relative_path = absolute_path[absolute_path.find('/')+1:]
->>>>>>> c69646cc
                     # this regex removes everything prior to the container on the absolute_path
                     object_field = self._check_object_field(file=file,
                                                             container=parent,
@@ -964,28 +548,6 @@
             key = self._add_key(key)
             self._add_object_key(object_field, key)
 
-<<<<<<< HEAD
-        if kwargs["resources_idx"] is not None and kwargs["resource_name"] is None and kwargs["resource_uri"] is None:
-            resource_table_idx = kwargs["resources_idx"]
-        elif kwargs["resources_idx"] is not None and (
-            kwargs["resource_name"] is not None or kwargs["resource_uri"] is not None
-        ):
-            msg = "Can't have resource_idx with resource_name or resource_uri."
-            raise ValueError(msg)
-        elif len(self.resources.which(resource=kwargs["resource_name"])) == 0:
-            resource_name = kwargs["resource_name"]
-            resource_uri = kwargs["resource_uri"]
-            resource_table_idx = self._add_resource(resource_name, resource_uri)
-        else:
-            idx = self.resources.which(resource=kwargs["resource_name"])
-            resource_table_idx = self.resources.row[idx[0]]
-
-        if resource_table_idx is not None and entity_id is not None and entity_uri is not None:
-            add_entity = True
-        elif not (resource_table_idx is None and entity_id is None and resource_uri is None):
-            msg = "Specify resource, entity_id, and entity_uri arguments.All three are required to create a reference"
-            raise ValueError(msg)
-=======
         entity = self._add_entity(key, entity_id, entity_uri)
 
         return key, entity
@@ -1009,7 +571,6 @@
         relative_path = kwargs['relative_path']
         field = kwargs['field']
         all_instances = kwargs['all_instances']
->>>>>>> c69646cc
 
         df = self.to_dataframe()
 
@@ -1021,37 +582,6 @@
                         & (df['field'] == field)]
         return df
 
-<<<<<<< HEAD
-    @docval(
-        {
-            "name": "container",
-            "type": (str, AbstractContainer),
-            "doc": "The Container/data object that is linked to resources/entities.",
-        },
-        {
-            "name": "relative_path",
-            "type": str,
-            "doc": (
-                "The relative_path of the attribute of the object that uses ",
-                "an external resource reference key. Use an empty string if not applicable.",
-            ),
-            "default": "",
-        },
-        {
-            "name": "field",
-            "type": str,
-            "default": "",
-            "doc": "The field of the compound data type using an external resource.",
-        },
-    )
-    def get_object_resources(self, **kwargs):
-        """
-        Get all entities/resources associated with an object.
-        """
-        container = kwargs["container"]
-        relative_path = kwargs["relative_path"]
-        field = kwargs["field"]
-=======
     @docval({'name': 'file',  'type': ExternalResourcesManager, 'doc': 'The file.',
              'default': None},
             {'name': 'container', 'type': (str, AbstractContainer),
@@ -1073,21 +603,12 @@
         attribute = kwargs['attribute']
         relative_path = kwargs['relative_path']
         field = kwargs['field']
->>>>>>> c69646cc
 
         if file is None:
             file = self._get_file_from_container(container=container)
 
         keys = []
         entities = []
-<<<<<<< HEAD
-        object_field = self._check_object_field(
-            container=container,
-            relative_path=relative_path,
-            field=field,
-            create=False,
-        )
-=======
         if attribute is None:
             object_field = self._check_object_field(file=file,
                                                     container=container,
@@ -1100,7 +621,6 @@
                                                     relative_path=relative_path,
                                                     field=field,
                                                     create=False)
->>>>>>> c69646cc
         # Find all keys associated with the object
         for row_idx in self.object_keys.which(objects_idx=object_field.idx):
             keys.append(self.object_keys["keys_idx", row_idx])
@@ -1108,69 +628,6 @@
         for key_idx in keys:
             entity_idx = self.entities.which(keys_idx=key_idx)
             entities.append(list(self.entities.__getitem__(entity_idx[0])))
-<<<<<<< HEAD
-        df = pd.DataFrame(
-            entities,
-            columns=["keys_idx", "resource_idx", "entity_id", "entity_uri"],
-        )
-        return df
-
-    @docval(
-        {
-            "name": "keys",
-            "type": (list, Key),
-            "default": None,
-            "doc": "The Key(s) to get external resource data for.",
-        },
-        rtype=pd.DataFrame,
-        returns="a DataFrame with keys and external resource data",
-    )
-    def get_keys(self, **kwargs):
-        """
-        Return a DataFrame with information about keys used to make references to external resources.
-        The DataFrame will contain the following columns:
-            - *key_name*:              the key that will be used for referencing an external resource
-            - *resources_idx*:         the index for the resourcetable
-            - *entity_id*:    the index for the entity at the external resource
-            - *entity_uri*:   the URI for the entity at the external resource
-
-        It is possible to use the same *key_name* to refer to different resources so long as the *key_name* is not
-        used within the same object, relative_path, field. This method doesn't support such functionality by default. To
-        select specific keys, use the *keys* argument to pass in the Key object(s) representing the desired keys. Note,
-        if the same *key_name* is used more than once, multiple calls to this method with different Key objects will
-        be required to keep the different instances separate. If a single call is made, it is left up to the caller to
-        distinguish the different instances.
-        """
-        keys = popargs("keys", kwargs)
-        if keys is None:
-            keys = [self.keys.row[i] for i in range(len(self.keys))]
-        else:
-            if not isinstance(keys, list):
-                keys = [keys]
-        data = list()
-        for key in keys:
-            rsc_ids = self.entities.which(keys_idx=key.idx)
-            for rsc_id in rsc_ids:
-                rsc_row = self.entities.row[rsc_id].todict()
-                rsc_row.pop("keys_idx")
-                rsc_row["key_name"] = key.key
-                data.append(rsc_row)
-        return pd.DataFrame(
-            data=data,
-            columns=["key_name", "resources_idx", "entity_id", "entity_uri"],
-        )
-
-    @docval(
-        {
-            "name": "use_categories",
-            "type": bool,
-            "default": False,
-            "doc": "Use a multi-index on the columns to indicate which category each column belongs to.",
-        },
-        rtype=pd.DataFrame,
-        returns="A DataFrame with all data merged into a flat, denormalized table.",
-    )
-=======
         df = pd.DataFrame(entities, columns=['keys_idx', 'entity_id', 'entity_uri'])
 
         key_names = []
@@ -1185,7 +642,6 @@
     @docval({'name': 'use_categories', 'type': bool, 'default': False,
              'doc': 'Use a multi-index on the columns to indicate which category each column belongs to.'},
             rtype=pd.DataFrame, returns='A DataFrame with all data merged into a flat, denormalized table.')
->>>>>>> c69646cc
     def to_dataframe(self, **kwargs):
         """
         Convert the data from the keys, resources, entities, objects, and object_keys tables
@@ -1196,47 +652,23 @@
         Returns: :py:class:`~pandas.DataFrame` with all data merged into a single, flat, denormalized table.
 
         """
-<<<<<<< HEAD
-        use_categories = popargs("use_categories", kwargs)
-        # Step 1: Combine the entities, keys, and resources,table
-=======
         use_categories = popargs('use_categories', kwargs)
         # Step 1: Combine the entities, keys, and files table
->>>>>>> c69646cc
         entities_df = self.entities.to_dataframe()
         # Map the keys to the entities by 1) convert to dataframe, 2) select rows based on the keys_idx
         # from the entities table, expanding the dataframe to have the same number of rows as the
         # entities, and 3) reset the index to avoid duplicate values in the index, which causes errors when merging
         keys_mapped_df = self.keys.to_dataframe().iloc[entities_df["keys_idx"]].reset_index(drop=True)
         # Map the resources to entities using the same strategy as for the keys
-<<<<<<< HEAD
-        resources_mapped_df = self.resources.to_dataframe().iloc[entities_df["resources_idx"]].reset_index(drop=True)
-        # Merge the mapped keys and resources with the entities tables
-        entities_df = pd.concat(
-            objs=[entities_df, keys_mapped_df, resources_mapped_df],
-            axis=1,
-            verify_integrity=False,
-        )
-=======
         # resources_mapped_df = self.resources.to_dataframe().iloc[entities_df['resources_idx']].reset_index(drop=True)
         # Merge the mapped keys and resources with the entities tables
         entities_df = pd.concat(objs=[entities_df, keys_mapped_df],
                                 axis=1, verify_integrity=False)
->>>>>>> c69646cc
         # Add a column for the entity id (for consistency with the other tables and to facilitate query)
         entities_df["entities_idx"] = entities_df.index
 
         # Step 2: Combine the the files, object_keys and objects tables
         object_keys_df = self.object_keys.to_dataframe()
-<<<<<<< HEAD
-        objects_mapped_df = self.objects.to_dataframe().iloc[object_keys_df["objects_idx"]].reset_index(drop=True)
-        object_keys_df = pd.concat(
-            objs=[object_keys_df, objects_mapped_df],
-            axis=1,
-            verify_integrity=False,
-        )
-
-=======
         objects_mapped_df = self.objects.to_dataframe().iloc[object_keys_df['objects_idx']].reset_index(drop=True)
         object_keys_df = pd.concat(objs=[object_keys_df, objects_mapped_df],
                                    axis=1,
@@ -1245,7 +677,6 @@
         file_object_object_key_df = pd.concat(objs=[object_keys_df, files_df],
                                               axis=1,
                                               verify_integrity=False)
->>>>>>> c69646cc
         # Step 3: merge the combined entities_df and object_keys_df DataFrames
         result_df = pd.concat(
             # Create for each row in the objects_keys table a DataFrame with all corresponding data from all tables
@@ -1254,15 +685,7 @@
                     # Find all entities that correspond to the row i of the object_keys_table
                     entities_df[entities_df["keys_idx"] == object_keys_df["keys_idx"].iloc[i]].reset_index(drop=True),
                     # Get a DataFrame for row i of the objects_keys_table
-<<<<<<< HEAD
-                    object_keys_df.iloc[
-                        [
-                            i,
-                        ]
-                    ],
-=======
                     file_object_object_key_df.iloc[[i, ]],
->>>>>>> c69646cc
                     # Merge the entities and object_keys on the keys_idx column so that the values from the single
                     # object_keys_table row are copied across all corresponding rows in the entities table
                     on="keys_idx",
@@ -1276,24 +699,6 @@
 
         # Step 4: Clean up the index and sort columns by table type and name
         result_df.reset_index(inplace=True, drop=True)
-<<<<<<< HEAD
-        column_labels = [
-            ("objects", "objects_idx"),
-            ("objects", "object_id"),
-            ("objects", "relative_path"),
-            ("objects", "field"),
-            ("keys", "keys_idx"),
-            ("keys", "key"),
-            ("resources", "resources_idx"),
-            ("resources", "resource"),
-            ("resources", "resource_uri"),
-            ("entities", "entities_idx"),
-            ("entities", "entity_id"),
-            ("entities", "entity_uri"),
-        ]
-        # sort the columns based on our custom order
-        result_df = result_df.reindex(labels=[c[1] for c in column_labels], axis=1)
-=======
         # ADD files
         file_id_col = []
         for idx in result_df['files_idx']:
@@ -1313,109 +718,17 @@
                                       'objects_idx': 'uint32',
                                       'files_idx': 'uint32',
                                       'entities_idx': 'uint32'})
->>>>>>> c69646cc
         # Add the categories if requested
         if use_categories:
             result_df.columns = pd.MultiIndex.from_tuples(column_labels)
         # return the result
         return result_df
 
-<<<<<<< HEAD
-    @docval(
-        {
-            "name": "db_file",
-            "type": str,
-            "doc": "Name of the SQLite database file",
-        }
-    )
-    def to_sqlite(self, db_file):
-=======
     @docval({'name': 'path', 'type': str, 'doc': 'path of the folder tsv file to write'})
     def to_norm_tsv(self, **kwargs):
->>>>>>> c69646cc
         """
         Write the tables in ExternalResources to individual tsv files.
         """
-<<<<<<< HEAD
-        import sqlite3
-
-        # connect to the database
-        connection = sqlite3.connect(db_file)
-        cursor = connection.cursor()
-        # sql calls to setup the tables
-        sql_create_keys_table = """ CREATE TABLE IF NOT EXISTS keys (
-                                        id integer PRIMARY KEY,
-                                        key text NOT NULL
-                                    ); """
-        sql_create_objects_table = """ CREATE TABLE IF NOT EXISTS objects (
-                                            id integer PRIMARY KEY,
-                                            object_id text NOT NULL,
-                                            relative_path text NOT NULL,
-                                            field text
-                                       ); """
-        sql_create_resources_table = """ CREATE TABLE IF NOT EXISTS resources (
-                                             id integer PRIMARY KEY,
-                                             resource text NOT NULL,
-                                             resource_uri text NOT NULL
-                                        ); """
-        sql_create_object_keys_table = """ CREATE TABLE IF NOT EXISTS object_keys (
-                                               id integer PRIMARY KEY,
-                                               objects_idx int NOT NULL,
-                                               keys_idx int NOT NULL,
-                                               FOREIGN KEY (objects_idx) REFERENCES objects (id),
-                                               FOREIGN KEY (keys_idx) REFERENCES keys (id)
-                                        ); """
-        sql_create_entities_table = """ CREATE TABLE IF NOT EXISTS entities (
-                                             id integer PRIMARY KEY,
-                                             keys_idx int NOT NULL,
-                                             resources_idx int NOT NULL,
-                                             entity_id text NOT NULL,
-                                             entity_uri text NOT NULL,
-                                             FOREIGN KEY (keys_idx) REFERENCES keys (id),
-                                             FOREIGN KEY (resources_idx) REFERENCES resources (id)
-                                        ); """
-        # execute setting up the tables
-        cursor.execute(sql_create_keys_table)
-        cursor.execute(sql_create_objects_table)
-        cursor.execute(sql_create_resources_table)
-        cursor.execute(sql_create_object_keys_table)
-        cursor.execute(sql_create_entities_table)
-
-        # NOTE: sqlite uses a 1-based row-index so we need to update all foreign key columns accordingly
-        # NOTE: If we are adding to an existing sqlite database then we need to also adjust for he number of rows
-        keys_offset = len(cursor.execute("select * from keys;").fetchall()) + 1
-        objects_offset = len(cursor.execute("select * from objects;").fetchall()) + 1
-        resources_offset = len(cursor.execute("select * from resources;").fetchall()) + 1
-
-        # populate the tables and fix foreign keys during insert
-        cursor.executemany(" INSERT INTO keys(key) VALUES(?) ", self.keys[:])
-        connection.commit()
-        cursor.executemany(
-            " INSERT INTO objects(object_id, relative_path, field) VALUES(?, ?, ?) ",
-            self.objects[:],
-        )
-        connection.commit()
-        cursor.executemany(
-            " INSERT INTO resources(resource, resource_uri) VALUES(?, ?) ",
-            self.resources[:],
-        )
-        connection.commit()
-        cursor.executemany(
-            " INSERT INTO object_keys(objects_idx, keys_idx) VALUES(?+%i, ?+%i) " % (objects_offset, keys_offset),
-            self.object_keys[:],
-        )
-        connection.commit()
-        cursor.executemany(
-            " INSERT INTO entities(keys_idx, resources_idx, entity_id, entity_uri) VALUES(?+%i, ?+%i, ?, ?) "
-            % (keys_offset, resources_offset),
-            self.entities[:],
-        )
-        connection.commit()
-        connection.close()
-
-    @docval({"name": "path", "type": str, "doc": "path of the tsv file to write"})
-    def to_tsv(self, **kwargs):
-=======
         folder_path = kwargs['path']
         for child in self.children:
             df = child.to_dataframe()
@@ -1485,7 +798,6 @@
 
     @docval({'name': 'path', 'type': str, 'doc': 'path of the tsv file to write'})
     def to_flat_tsv(self, **kwargs):
->>>>>>> c69646cc
         """
         Write ExternalResources as a single, flat table to TSV
         Internally, the function uses :py:meth:`pandas.DataFrame.to_csv`. Pandas can
@@ -1504,18 +816,9 @@
         df.to_csv(path, sep="\t")
 
     @classmethod
-<<<<<<< HEAD
-    @docval(
-        {"name": "path", "type": str, "doc": "path of the tsv file to read"},
-        returns="ExternalResources loaded from TSV",
-        rtype="ExternalResources",
-    )
-    def from_tsv(cls, **kwargs):
-=======
     @docval({'name': 'path', 'type': str, 'doc': 'path of the tsv file to read'},
             returns="ExternalResources loaded from TSV", rtype="ExternalResources")
     def from_flat_tsv(cls, **kwargs):
->>>>>>> c69646cc
         """
         Read ExternalResources from a flat tsv file
         Formatting of the TSV file is assumed to be consistent with the format
@@ -1572,14 +875,6 @@
         # Check that objects are consecutively numbered
         check_idx(idx_arr=ob_idx, name="objects_idx")
         # Add the objects to the Object table
-<<<<<<< HEAD
-        ob_ids = df[("objects", "object_id")].iloc[ob_rows]
-        ob_relpaths = df[("objects", "relative_path")].iloc[ob_rows]
-        ob_fields = df[("objects", "field")].iloc[ob_rows]
-        for ob in zip(ob_ids, ob_relpaths, ob_fields):
-            er._add_object(container=ob[0], relative_path=ob[1], field=ob[2])
-
-=======
         ob_files = df[('objects', 'files_idx')].iloc[ob_rows]
         ob_ids = df[('objects', 'object_id')].iloc[ob_rows]
         ob_types = df[('objects', 'object_type')].iloc[ob_rows]
@@ -1587,7 +882,6 @@
         ob_fields = df[('objects', 'field')].iloc[ob_rows]
         for ob in zip(ob_files, ob_ids, ob_types, ob_relpaths, ob_fields):
             er._add_object(files_idx=ob[0], container=ob[1], object_type=ob[2], relative_path=ob[3], field=ob[4])
->>>>>>> c69646cc
         # Retrieve all keys
         keys_idx, keys_rows = np.unique(df[("keys", "keys_idx")], return_index=True)
         # Sort keys based on their index
@@ -1607,23 +901,6 @@
         for obk in ob_keys_idx:
             er._add_object_key(obj=obk[0], key=obk[1])
 
-<<<<<<< HEAD
-        # Retrieve all resources
-        resources_idx, resources_rows = np.unique(df[("resources", "resources_idx")], return_index=True)
-        # Sort resources based on their index
-        resources_order = np.argsort(resources_idx)
-        resources_idx = resources_idx[resources_order]
-        resources_rows = resources_rows[resources_order]
-        # Check that resources are consecutively numbered
-        check_idx(idx_arr=resources_idx, name="resources_idx")
-        # Add the resources to the Resources table
-        resources_resource = df[("resources", "resource")].iloc[resources_rows]
-        resources_uri = df[("resources", "resource_uri")].iloc[resources_rows]
-        for r in zip(resources_resource, resources_uri):
-            er._add_resource(resource=r[0], uri=r[1])
-
-=======
->>>>>>> c69646cc
         # Retrieve all entities
         entities_idx, entities_rows = np.unique(df[("entities", "entities_idx")], return_index=True)
         # Sort entities based on their index
@@ -1633,20 +910,10 @@
         # Check that entities are consecutively numbered
         check_idx(idx_arr=entities_idx, name="entities_idx")
         # Add the entities to the Resources table
-<<<<<<< HEAD
-        entities_id = df[("entities", "entity_id")].iloc[entities_rows]
-        entities_uri = df[("entities", "entity_uri")].iloc[entities_rows]
-        entities_keys = np.array(all_added_keys)[df[("keys", "keys_idx")].iloc[entities_rows]]
-        entities_resources_idx = df[("resources", "resources_idx")].iloc[entities_rows]
-        for e in zip(entities_keys, entities_resources_idx, entities_id, entities_uri):
-            er._add_entity(key=e[0], resources_idx=e[1], entity_id=e[2], entity_uri=e[3])
-
-=======
         entities_id = df[('entities', 'entity_id')].iloc[entities_rows]
         entities_uri = df[('entities', 'entity_uri')].iloc[entities_rows]
         entities_keys = np.array(all_added_keys)[df[('keys', 'keys_idx')].iloc[entities_rows]]
         for e in zip(entities_keys, entities_id, entities_uri):
             er._add_entity(key=e[0], entity_id=e[1], entity_uri=e[2])
->>>>>>> c69646cc
         # Return the reconstructed ExternalResources
         return er