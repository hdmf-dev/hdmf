import numpy as np

from . import register_class
from ..container import Table, Container

from ..utils import docval, call_docval_func, popargs


def _check_id(table, id):
    if id >= 0 and len(table.which(id=id)) == 0:
        return np.uint64(id)
    else:
        raise ValueError('id must be a non-negative integer that is not already in the table: %d' % id)


<<<<<<< HEAD
@register_class('ResourceIdentiferMap')
class ResourceIdentiferMap(Table):

=======
@register_class('ResourceReferenceMap')
class ResourceReferenceMap(Table):
    """A table for mapping user terms (i.e. keys) to resource entities."""
>>>>>>> eafd6918
    __defaultname__ = 'resource_map'

    __columns__ = (
        {'name': 'id', 'type': (int, np.uint64), 'doc': 'The unique identifier in this table.'},
        {'name': 'key', 'type': str, 'doc': 'The user key that maps to the resource term / registry symbol.'},
        {'name': 'resource', 'type': str, 'doc': 'The resource/registry that the term/symbol comes from.'},
        {'name': 'uri', 'type': str, 'doc': 'The unique resource identifier for the resource term / registry symbol.'},
    )

    @docval(*__columns__)
    def add_row(self, **kwargs):
        id = popargs('id', kwargs)
        kwargs['id'] = _check_id(self, id)
        return super().add_row(kwargs)


@register_class('ResourceReferences')
class ResourceReferences(Table):
    """
    A table for identifying which objects in a file contain
    values that correspond to external resource references. An
    external resource reference takes the form of an *id*, which
    is resolvable within a reference. Some of examples are
    GO:0005524, an entry in the Genome Ontology, ABE-0008876, an entry
    in the ASAP microbial genome database, or MGI:88294, an entry in the
    Mouse Genome Informatics database.
    """
    __defaultname__ = 'references'

    __columns__ = (
        {'name': 'id', 'type': (int, np.uint64), 'doc': 'The unique identifier in this table.'},
        {'name': 'object_id', 'type': str, 'doc': 'The UUID for the object that uses this ontology term.'},
        {'name': 'field', 'type': str,
         'doc': 'The field from the object (specified by object_id) that uses this ontological term.'},
        {'name': 'item', 'type': (int, np.uint64),
         'doc': 'An index into the ResourceIdentiferMap that contains the term.'},
    )

    @docval(*__columns__)
    def add_row(self, **kwargs):
        id, item = popargs('id', 'item', kwargs)
        kwargs['id'] = _check_id(self, id)
        if item >= 0:
            kwargs['item'] = np.uint64(item)
        else:
            raise ValueError('item must be a non-negative integer: %d' % item)
        return super().add_row(kwargs)


@register_class('ExternalResources')
class ExternalResources(Container):
    """
    Container containing a ResourceReferences and ResourceReferenceMap table for
    tracking external resource references in a file.
    """
    __defaultname__ = 'external_resources'

    __fields__ = (
        {'name': 'resource_map', 'child': True},
        {'name': 'references', 'child': True},
    )

    @docval({'name': 'resource_map', 'type': ResourceIdentiferMap,
             'doc': 'the resource reference map for external resources', 'default': None},
            {'name': 'references', 'type': ResourceReferences,
             'doc': 'the references used in this file', 'default': None},
            {'name': 'name', 'type': str, 'doc': 'the name of this ExternalResources object', 'default': None})
    def __init__(self, **kwargs):
        resource_map, references = popargs('resource_map', 'references', kwargs)
        kwargs['name'] = kwargs['name'] or self.__defaultname__
        call_docval_func(super().__init__, kwargs)
        if resource_map is None:
            self.resource_map = ResourceIdentiferMap()
            if references is not None:
                raise ValueError('Cannot specify references without specifying the accompanying resource map')
        else:
            self.resource_map = resource_map
            self.references = references or ResourceReferences()

    def get_resource_identifier(self, object_id, field, key):
        """Return the resource identifiers (a.k.a. CRID)  associated with the given object_id, field, and key.
            :returns: Tuple of (resource, URI) tuples
        """

        # get the values in the item column where the values in the object_id and field columns match the arguments
        oid_idx_matches = self.references.which(object_id=object_id)
        field_col_idx = self.references.__colidx__.get('field')
        item_col_idx = self.references.__colidx__.get('item')
        terms_indices = list()
        for i in oid_idx_matches:
            row = self.references.data[i]
            field_val = row[field_col_idx]
            if field_val == field:
                item_val = row[item_col_idx]
                terms_indices.append(item_val)

        key_col_idx = ResourceIdentiferMap.__colidx__.get('key')
        resource_col_idx = ResourceIdentiferMap.__colidx__.get('resource')
        uri_col_idx = ResourceIdentiferMap.__colidx__.get('uri')

        ret = list()
        for i in terms_indices:
            terms_row = self.resource_map.data[i]
            key_val = terms_row[key_col_idx]
            if key_val == key:
                resource_val = terms_row[resource_col_idx]
                uri_val = terms_row[uri_col_idx]
                ret.append((resource_val, uri_val))

        return tuple(ret)<|MERGE_RESOLUTION|>--- conflicted
+++ resolved
@@ -13,15 +13,10 @@
         raise ValueError('id must be a non-negative integer that is not already in the table: %d' % id)
 
 
-<<<<<<< HEAD
 @register_class('ResourceIdentiferMap')
 class ResourceIdentiferMap(Table):
+    """A table for mapping user terms (i.e. keys) to resource entities."""
 
-=======
-@register_class('ResourceReferenceMap')
-class ResourceReferenceMap(Table):
-    """A table for mapping user terms (i.e. keys) to resource entities."""
->>>>>>> eafd6918
     __defaultname__ = 'resource_map'
 
     __columns__ = (
