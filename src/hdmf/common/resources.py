import pandas as pd
import numpy as np
from . import register_class, EXP_NAMESPACE
from . import get_type_map
<<<<<<< HEAD
from ..container import Table, Row, Container, AbstractContainer, ExternalResourcesManager
=======
from ..container import Table, Row, Container, AbstractContainer, Data, HERDManager
from ..data_utils import DataIO
>>>>>>> dd39b387
from ..utils import docval, popargs, AllowPositional
from ..build import TypeMap
from glob import glob
import os
import zipfile


class KeyTable(Table):
    """
    A table for storing keys used to reference external resources.
    """

    __defaultname__ = 'keys'

    __columns__ = (
        {'name': 'key', 'type': str,
         'doc': 'The user key that maps to the resource term / registry symbol.'},
    )


class Key(Row):
    """
    A Row class for representing rows in the KeyTable.
    """

    __table__ = KeyTable


class EntityTable(Table):
    """
    A table for storing the external resources a key refers to.
    """

    __defaultname__ = 'entities'

    __columns__ = (
        {'name': 'entity_id', 'type': str,
         'doc': 'The unique ID for the resource term / registry symbol.'},
        {'name': 'entity_uri', 'type': str,
         'doc': 'The URI for the resource term / registry symbol.'},
    )


class Entity(Row):
    """
    A Row class for representing rows in the EntityTable.
    """

    __table__ = EntityTable


class FileTable(Table):
    """
    A table for storing file ids used in external resources.
    """

    __defaultname__ = 'files'

    __columns__ = (
        {'name': 'file_object_id', 'type': str,
         'doc': 'The file id of the file that contains the object'},
    )


class File(Row):
    """
    A Row class for representing rows in the FileTable.
    """

    __table__ = FileTable


class ObjectTable(Table):
    """
    A table for storing objects (i.e. Containers) that contain keys that refer to external resources.
    """

    __defaultname__ = 'objects'

    __columns__ = (
        {'name': 'files_idx', 'type': int,
         'doc': 'The row idx for the file_object_id in FileTable containing the object.'},
        {'name': 'object_id', 'type': str,
         'doc': 'The object ID for the Container/Data.'},
        {'name': 'object_type', 'type': str,
         'doc': 'The type of the object. This is also the parent in relative_path.'},
        {'name': 'relative_path', 'type': str,
         'doc': ('The relative_path of the attribute of the object that uses ',
                 'an external resource reference key. Use an empty string if not applicable.')},
        {'name': 'field', 'type': str,
         'doc': ('The field of the compound data type using an external resource. '
                 'Use an empty string if not applicable.')}
    )


class Object(Row):
    """
    A Row class for representing rows in the ObjectTable.
    """

    __table__ = ObjectTable


class ObjectKeyTable(Table):
    """
    A table for identifying which keys are used by which objects for referring to external resources.
    """

    __defaultname__ = 'object_keys'

    __columns__ = (
        {'name': 'objects_idx', 'type': (int, Object),
         'doc': 'The index into the objects table for the Object that uses the Key.'},
        {'name': 'keys_idx', 'type': (int, Key),
         'doc': 'The index into the keys table that is used to make an external resource reference.'}
    )


class EntityKeyTable(Table):
    """
    A table for identifying which entities are used by which keys for referring to external resources.
    """

    __defaultname__ = 'entity_keys'

    __columns__ = (
        {'name': 'entities_idx', 'type': (int, Entity),
         'doc': 'The index into the EntityTable for the Entity that associated with the Key.'},
        {'name': 'keys_idx', 'type': (int, Key),
         'doc': 'The index into the KeyTable that is used to make an external resource reference.'}
    )


class EntityKey(Row):
    """
    A Row class for representing rows in the EntityKeyTable.
    """

    __table__ = EntityKeyTable


class ObjectKey(Row):
    """
    A Row class for representing rows in the ObjectKeyTable.
    """

    __table__ = ObjectKeyTable


@register_class('HERD', EXP_NAMESPACE)
class HERD(Container):
    """
    HDMF External Resources Data Structure.
    A table for mapping user terms (i.e. keys) to resource entities.
    """

    __fields__ = (
        {'name': 'keys', 'child': True},
        {'name': 'files', 'child': True},
        {'name': 'objects', 'child': True},
        {'name': 'object_keys', 'child': True},
        {'name': 'entity_keys', 'child': True},
        {'name': 'entities', 'child': True},
    )

    @docval({'name': 'keys', 'type': KeyTable, 'default': None,
             'doc': 'The table storing user keys for referencing resources.'},
            {'name': 'files', 'type': FileTable, 'default': None,
             'doc': 'The table for storing file ids used in external resources.'},
            {'name': 'entities', 'type': EntityTable, 'default': None,
             'doc': 'The table storing entity information.'},
            {'name': 'objects', 'type': ObjectTable, 'default': None,
             'doc': 'The table storing object information.'},
            {'name': 'object_keys', 'type': ObjectKeyTable, 'default': None,
             'doc': 'The table storing object-key relationships.'},
            {'name': 'entity_keys', 'type': EntityKeyTable, 'default': None,
             'doc': 'The table storing entity-key relationships.'},
            {'name': 'type_map', 'type': TypeMap, 'default': None,
             'doc': 'The type map. If None is provided, the HDMF-common type map will be used.'},
            allow_positional=AllowPositional.WARNING)
    def __init__(self, **kwargs):
        name = 'external_resources'
        super().__init__(name)
        self.keys = kwargs['keys'] or KeyTable()
        self.files = kwargs['files'] or FileTable()
        self.entities = kwargs['entities'] or EntityTable()
        self.objects = kwargs['objects'] or ObjectTable()
        self.object_keys = kwargs['object_keys'] or ObjectKeyTable()
        self.entity_keys = kwargs['entity_keys'] or EntityKeyTable()
        self.type_map = kwargs['type_map'] or get_type_map()

    @staticmethod
    def assert_external_resources_equal(left, right, check_dtype=True):
        """
        Compare that the keys, resources, entities, objects, and object_keys tables match

        :param left: HERD object to compare with right
        :param right: HERD object to compare with left
        :param check_dtype: Enforce strict checking of dtypes. Dtypes may be different
            for example for ids, where depending on how the data was saved
            ids may change from int64 to int32. (Default: True)
        :returns: The function returns True if all values match. If mismatches are found,
            AssertionError will be raised.
        :raises AssertionError: Raised if any differences are found. The function collects
            all differences into a single error so that the assertion will indicate
            all found differences.
        """
        errors = []
        try:
            pd.testing.assert_frame_equal(left.keys.to_dataframe(),
                                          right.keys.to_dataframe(),
                                          check_dtype=check_dtype)
        except AssertionError as e:
            errors.append(e)
        try:
            pd.testing.assert_frame_equal(left.files.to_dataframe(),
                                          right.files.to_dataframe(),
                                          check_dtype=check_dtype)
        except AssertionError as e:
            errors.append(e)
        try:
            pd.testing.assert_frame_equal(left.objects.to_dataframe(),
                                          right.objects.to_dataframe(),
                                          check_dtype=check_dtype)
        except AssertionError as e:
            errors.append(e)
        try:
            pd.testing.assert_frame_equal(left.entities.to_dataframe(),
                                          right.entities.to_dataframe(),
                                          check_dtype=check_dtype)
        except AssertionError as e:
            errors.append(e)
        try:
            pd.testing.assert_frame_equal(left.object_keys.to_dataframe(),
                                          right.object_keys.to_dataframe(),
                                          check_dtype=check_dtype)
        except AssertionError as e:
            errors.append(e)
        if len(errors) > 0:
            msg = ''.join(str(e)+"\n\n" for e in errors)
            raise AssertionError(msg)
        return True

    @docval({'name': 'key_name', 'type': str, 'doc': 'The name of the key to be added.'})
    def _add_key(self, **kwargs):
        """
        Add a key to be used for making references to external resources.

        It is possible to use the same *key_name* to refer to different resources so long as the *key_name* is not
        used within the same object, relative_path, and field. To do so, this method must be called for the
        two different resources.

        The returned Key objects must be managed by the caller so as to be appropriately passed to subsequent calls
        to methods for storing information about the different resources.
        """
        key = kwargs['key_name']
        return Key(key, table=self.keys)

    @docval({'name': 'file_object_id', 'type': str, 'doc': 'The id of the file'})
    def _add_file(self, **kwargs):
        """
        Add a file to be used for making references to external resources.

        This is optional when working in HDMF.
        """
        file_object_id = kwargs['file_object_id']
        return File(file_object_id, table=self.files)

    @docval({'name': 'entity_id', 'type': str, 'doc': 'The unique entity id.'},
            {'name': 'entity_uri', 'type': str, 'doc': 'The URI for the entity.'})
    def _add_entity(self, **kwargs):
        """
        Add an entity that will be referenced to using keys specified in HERD.entity_keys.
        """
        entity_id = kwargs['entity_id']
        entity_uri = kwargs['entity_uri']
        entity = Entity( entity_id, entity_uri, table=self.entities)
        return entity

    @docval({'name': 'container', 'type': (str, AbstractContainer),
             'doc': 'The Container/Data object to add or the object id of the Container/Data object to add.'},
            {'name': 'files_idx', 'type': int,
             'doc': 'The file_object_id row idx.'},
            {'name': 'object_type', 'type': str, 'default': None,
             'doc': ('The type of the object. This is also the parent in relative_path. If omitted, '
                     'the name of the container class is used.')},
            {'name': 'relative_path', 'type': str,
             'doc': ('The relative_path of the attribute of the object that uses ',
                     'an external resource reference key. Use an empty string if not applicable.')},
            {'name': 'field', 'type': str, 'default': '',
             'doc': ('The field of the compound data type using an external resource.')})
    def _add_object(self, **kwargs):
        """
        Add an object that references an external resource.
        """
        files_idx, container, object_type, relative_path, field = popargs('files_idx',
                                                                          'container',
                                                                          'object_type',
                                                                          'relative_path',
                                                                          'field', kwargs)

        if object_type is None:
            object_type = container.__class__.__name__

        if isinstance(container, AbstractContainer):
            container = container.object_id
        obj = Object(files_idx, container, object_type, relative_path, field, table=self.objects)
        return obj

    @docval({'name': 'obj', 'type': (int, Object), 'doc': 'The Object that uses the Key.'},
            {'name': 'key', 'type': (int, Key), 'doc': 'The Key that the Object uses.'})
    def _add_object_key(self, **kwargs):
        """
        Specify that an object (i.e. container and relative_path) uses a key to reference
        an external resource.
        """
        obj, key = popargs('obj', 'key', kwargs)
        return ObjectKey(obj, key, table=self.object_keys)

    @docval({'name': 'entity', 'type': (int, Entity), 'doc': 'The Entity associated with the Key.'},
            {'name': 'key', 'type': (int, Key), 'doc': 'The Key that the connected to the Entity.'})
    def _add_entity_key(self, **kwargs):
        """
        Add entity-key relationship to the EntityKeyTable.
        """
        entity, key = popargs('entity', 'key', kwargs)
        return EntityKey(entity, key, table=self.entity_keys)

    @docval({'name': 'file',  'type': HERDManager, 'doc': 'The file associated with the container.'},
            {'name': 'container', 'type': AbstractContainer,
             'doc': ('The Container/Data object that uses the key or '
                     'the object id for the Container/Data object that uses the key.')},
            {'name': 'relative_path', 'type': str,
             'doc': ('The relative_path of the attribute of the object that uses ',
                     'an external resource reference key. Use an empty string if not applicable.'),
             'default': ''},
            {'name': 'field', 'type': str, 'default': '',
             'doc': ('The field of the compound data type using an external resource.')},
            {'name': 'create', 'type': bool, 'default': True})
    def _check_object_field(self, **kwargs):
        """
        Check if a container, relative path, and field have been added.

        The container can be either an object_id string or an AbstractContainer.

        If the container, relative_path, and field have not been added, add them
        and return the corresponding Object. Otherwise, just return the Object.
        """
        file = kwargs['file']
        container = kwargs['container']
        relative_path = kwargs['relative_path']
        field = kwargs['field']
        create = kwargs['create']
        file_object_id = file.object_id
        files_idx = self.files.which(file_object_id=file_object_id)

        if len(files_idx) > 1:
            raise ValueError("Found multiple instances of the same file.")
        elif len(files_idx) == 1:
            files_idx = files_idx[0]
        else:
            self._add_file(file_object_id)
            files_idx = self.files.which(file_object_id=file_object_id)[0]

        objecttable_idx = self.objects.which(object_id=container.object_id)

        if len(objecttable_idx) > 0:
            relative_path_idx = self.objects.which(relative_path=relative_path)
            field_idx = self.objects.which(field=field)
            objecttable_idx = list(set(objecttable_idx) & set(relative_path_idx) & set(field_idx))
        if len(objecttable_idx) == 1:
            return self.objects.row[objecttable_idx[0]]
        elif len(objecttable_idx) == 0 and create:
            return self._add_object(files_idx=files_idx, container=container, relative_path=relative_path, field=field)
        elif len(objecttable_idx) == 0 and not create:
            raise ValueError("Object not in Object Table.")
        else:
            raise ValueError("Found multiple instances of the same object id, relative path, "
                             "and field in objects table.")

    @docval({'name': 'container', 'type': (str, AbstractContainer),
             'doc': ('The Container/Data object that uses the key or '
                     'the object id for the Container/Data object that uses the key.')})
    def _get_file_from_container(self, **kwargs):
        """
        Method to retrieve a file associated with the container in the case a file is not provided.
        """
        container = kwargs['container']

        if isinstance(container, HERDManager):
            file = container
            return file
        else:
            parent = container.parent
            if parent is not None:
                while parent is not None:
                    if isinstance(parent, HERDManager):
                        file = parent
                        return file
                    else:
                        parent = parent.parent
            else:
                msg = 'Could not find file. Add container to the file.'
                raise ValueError(msg)

<<<<<<< HEAD
    @docval({'name': 'root_container',  'type': ExternalResourcesManager,
             'doc': 'The root container or file containing objects with a TermSet.'}
=======
    @docval({'name': 'file',  'type': HERDManager, 'doc': 'The file associated with the container.',
             'default': None},
            {'name': 'container', 'type': (str, AbstractContainer), 'default': None,
             'doc': ('The Container/Data object that uses the key or '
                     'the object_id for the Container/Data object that uses the key.')},
            {'name': 'attribute', 'type': str,
             'doc': 'The attribute of the container for the external reference.', 'default': None},
            {'name': 'field', 'type': str, 'default': '',
             'doc': ('The field of the compound data type using an external resource.')},
            {'name': 'key', 'type': (str, Key), 'default': None,
             'doc': 'The name of the key or the Key object from the KeyTable for the key to add a resource for.'},
            {'name': 'term_set', 'type': TermSet, 'default': None,
             'doc': 'The TermSet to be used if the container/attribute does not have one.'}
>>>>>>> dd39b387
            )
    def add_ref_term_set(self, **kwargs):
        root_container = kwargs['root_container']

        all_children = root_container.sub_containers

        for child in all_children:
            try:
                term_set = all_children[child].term_set
                data = all_children[child].data # TODO: This will be expanded to not just support data
            except AttributeError:
                continue

            if term_set is not None:
                for term in data:
                    term_info = term_set[term]
                    entity_id = term_info[0]
                    entity_uri = term_info[2]
                    self.add_ref(file=root_container,
                                 container=all_children[child],
                                 key=term,
                                 entity_id=entity_id,
                                 entity_uri=entity_uri)

    @docval({'name': 'key_name', 'type': str, 'doc': 'The name of the Key to get.'},
            {'name': 'file', 'type': HERDManager, 'doc': 'The file associated with the container.',
             'default': None},
            {'name': 'container', 'type': (str, AbstractContainer), 'default': None,
             'doc': ('The Container/Data object that uses the key or '
                     'the object id for the Container/Data object that uses the key.')},
            {'name': 'relative_path', 'type': str,
             'doc': ('The relative_path of the attribute of the object that uses ',
                     'an external resource reference key. Use an empty string if not applicable.'),
             'default': ''},
            {'name': 'field', 'type': str, 'default': '',
             'doc': ('The field of the compound data type using an external resource.')})
    def get_key(self, **kwargs):
        """
        Return a Key.

        If container, relative_path, and field are provided, the Key that corresponds to the given name of the key
        for the given container, relative_path, and field is returned.
        """
        key_name, container, relative_path, field = popargs('key_name', 'container', 'relative_path', 'field', kwargs)
        key_idx_matches = self.keys.which(key=key_name)

        file = kwargs['file']

        if container is not None:
            if file is None:
                file = self._get_file_from_container(container=container)
            # if same key is used multiple times, determine
            # which instance based on the Container
            object_field = self._check_object_field(file=file,
                                                    container=container,
                                                    relative_path=relative_path,
                                                    field=field)
            for row_idx in self.object_keys.which(objects_idx=object_field.idx):
                key_idx = self.object_keys['keys_idx', row_idx]
                if key_idx in key_idx_matches:
                    return self.keys.row[key_idx]
            msg = "No key found with that container."
            raise ValueError(msg)
        else:
            if len(key_idx_matches) == 0:
                # the key has never been used before
                raise ValueError("key '%s' does not exist" % key_name)
            elif len(key_idx_matches) > 1:
                msg = "There are more than one key with that name. Please search with additional information."
                raise ValueError(msg)
            else:
                return self.keys.row[key_idx_matches[0]]

    @docval({'name': 'entity_id', 'type': str, 'doc': 'The ID for the identifier at the resource.'})
    def get_entity(self, **kwargs):
        entity_id = kwargs['entity_id']
        entity = self.entities.which(entity_id=entity_id)
        if len(entity)>0:
            return self.entities.row[entity[0]]
        else:
            return None

    @docval({'name': 'container', 'type': (str, AbstractContainer), 'default': None,
             'doc': ('The Container/Data object that uses the key or '
                     'the object_id for the Container/Data object that uses the key.')},
            {'name': 'attribute', 'type': str,
             'doc': 'The attribute of the container for the external reference.', 'default': None},
            {'name': 'field', 'type': str, 'default': '',
             'doc': ('The field of the compound data type using an external resource.')},
            {'name': 'key', 'type': (str, Key), 'default': None,
             'doc': 'The name of the key or the Key object from the KeyTable for the key to add a resource for.'},
            {'name': 'entity_id', 'type': str, 'doc': 'The identifier for the entity at the resource.'},
            {'name': 'entity_uri', 'type': str, 'doc': 'The URI for the identifier at the resource.', 'default': None},
            {'name': 'file',  'type': HERDManager, 'doc': 'The file associated with the container.',
             'default': None},
            )
    def add_ref(self, **kwargs):
        """
        Add information about an external reference used in this file.

        It is possible to use the same name of the key to refer to different resources
        so long as the name of the key is not used within the same object, relative_path, and
        field combination. This method does not support such functionality by default.
        """
        ###############################################################
        container = kwargs['container']
        attribute = kwargs['attribute']
        key = kwargs['key']
        field = kwargs['field']
        entity_id = kwargs['entity_id']
        entity_uri = kwargs['entity_uri']
        file = kwargs['file']

        if file is None:
            file = self._get_file_from_container(container=container)

        if attribute is None:  # Trivial Case
            relative_path = ''
            object_field = self._check_object_field(file=file,
                                                    container=container,
                                                    relative_path=relative_path,
                                                    field=field)
        else:  # DataType Attribute Case
            attribute_object = getattr(container, attribute)  # returns attribute object
            if isinstance(attribute_object, AbstractContainer):
                relative_path = ''
                object_field = self._check_object_field(file=file,
                                                        container=attribute_object,
                                                        relative_path=relative_path,
                                                        field=field)
            else:  # Non-DataType Attribute Case:
                obj_mapper = self.type_map.get_map(container)
                spec = obj_mapper.get_attr_spec(attr_name=attribute)
                parent_spec = spec.parent  # return the parent spec of the attribute
                if parent_spec.data_type is None:
                    while parent_spec.data_type is None:
                        parent_spec = parent_spec.parent  # find the closest parent with a data_type
                    parent_cls = self.type_map.get_dt_container_cls(data_type=parent_spec.data_type, autogen=False)
                    if isinstance(container, parent_cls):
                        parent = container
                        # We need to get the path of the spec for relative_path
                        absolute_path = spec.path
                        relative_path = absolute_path[absolute_path.find('/')+1:]
                        object_field = self._check_object_field(file=file,
                                                                container=parent,
                                                                relative_path=relative_path,
                                                                field=field)
                    else:
                        msg = 'Container not the nearest data_type'
                        raise ValueError(msg)
                else:
                    parent = container  # container needs to be the parent
                    absolute_path = spec.path
                    relative_path = absolute_path[absolute_path.find('/')+1:]
                    # this regex removes everything prior to the container on the absolute_path
                    object_field = self._check_object_field(file=file,
                                                            container=parent,
                                                            relative_path=relative_path,
                                                            field=field)

        if not isinstance(key, Key):
            key_idx_matches = self.keys.which(key=key)
        # if same key is used multiple times, determine
        # which instance based on the Container
            for row_idx in self.object_keys.which(objects_idx=object_field.idx):
                key_idx = self.object_keys['keys_idx', row_idx]
                if key_idx in key_idx_matches:
                    msg = "Use Key Object when referencing an existing (container, relative_path, key)"
                    raise ValueError(msg)

            key = self._add_key(key)
            self._add_object_key(object_field, key)

        else:
            # Check to see that the existing key is being used with the object.
            # If true, do nothing. If false, create a new obj/key relationship
            # in the ObjectKeyTable
            key_idx = key.idx
            object_key_row_idx = self.object_keys.which(keys_idx=key_idx)
            if len(object_key_row_idx)!=0:
                obj_key_check = False
                for row_idx in object_key_row_idx:
                    obj_idx = self.object_keys['objects_idx', row_idx]
                    if obj_idx == object_field.idx:
                        obj_key_check = True
                if not obj_key_check:
                    self._add_object_key(object_field, key)
            else:
                msg = "Cannot find key object. Create new Key with string."
                raise ValueError(msg)
            # check if the key and object have been related in the ObjectKeyTable

        entity = self.get_entity(entity_id=entity_id)
        if entity is None:
            if entity_uri is None:
                msg = 'New entities must have an entity_uri.'
                raise ValueError(msg)
            entity = self._add_entity(entity_id, entity_uri)
            self._add_entity_key(entity, key)
        else:
            if entity_uri is not None:
                msg = 'If you plan on reusing an entity, then entity_uri parameter must be None.'
                raise ValueError(msg)
            # check for entity-key relationship in EntityKeyTable
            key_idx = key.idx
            entity_key_row_idx = self.entity_keys.which(keys_idx=key_idx)
            if len(entity_key_row_idx)!=0:
                # this means there exists rows where the key is in the EntityKeyTable
                entity_key_check = False
                for row_idx in entity_key_row_idx:
                    entity_idx = self.entity_keys['entities_idx', row_idx]
                    if entity_idx == entity.idx:
                        entity_key_check = True
                        # this means there is already a key-entity relationship recorded
                if not entity_key_check:
                    # this means that though the key is there, there is not key-entity relationship
                    # a.k.a add it now
                    self._add_entity_key(entity, key)
            else:
                # this means that specific key is not in the EntityKeyTable, so add it and establish
                # the relationship with the entity
                self._add_entity_key(entity, key)
        return key, entity

    @docval({'name': 'object_type', 'type': str,
             'doc': 'The type of the object. This is also the parent in relative_path.'},
            {'name': 'relative_path', 'type': str,
             'doc': ('The relative_path of the attribute of the object that uses ',
                     'an external resource reference key. Use an empty string if not applicable.'),
             'default': ''},
            {'name': 'field', 'type': str, 'default': '',
             'doc': ('The field of the compound data type using an external resource.')},
            {'name': 'all_instances', 'type': bool, 'default': False,
             'doc': ('The bool to return a dataframe with all instances of the object_type.',
                     'If True, relative_path and field inputs will be ignored.')})
    def get_object_type(self, **kwargs):
        """
        Get all entities/resources associated with an object_type.
        """
        object_type = kwargs['object_type']
        relative_path = kwargs['relative_path']
        field = kwargs['field']
        all_instances = kwargs['all_instances']

        df = self.to_dataframe()

        if all_instances:
            df = df.loc[df['object_type'] == object_type]
        else:
            df = df.loc[(df['object_type'] == object_type)
                        & (df['relative_path'] == relative_path)
                        & (df['field'] == field)]
        return df

    @docval({'name': 'file',  'type': HERDManager, 'doc': 'The file.',
             'default': None},
            {'name': 'container', 'type': (str, AbstractContainer),
             'doc': 'The Container/data object that is linked to resources/entities.'},
            {'name': 'attribute', 'type': str,
             'doc': 'The attribute of the container for the external reference.', 'default': None},
            {'name': 'relative_path', 'type': str,
             'doc': ('The relative_path of the attribute of the object that uses ',
                     'an external resource reference key. Use an empty string if not applicable.'),
             'default': ''},
            {'name': 'field', 'type': str, 'default': '',
             'doc': ('The field of the compound data type using an external resource.')})
    def get_object_entities(self, **kwargs):
        """
        Get all entities/resources associated with an object.
        """
        file = kwargs['file']
        container = kwargs['container']
        attribute = kwargs['attribute']
        relative_path = kwargs['relative_path']
        field = kwargs['field']

        if file is None:
            file = self._get_file_from_container(container=container)

        keys = []
        entities = []
        if attribute is None:
            object_field = self._check_object_field(file=file,
                                                    container=container,
                                                    relative_path=relative_path,
                                                    field=field,
                                                    create=False)
        else:
            object_field = self._check_object_field(file=file,
                                                    container=container[attribute],
                                                    relative_path=relative_path,
                                                    field=field,
                                                    create=False)
        # Find all keys associated with the object
        for row_idx in self.object_keys.which(objects_idx=object_field.idx):
            keys.append(self.object_keys['keys_idx', row_idx])
        # Find all the entities/resources for each key.
        for key_idx in keys:
            entity_key_row_idx = self.entity_keys.which(keys_idx=key_idx)
            for row_idx in entity_key_row_idx:
                entity_idx = self.entity_keys['entities_idx', row_idx]
                entities.append(self.entities.__getitem__(entity_idx))
        df = pd.DataFrame(entities, columns=['entity_id', 'entity_uri'])
        return df

    @docval({'name': 'use_categories', 'type': bool, 'default': False,
             'doc': 'Use a multi-index on the columns to indicate which category each column belongs to.'},
            rtype=pd.DataFrame, returns='A DataFrame with all data merged into a flat, denormalized table.')
    def to_dataframe(self, **kwargs):
        """
        Convert the data from the keys, resources, entities, objects, and object_keys tables
        to a single joint dataframe. I.e., here data is being denormalized, e.g., keys that
        are used across multiple entities or objects will duplicated across the corresponding
        rows.

        Returns: :py:class:`~pandas.DataFrame` with all data merged into a single, flat, denormalized table.

        """
        use_categories = popargs('use_categories', kwargs)
        # Step 1: Combine the entities, keys, and entity_keys table
        ent_key_df = self.entity_keys.to_dataframe()
        entities_mapped_df = self.entities.to_dataframe().iloc[ent_key_df['entities_idx']].reset_index(drop=True)
        keys_mapped_df = self.keys.to_dataframe().iloc[ent_key_df['keys_idx']].reset_index(drop=True)
        ent_key_df = pd.concat(objs=[ent_key_df, entities_mapped_df, keys_mapped_df],
                                   axis=1,
                                   verify_integrity=False)
        # Step 2: Combine the the files, object_keys and objects tables
        object_keys_df = self.object_keys.to_dataframe()
        objects_mapped_df = self.objects.to_dataframe().iloc[object_keys_df['objects_idx']].reset_index(drop=True)
        object_keys_df = pd.concat(objs=[object_keys_df, objects_mapped_df],
                                   axis=1,
                                   verify_integrity=False)
        files_df = self.files.to_dataframe().iloc[object_keys_df['files_idx']].reset_index(drop=True)
        file_object_object_key_df = pd.concat(objs=[object_keys_df, files_df],
                                              axis=1,
                                              verify_integrity=False)
        # Step 3: merge the combined entities_df and object_keys_df DataFrames
        result_df = pd.concat(
            # Create for each row in the objects_keys table a DataFrame with all corresponding data from all tables
            objs=[pd.merge(
                    # Find all entities that correspond to the row i of the object_keys_table
                    ent_key_df[ent_key_df['keys_idx'] == object_keys_df['keys_idx'].iloc[i]].reset_index(drop=True),
                    # Get a DataFrame for row i of the objects_keys_table
                    file_object_object_key_df.iloc[[i, ]],
                    # Merge the entities and object_keys on the keys_idx column so that the values from the single
                    # object_keys_table row are copied across all corresponding rows in the entities table
                    on='keys_idx')
                  for i in range(len(object_keys_df))],
            # Concatenate the rows of the objs
            axis=0,
            verify_integrity=False)
        # Step 4: Clean up the index and sort columns by table type and name
        result_df.reset_index(inplace=True, drop=True)
        # ADD files
        file_id_col = []
        for idx in result_df['files_idx']:
            file_id_val = self.files.to_dataframe().iloc[int(idx)]['file_object_id']
            file_id_col.append(file_id_val)

        result_df['file_object_id'] = file_id_col
        column_labels = [('files', 'file_object_id'),
                         ('objects', 'objects_idx'), ('objects', 'object_id'), ('objects', 'files_idx'),
                         ('objects', 'object_type'), ('objects', 'relative_path'), ('objects', 'field'),
                         ('keys', 'keys_idx'), ('keys', 'key'),
                         ('entities', 'entities_idx'), ('entities', 'entity_id'), ('entities', 'entity_uri')]
        # sort the columns based on our custom order
        result_df = result_df.reindex(labels=[c[1] for c in column_labels],
                                      axis=1)
        result_df = result_df.astype({'keys_idx': 'uint32',
                                      'objects_idx': 'uint32',
                                      'files_idx': 'uint32',
                                      'entities_idx': 'uint32'})
        # Add the categories if requested
        if use_categories:
            result_df.columns = pd.MultiIndex.from_tuples(column_labels)
        # return the result
        return result_df

    @docval({'name': 'path', 'type': str, 'doc': 'path of the folder tsv file to write'})
    def to_norm_tsv(self, **kwargs):
        """
        Write the tables in HERD to individual tsv files.
        """
        path = kwargs['path']
        files = [path+child.name+'.tsv' for child in self.children]

        for i in range(len(self.children)):
            df = self.children[i].to_dataframe()
            df.to_csv(files[i], sep='\t', index=False)

        with zipfile.ZipFile('er.zip', 'w') as zipF:
          for file in files:
              zipF.write(file)

        # remove tsv files
        for file in files:
            os.remove(file)

    @classmethod
    @docval({'name': 'path', 'type': str, 'doc': 'path of the folder containing the tsv files to read'},
            returns="HERD loaded from TSV", rtype="HERD")
    def from_norm_tsv(cls, **kwargs):
        path = kwargs['path']
        with zipfile.ZipFile(path+'/er.zip', 'r') as zip:
            zip.extractall(path)
        tsv_paths = glob(path+'/*')

        for file in tsv_paths:
            file_name = os.path.basename(file)
            if file_name == 'files.tsv':
                files_df = pd.read_csv(file, sep='\t').replace(np.nan, '')
                files = FileTable().from_dataframe(df=files_df, name='files', extra_ok=False)
                os.remove(file)
                continue
            if file_name == 'keys.tsv':
                keys_df = pd.read_csv(file, sep='\t').replace(np.nan, '')
                keys = KeyTable().from_dataframe(df=keys_df, name='keys', extra_ok=False)
                os.remove(file)
                continue
            if file_name == 'entities.tsv':
                entities_df = pd.read_csv(file, sep='\t').replace(np.nan, '')
                entities = EntityTable().from_dataframe(df=entities_df, name='entities', extra_ok=False)
                os.remove(file)
                continue
            if file_name == 'objects.tsv':
                objects_df = pd.read_csv(file, sep='\t').replace(np.nan, '')
                objects = ObjectTable().from_dataframe(df=objects_df, name='objects', extra_ok=False)
                os.remove(file)
                continue
            if file_name == 'object_keys.tsv':
                object_keys_df = pd.read_csv(file, sep='\t').replace(np.nan, '')
                object_keys = ObjectKeyTable().from_dataframe(df=object_keys_df, name='object_keys', extra_ok=False)
                os.remove(file)
                continue
            if file_name == 'entity_keys.tsv':
                ent_key_df = pd.read_csv(file, sep='\t').replace(np.nan, '')
                entity_keys = EntityKeyTable().from_dataframe(df=ent_key_df, name='entity_keys', extra_ok=False)
                os.remove(file)
                continue

        # we need to check the idx columns in entities, objects, and object_keys
        entity_idx = entity_keys['entities_idx']
        for idx in entity_idx:
            if not int(idx) < len(entities):
                msg = "Entity Index out of range in EntityTable. Please check for alterations."
                raise ValueError(msg)

        files_idx = objects['files_idx']
        for idx in files_idx:
            if not int(idx) < len(files):
                msg = "File_ID Index out of range in ObjectTable. Please check for alterations."
                raise ValueError(msg)

        object_idx = object_keys['objects_idx']
        for idx in object_idx:
            if not int(idx) < len(objects):
                msg = "Object Index out of range in ObjectKeyTable. Please check for alterations."
                raise ValueError(msg)

        keys_idx = object_keys['keys_idx']
        for idx in keys_idx:
            if not int(idx) < len(keys):
                msg = "Key Index out of range in ObjectKeyTable. Please check for alterations."
                raise ValueError(msg)

        keys_idx = entity_keys['keys_idx']
        for idx in keys_idx:
            if not int(idx) < len(keys):
                msg = "Key Index out of range in EntityKeyTable. Please check for alterations."
                raise ValueError(msg)


        er = HERD(files=files,
                               keys=keys,
                               entities=entities,
                               entity_keys=entity_keys,
                               objects=objects,
                               object_keys=object_keys)
        return er<|MERGE_RESOLUTION|>--- conflicted
+++ resolved
@@ -2,12 +2,7 @@
 import numpy as np
 from . import register_class, EXP_NAMESPACE
 from . import get_type_map
-<<<<<<< HEAD
-from ..container import Table, Row, Container, AbstractContainer, ExternalResourcesManager
-=======
-from ..container import Table, Row, Container, AbstractContainer, Data, HERDManager
-from ..data_utils import DataIO
->>>>>>> dd39b387
+from ..container import Table, Row, Container, AbstractContainer, Data, HERDManage
 from ..utils import docval, popargs, AllowPositional
 from ..build import TypeMap
 from glob import glob
@@ -413,25 +408,8 @@
                 msg = 'Could not find file. Add container to the file.'
                 raise ValueError(msg)
 
-<<<<<<< HEAD
     @docval({'name': 'root_container',  'type': ExternalResourcesManager,
              'doc': 'The root container or file containing objects with a TermSet.'}
-=======
-    @docval({'name': 'file',  'type': HERDManager, 'doc': 'The file associated with the container.',
-             'default': None},
-            {'name': 'container', 'type': (str, AbstractContainer), 'default': None,
-             'doc': ('The Container/Data object that uses the key or '
-                     'the object_id for the Container/Data object that uses the key.')},
-            {'name': 'attribute', 'type': str,
-             'doc': 'The attribute of the container for the external reference.', 'default': None},
-            {'name': 'field', 'type': str, 'default': '',
-             'doc': ('The field of the compound data type using an external resource.')},
-            {'name': 'key', 'type': (str, Key), 'default': None,
-             'doc': 'The name of the key or the Key object from the KeyTable for the key to add a resource for.'},
-            {'name': 'term_set', 'type': TermSet, 'default': None,
-             'doc': 'The TermSet to be used if the container/attribute does not have one.'}
->>>>>>> dd39b387
-            )
     def add_ref_term_set(self, **kwargs):
         root_container = kwargs['root_container']
 
