--- conflicted
+++ resolved
@@ -1,8 +1,5 @@
-<<<<<<< HEAD
-=======
 from .. import register_map
 from ..resources import ExternalResources, KeyTable, FileTable, ObjectTable, ObjectKeyTable, EntityTable
->>>>>>> c69646cc
 from ...build import ObjectMapper
 from .. import register_map
 from ..resources import (
@@ -34,15 +31,9 @@
     def keys(self, builder, manager):
         return self.construct_helper("keys", builder, KeyTable, manager)
 
-<<<<<<< HEAD
-    @ObjectMapper.constructor_arg("resources")
-    def resources(self, builder, manager):
-        return self.construct_helper("resources", builder, ResourceTable, manager)
-=======
     @ObjectMapper.constructor_arg('files')
     def files(self, builder, manager):
         return self.construct_helper('files', builder, FileTable, manager)
->>>>>>> c69646cc
 
     @ObjectMapper.constructor_arg("entities")
     def entities(self, builder, manager):
