"""
Collection of Container classes for interacting with data types related to
the storage and use of dynamic data tables as part of the hdmf-common schema
"""

from h5py import Dataset
import numpy as np
import pandas as pd
from collections import OrderedDict
from warnings import warn

from ..utils import docval, getargs, ExtenderMeta, call_docval_func, popargs, pystr
from ..data_utils import DataIO, AbstractDataChunkIterator
from ..container import Container, Data

from . import register_class


@register_class('Index')
class Index(Data):
    """
    Base data type for storing pointers that index data values
    """
    __fields__ = ("target",)

    @docval({'name': 'name', 'type': str, 'doc': 'the name of this VectorData'},
            {'name': 'data', 'type': ('array_data', 'data'),
             'doc': 'a dataset where the first dimension is a concatenation of multiple vectors'},
            {'name': 'target', 'type': Data,
             'doc': 'the target dataset that this index applies to'})
    def __init__(self, **kwargs):
        call_docval_func(super().__init__, kwargs)


@register_class('VectorData')
class VectorData(Data):
    """
    A n-dimensional dataset representing a column of a DynamicTable.
    If used without an accompanying VectorIndex, first dimension is
    along the rows of the DynamicTable and each step along the first
    dimension is a cell of the larger table. VectorData can also be
    used to represent a ragged array if paired with a VectorIndex.
    This allows for storing arrays of varying length in a single cell
    of the DynamicTable by indexing into this VectorData. The first
    vector is at VectorData[0:VectorIndex(0)+1]. The second vector is at
    VectorData[VectorIndex(0)+1:VectorIndex(1)+1], and so on.
    """

    __fields__ = ("description",)

    @docval({'name': 'name', 'type': str, 'doc': 'the name of this VectorData'},
            {'name': 'description', 'type': str, 'doc': 'a description for this column'},
            {'name': 'data', 'type': ('array_data', 'data'),
             'doc': 'a dataset where the first dimension is a concatenation of multiple vectors', 'default': list()})
    def __init__(self, **kwargs):
        call_docval_func(super().__init__, kwargs)
        self.description = getargs('description', kwargs)

    @docval({'name': 'val', 'type': None, 'doc': 'the value to add to this column'})
    def add_row(self, **kwargs):
        """Append a data value to this VectorData column"""
        val = getargs('val', kwargs)
        self.append(val)


@register_class('VectorIndex')
class VectorIndex(Index):
    """
    When paired with a VectorData, this allows for storing arrays of varying
    length in a single cell of the DynamicTable by indexing into this VectorData.
    The first vector is at VectorData[0:VectorIndex(0)+1]. The second vector is at
    VectorData[VectorIndex(0)+1:VectorIndex(1)+1], and so on.
    """

    @docval({'name': 'name', 'type': str, 'doc': 'the name of this VectorIndex'},
            {'name': 'data', 'type': ('array_data', 'data'),
             'doc': 'a 1D dataset containing indexes that apply to VectorData object'},
            {'name': 'target', 'type': VectorData,
             'doc': 'the target dataset that this index applies to'})
    def __init__(self, **kwargs):
        call_docval_func(super().__init__, kwargs)
        self.target = getargs('target', kwargs)

    def add_vector(self, arg):
        """
        Add the given data value to the target VectorData and append the corresponding index to this VectorIndex
        :param arg: The data value to be added to self.target
        """
        self.target.extend(arg)
        self.append(len(self.target))

    def add_row(self, arg):
        """
        Convenience function. Same as :py:func:`add_vector`
        """
        self.add_vector(arg)

<<<<<<< HEAD
    def __getitem_helper(self, arg, **kwargs):
=======
    def __getitem_helper(self, arg):
        """
        Internal helper function used by __getitem__ to retrieve a data value from self.target

        :param arg: Integer index into this VectorIndex indicating the element we want to retrieve from the target
        """
>>>>>>> 712a5001
        start = 0 if arg == 0 else self.data[arg-1]
        end = self.data[arg]
        return self.target.get(slice(start, end), **kwargs)

    def __getitem__(self, arg):
<<<<<<< HEAD
        return self.get(arg)

    def get(self, arg, **kwargs):
=======
        """
        Select elements in this VectorIndex and retrieve the corrsponding data from the self.target VectorData

        :param arg: slice or integer index indicating the elements we want to select in this VectorIndex
        :return: Scalar or list of values retrieved
        """
>>>>>>> 712a5001
        if isinstance(arg, slice):
            indices = list(range(*arg.indices(len(self.data))))
            ret = list()
            for i in indices:
                ret.append(self.__getitem_helper(i, **kwargs))
            return ret
        else:
            return self.__getitem_helper(arg, **kwargs)


@register_class('ElementIdentifiers')
class ElementIdentifiers(Data):
    """
    Data container with a list of unique identifiers for values within a dataset, e.g. rows of a DynamicTable.
    """
    @docval({'name': 'name', 'type': str, 'doc': 'the name of this ElementIdentifiers'},
            {'name': 'data', 'type': ('array_data', 'data'), 'doc': 'a 1D dataset containing identifiers',
             'default': list()})
    def __init__(self, **kwargs):
        call_docval_func(super().__init__, kwargs)

    @docval({'name': 'other', 'type': (Data, np.ndarray, list, tuple, int),
             'doc': 'List of ids to search for in this ElementIdentifer object'},
            rtype=np.ndarray,
            returns='Array with the list of indices where the elements in the list where found.'
                    'Note, the elements in the returned list are ordered in increasing index'
                    'of the found elements, rather than in the order in which the elements'
                    'where given for the search. Also the length of the result may be different from the length'
                    'of the input array. E.g., if our ids are [1,2,3] and we are search for [3,1,5] the '
                    'result would be [0,2] and NOT [2,0,None]')
    def __eq__(self, other):
        """
        Given a list of ids return the indices in the ElementIdentifiers array where the indices are found.
        """
        # Determine the ids we want to find
        search_ids = other if not isinstance(other, Data) else other.data
        if isinstance(search_ids, int):
            search_ids = [search_ids]
        # Find all matching locations
        return np.in1d(self.data, search_ids).nonzero()[0]


@register_class('DynamicTable')
class DynamicTable(Container):
    r"""
    A column-based table. Columns are defined by the argument *columns*. This argument
    must be a list/tuple of :class:`~hdmf.common.table.VectorData` and :class:`~hdmf.common.table.VectorIndex` objects
    or a list/tuple of dicts containing the keys ``name`` and ``description`` that provide the name and description
    of each column in the table. Additionally, the keys ``index`` and ``table`` for specifying additional structure to
    the table columns. Setting the key ``index`` to ``True`` can be used to indicate that the
    :class:`~hdmf.common.table.VectorData` column will store a ragged array (i.e. will be accompanied with a
    :class:`~hdmf.common.table.VectorIndex`). Setting the key ``table`` to ``True`` can be used to indicate that the
    column will store regions to another DynamicTable.

    Columns in DynamicTable subclasses can be statically defined by specifying the class attribute *\_\_columns\_\_*,
    rather than specifying them at runtime at the instance level. This is useful for defining a table structure
    that will get reused. The requirements for *\_\_columns\_\_* are the same as the requirements described above
    for specifying table columns with the *columns* argument to the DynamicTable constructor.
    """

    __fields__ = (
        {'name': 'id', 'child': True},
        {'name': 'columns', 'child': True},
        'colnames',
        'description'
    )

    __columns__ = tuple()

    @ExtenderMeta.pre_init
    def __gather_columns(cls, name, bases, classdict):
        r"""
        Gather columns from the *\_\_columns\_\_* class attribute and add them to the class.

        This classmethod will be called during class declaration in the metaclass to automatically
        include all columns declared in subclasses.
        """
        if not isinstance(cls.__columns__, tuple):
            msg = "'__columns__' must be of type tuple, found %s" % type(cls.__columns__)
            raise TypeError(msg)

        if (len(bases) and 'DynamicTable' in globals() and issubclass(bases[-1], Container)
                and bases[-1].__columns__ is not cls.__columns__):
            new_columns = list(cls.__columns__)
            new_columns[0:0] = bases[-1].__columns__
            cls.__columns__ = tuple(new_columns)

    @docval({'name': 'name', 'type': str, 'doc': 'the name of this table'},
            {'name': 'description', 'type': str, 'doc': 'a description of what is in this table'},
            {'name': 'id', 'type': ('array_data', 'data', ElementIdentifiers), 'doc': 'the identifiers for this table',
             'default': None},
            {'name': 'columns', 'type': (tuple, list), 'doc': 'the columns in this table', 'default': None},
            {'name': 'colnames', 'type': 'array_data', 'doc': 'the names of the columns in this table',
             'default': None})
    def __init__(self, **kwargs):  # noqa: C901
        id, columns, desc, colnames = popargs('id', 'columns', 'description', 'colnames', kwargs)
        call_docval_func(super().__init__, kwargs)
        self.description = desc

        # All tables must have ElementIdentifiers (i.e. a primary key column)
        # Here, we figure out what to do for that
        if id is not None:
            if not isinstance(id, ElementIdentifiers):
                id = ElementIdentifiers('id', data=id)
        else:
            id = ElementIdentifiers('id')

        if columns is not None:
            if len(columns) > 0:
                # If columns have been passed in, check them over
                # and process accordingly
                if isinstance(columns[0], dict):
                    columns = self.__build_columns(columns)
                elif not all(isinstance(c, (VectorData, VectorIndex)) for c in columns):
                    raise ValueError("'columns' must be a list of VectorData, DynamicTableRegion or VectorIndex")
                colset = {c.name: c for c in columns}
                for c in columns:
                    if isinstance(c, VectorIndex):
                        colset.pop(c.target.name, None)
                    _data = c.data
                    if isinstance(_data, DataIO):
                        _data = _data.data
                    if isinstance(_data, AbstractDataChunkIterator):
                        colset.pop(c.name, None)
                lens = [len(c) for c in colset.values()]
                if not all(i == lens[0] for i in lens):
                    raise ValueError("columns must be the same length")
                if len(lens) > 0 and lens[0] != len(id):
                    if len(id) > 0:
                        raise ValueError("must provide same number of ids as length of columns")
                    else:
                        id.data.extend(range(lens[0]))
        else:
            # if the user has not passed in columns, make a place to put them,
            # as they will presumably be adding new columns
            columns = list()

        self.id = id

        if colnames is None:
            if columns is None:
                # make placeholder for columns if nothing was given
                self.colnames = list()
                self.columns = list()
            else:
                # Figure out column names if columns were given
                tmp = list()
                for col in columns:
                    if isinstance(col, VectorIndex):
                        continue
                    tmp.append(col.name)
                self.colnames = tuple(tmp)
                self.columns = columns
        else:
            # Calculate the order of column names
            if columns is None:
                raise ValueError("Must supply 'columns' if specifying 'colnames'")
            else:
                # order the columns according to the column names
                self.colnames = tuple(pystr(c) for c in colnames)
                col_dict = {col.name: col for col in columns}
                order = dict()
                indexed = dict()
                for col in columns:
                    if isinstance(col, VectorIndex):
                        indexed[col.target.name] = True
                    else:
                        if col.name in indexed:
                            continue
                        indexed[col.name] = False
                i = 0
                for name in self.colnames:
                    col = col_dict[name]
                    order[col.name] = i
                    if indexed[col.name]:
                        i = i + 1
                    i = i + 1
                tmp = [None] * i
                for col in columns:
                    if indexed.get(col.name, False):
                        continue
                    if isinstance(col, VectorData):
                        pos = order[col.name]
                        tmp[pos] = col
                    elif isinstance(col, VectorIndex):
                        pos = order[col.target.name]
                        tmp[pos] = col
                        tmp[pos+1] = col.target
                self.columns = list(tmp)

        # to make generating DataFrames and Series easier
        col_dict = dict()
        self.__indices = dict()
        for col in self.columns:
            self.__set_table_attr(col)
            if isinstance(col, VectorData):
                existing = col_dict.get(col.name)
                # if we added this column using its index, ignore this column
                if existing is not None:
                    if isinstance(existing, VectorIndex):
                        if existing.target.name == col.name:
                            continue
                        else:
                            raise ValueError("duplicate column does not target VectorData '%s'" % col.name)
                    else:
                        raise ValueError("duplicate column found: '%s'" % col.name)
                else:
                    col_dict[col.name] = col
            elif isinstance(col, VectorIndex):
                col_dict[col.target.name] = col  # use target name for reference and VectorIndex for retrieval
                self.__indices[col.name] = col

        self.__df_cols = [self.id] + [col_dict[name] for name in self.colnames]
        self.__colids = {name: i+1 for i, name in enumerate(self.colnames)}
        self._init_class_columns()

    def __set_table_attr(self, col):
        if hasattr(self, col.name):
            msg = ("An attribute '%s' already exists on %s '%s' so this column cannot be accessed as an attribute, "
                   "e.g., table.%s; it can only be accessed using other methods, e.g., table['%s']."
                   % (col.name, self.__class__.__name__, self.name, col.name, col.name))
            warn(msg)
        else:
            setattr(self, col.name, col)

    def _init_class_columns(self):
        self.__uninit_cols = []  # hold column names that are defined in __columns__ but not yet initialized
        for col in self.__columns__:
            if col['name'] not in self.__colids:
                if col.get('required', False):
                    self._add_column(col['name'], col['description'],
                                     index=col.get('index', False),
                                     table=col.get('table', False),
                                     # Pass through extra keyword arguments for _add_column that subclasses may have
                                     # added
                                     **{k: col[k] for k in col.keys()
                                        if k not in ['name', 'description', 'index', 'table', 'required']})

                else:  # create column name attributes (set to None) on the object even if column is not required
                    self.__uninit_cols.append(col['name'])
                    setattr(self, col['name'], None)
                    if col.get('index', False):
                        setattr(self, col['name'] + '_index', None)

    @staticmethod
    def __build_columns(columns, df=None):
        """
        Build column objects according to specifications
        """
        tmp = list()
        for d in columns:
            name = d['name']
            desc = d.get('description', 'no description')
            data = None
            if df is not None:
                data = list(df[name].values)
            if d.get('index', False):
                index_data = None
                if data is not None:
                    index_data = [len(data[0])]
                    for i in range(1, len(data)):
                        index_data.append(len(data[i]) + index_data[i-1])
                    # assume data came in through a DataFrame, so we need
                    # to concatenate it
                    tmp_data = list()
                    for d in data:
                        tmp_data.extend(d)
                    data = tmp_data
                vdata = VectorData(name, desc, data=data)
                vindex = VectorIndex("%s_index" % name, index_data, target=vdata)
                tmp.append(vindex)
                tmp.append(vdata)
            else:
                if data is None:
                    data = list()
                cls = VectorData
                if d.get('table', False):
                    cls = DynamicTableRegion
                tmp.append(cls(name, desc, data=data))
        return tmp

    def __len__(self):
        """Number of rows in the table"""
        return len(self.id)

    @docval({'name': 'data', 'type': dict, 'doc': 'the data to put in this row', 'default': None},
            {'name': 'id', 'type': int, 'doc': 'the ID for the row', 'default': None},
            {'name': 'enforce_unique_id', 'type': bool, 'doc': 'enforce that the id in the table must be unique',
             'default': False},
            allow_extra=True)
    def add_row(self, **kwargs):
        """
        Add a row to the table. If *id* is not provided, it will auto-increment.
        """
        data, row_id, enforce_unique_id = popargs('data', 'id', 'enforce_unique_id', kwargs)
        data = data if data is not None else kwargs

        extra_columns = set(list(data.keys())) - set(list(self.__colids.keys()))
        missing_columns = set(list(self.__colids.keys())) - set(list(data.keys()))

        # check to see if any of the extra columns just need to be added
        if extra_columns:
            for col in self.__columns__:
                if col['name'] in extra_columns:
                    if data[col['name']] is not None:
                        self._add_column(col['name'], col['description'],
                                         index=col.get('index', False),
                                         table=col.get('table', False),
                                         # Pass through extra keyword arguments for _add_column that
                                         # subclasses may have added
                                         **{k: col[k] for k in col.keys()
                                            if k not in ['name', 'description', 'index', 'table', 'required']})
                    extra_columns.remove(col['name'])

        if extra_columns or missing_columns:
            raise ValueError(
                '\n'.join([
                    'row data keys don\'t match available columns',
                    'you supplied {} extra keys: {}'.format(len(extra_columns), extra_columns),
                    'and were missing {} keys: {}'.format(len(missing_columns), missing_columns)
                ])
            )
        if row_id is None:
            row_id = data.pop('id', None)
        if row_id is None:
            row_id = len(self)
        if enforce_unique_id:
            if row_id in self.id:
                raise ValueError("id %i already in the table" % row_id)
        self.id.append(row_id)

        for colname, colnum in self.__colids.items():
            if colname not in data:
                raise ValueError("column '%s' missing" % colname)
            c = self.__df_cols[colnum]
            if isinstance(c, VectorIndex):
                c.add_vector(data[colname])
            else:
                c.add_row(data[colname])

    def __eq__(self, other):
        """
        Compare if the two DynamicTables contain the same data

        This implemented by converting the DynamicTables to a pandas dataframe and
        comparing the equality of the two tables.

        :param other: DynamicTable to compare to

        :raises: An error will be raised with to_dataframe is not defined or other

        :return: Bool indicating whether the two DynamicTables contain the same data
        """
        return self.to_dataframe().equals(other.to_dataframe())

    @docval({'name': 'name', 'type': str, 'doc': 'the name of this VectorData'},
            {'name': 'description', 'type': str, 'doc': 'a description for this column'},
            {'name': 'data', 'type': ('array_data', 'data'),
             'doc': 'a dataset where the first dimension is a concatenation of multiple vectors', 'default': list()},
            {'name': 'table', 'type': (bool, 'DynamicTable'),
             'doc': 'whether or not this is a table region or the table the region applies to', 'default': False},
            {'name': 'index', 'type': (bool, VectorIndex, 'array_data'),
             'doc': 'whether or not this column should be indexed', 'default': False})
    def add_column(self, **kwargs):
        name = getargs('name', kwargs)
        for col in self.__columns__:
            if col['name'] == name:  # column has not been added but is pre-specified
                msg = "column '%s' already exists in %s '%s'" % (name, self.__class__.__name__, self.name)
                raise ValueError(msg)

        self._add_column(**kwargs)

    @docval({'name': 'name', 'type': str, 'doc': 'the name of this VectorData'},
            {'name': 'description', 'type': str, 'doc': 'a description for this column'},
            {'name': 'data', 'type': ('array_data', 'data'),
             'doc': 'a dataset where the first dimension is a concatenation of multiple vectors', 'default': list()},
            {'name': 'table', 'type': (bool, 'DynamicTable'),
             'doc': 'whether or not this is a table region or the table the region applies to', 'default': False},
            {'name': 'index', 'type': (bool, VectorIndex, 'array_data'),
             'doc': 'whether or not this column should be indexed', 'default': False})
    def _add_column(self, **kwargs):
        """
        Add a column to this table.

        If data is provided, it must contain the same number of rows as the current state of the table.

        :raises ValueError
        """
        name, data = getargs('name', 'data', kwargs)
        index, table = popargs('index', 'table', kwargs)

        if name in self.__colids:  # column has already been added
            msg = "column '%s' already exists in %s '%s'" % (name, self.__class__.__name__, self.name)
            raise ValueError(msg)

        ckwargs = dict(kwargs)
        cls = VectorData

        # Add table if it's been specified
        if table is not False:
            cls = DynamicTableRegion
            if isinstance(table, DynamicTable):
                ckwargs['table'] = table

        col = cls(**ckwargs)
        col.parent = self
        columns = [col]
        self.__set_table_attr(col)

        # Add index if it's been specified
        if index is not False:
            if isinstance(index, VectorIndex):
                col_index = index
            elif isinstance(index, bool):        # make empty VectorIndex
                if len(col) > 0:
                    raise ValueError("cannot pass empty index with non-empty data to index")
                col_index = VectorIndex(name + "_index", list(), col)
            else:                                # make VectorIndex with supplied data
                if len(col) == 0:
                    raise ValueError("cannot pass non-empty index with empty data to index")
                col_index = VectorIndex(name + "_index", index, col)
            columns.insert(0, col_index)
            if not isinstance(col_index.parent, Container):
                col_index.parent = self
            # else, the ObjectMapper will create a link from self (parent) to col_index (child with existing parent)
            col = col_index
            self.__indices[col_index.name] = col_index
            setattr(self, col_index.name, col_index)

        if len(col) != len(self.id):
            raise ValueError("column must have the same number of rows as 'id'")
        self.__colids[name] = len(self.__df_cols)
        self.fields['colnames'] = tuple(list(self.colnames)+[name])
        self.fields['columns'] = tuple(list(self.columns)+columns)
        self.__df_cols.append(col)

    @docval({'name': 'name', 'type': str, 'doc': 'the name of the DynamicTableRegion object'},
            {'name': 'region', 'type': (slice, list, tuple), 'doc': 'the indices of the table'},
            {'name': 'description', 'type': str, 'doc': 'a brief description of what the region is'})
    def create_region(self, **kwargs):
        """
        Create a DynamicTableRegion selecting a region (i.e., rows) in this DynamicTable.

        :raises: IndexError if the provided region contains invalid indices

        """
        region = getargs('region', kwargs)
        if isinstance(region, slice):
            if (region.start is not None and region.start < 0) or (region.stop is not None and region.stop > len(self)):
                msg = 'region slice %s is out of range for this DynamicTable of length %d' % (str(region), len(self))
                raise IndexError(msg)
            region = list(range(*region.indices(len(self))))
        else:
            for idx in region:
                if idx < 0 or idx >= len(self):
                    raise IndexError('The index ' + str(idx) +
                                     ' is out of range for this DynamicTable of length '
                                     + str(len(self)))
        desc = getargs('description', kwargs)
        name = getargs('name', kwargs)
        return DynamicTableRegion(name, region, desc, self)

    def __getitem__(self, key):
        """
        Select a subset from the table

        :param key: Key defining which elements of the table to select. This may be one of the following:

            1) string with the name of the column to select
            2) a tuple consisting of (str, int) where the string identifies the column to select by name
               and the int selects the row
            3) int, list of ints, or slice selecting a set of full rows in the table

        :return: 1) If key is a string, then return array with the data of the selected column
                 2) If key is a tuple of (int, str), then return the scalar value of the selected cell
                 3) If key is an int, list or slice, then return pandas.DataFrame consisting of one or more rows

        :raises: KeyError
        """
        ret = None
        if isinstance(key, tuple):
            # index by row and column --> return specific cell
            arg1 = key[0]
            arg2 = key[1]
            if isinstance(arg2, str):
                arg2 = self.__colids[arg2]
            ret = self.__df_cols[arg2][arg1]
        elif isinstance(key, str):
            # index by one string --> return column
            if key in self.__colids:
                ret = self.__df_cols[self.__colids[key]]
            elif key in self.__indices:
                return self.__indices[key]
            else:
                raise KeyError(key)
        else:
            # index by int, list, or slice --> return pandas Dataframe consisting of one or more rows
            # determine the key. If the key is an int, then turn it into a slice to reduce the number of cases below
            arg = key
            if np.issubdtype(type(arg), np.integer):
                arg = np.s_[arg:(arg+1)]
            # index with a python slice (or single integer) to select one or multiple rows
            if isinstance(arg, slice):
                data = OrderedDict()
                for name in self.colnames:
                    col = self.__df_cols[self.__colids[name]]
                    if isinstance(col.data, (Dataset, np.ndarray)) and col.data.ndim > 1:
                        data[name] = [x for x in col[arg]]
                    else:
                        currdata = col[arg]
                        data[name] = currdata
                id_index = self.id.data[arg]
                if np.isscalar(id_index):
                    id_index = [id_index, ]
                ret = pd.DataFrame(data, index=pd.Index(name=self.id.name, data=id_index), columns=self.colnames)
            # index by a list of ints, return multiple rows
            elif isinstance(arg, (tuple, list, np.ndarray)):
                if isinstance(arg, np.ndarray):
                    if len(arg.shape) != 1:
                        raise ValueError("cannot index DynamicTable with multiple dimensions")
                data = OrderedDict()
                for name in self.colnames:
                    col = self.__df_cols[self.__colids[name]]
                    if isinstance(col.data, (Dataset, np.ndarray)) and col.data.ndim > 1:
                        data[name] = [x for x in col[arg]]
                    elif isinstance(col.data, np.ndarray):
                        data[name] = col[arg]
                    else:
                        data[name] = [col[i] for i in arg]
                id_index = (self.id.data[arg]
                            if isinstance(self.id.data, np.ndarray)
                            else [self.id.data[i] for i in arg])
                ret = pd.DataFrame(data, index=pd.Index(name=self.id.name, data=id_index), columns=self.colnames)
            else:
                raise KeyError("Key type not supported by DynamicTable %s" % str(type(arg)))

        return ret

    def __contains__(self, val):
        """
        Check if the given value (i.e., column) exists in this table
        """
        return val in self.__colids or val in self.__indices

    def get(self, key, default=None):
        """
        Get the data for the column specified by key exists, else return default.

        :param key: String with the name of the column
        :param default: Default value to return if the column does not exists
        :return: Result of self[key] (i.e., self.__getitem__(key) if key exists else return default
        """
        if key in self:
            return self[key]
        return default

    @docval({'name': 'exclude', 'type': set, 'doc': ' Set of columns to exclude from the dataframe', 'default': None})
    def to_dataframe(self, **kwargs):
        """
        Produce a pandas DataFrame containing this table's data.
        """
        exclude = popargs('exclude', kwargs)
        if exclude is None:
            exclude = set([])
        data = OrderedDict()
        for name in self.colnames:
            if name in exclude:
                continue
            col = self.__df_cols[self.__colids[name]]

            if isinstance(col.data, (Dataset, np.ndarray)) and col.data.ndim > 1:
                data[name] = [x for x in col[:]]
            else:
                data[name] = col[:]

        return pd.DataFrame(data, index=pd.Index(name=self.id.name, data=self.id.data))

    @classmethod
    @docval(
        {'name': 'df', 'type': pd.DataFrame, 'doc': 'source DataFrame'},
        {'name': 'name', 'type': str, 'doc': 'the name of this table'},
        {
            'name': 'index_column',
            'type': str,
            'doc': 'if provided, this column will become the table\'s index',
            'default': None
        },
        {
            'name': 'table_description',
            'type': str,
            'doc': 'a description of what is in the resulting table',
            'default': ''
        },
        {
            'name': 'columns',
            'type': (list, tuple),
            'doc': 'a list/tuple of dictionaries specifying columns in the table',
            'default': None
        },
        allow_extra=True
    )
    def from_dataframe(cls, **kwargs):
        '''
        Construct an instance of DynamicTable (or a subclass) from a pandas DataFrame.

        The columns of the resulting table are defined by the columns of the
        dataframe and the index by the dataframe's index (make sure it has a
        name!) or by a column whose name is supplied to the index_column
        parameter. We recommend that you supply *columns* - a list/tuple of
        dictionaries containing the name and description of the column- to help
        others understand the contents of your table. See
        :py:class:`~hdmf.common.table.DynamicTable` for more details on *columns*.
        '''

        columns = kwargs.pop('columns')
        df = kwargs.pop('df')
        name = kwargs.pop('name')
        index_column = kwargs.pop('index_column')
        table_description = kwargs.pop('table_description')
        column_descriptions = kwargs.pop('column_descriptions', dict())

        supplied_columns = dict()
        if columns:
            supplied_columns = {x['name']: x for x in columns}

        class_cols = {x['name']: x for x in cls.__columns__}
        required_cols = set(x['name'] for x in cls.__columns__ if 'required' in x and x['required'])
        df_cols = df.columns
        if required_cols - set(df_cols):
            raise ValueError('missing required cols: ' + str(required_cols - set(df_cols)))
        if set(supplied_columns.keys()) - set(df_cols):
            raise ValueError('cols specified but not provided: ' + str(set(supplied_columns.keys()) - set(df_cols)))
        columns = []
        for col_name in df_cols:
            if col_name in class_cols:
                columns.append(class_cols[col_name])
            elif col_name in supplied_columns:
                columns.append(supplied_columns[col_name])
            else:
                columns.append({'name': col_name,
                                'description': column_descriptions.get(col_name, 'no description')})
                if hasattr(df[col_name].iloc[0], '__len__') and not isinstance(df[col_name].iloc[0], str):
                    lengths = [len(x) for x in df[col_name]]
                    if not lengths[1:] == lengths[:-1]:
                        columns[-1].update(index=True)

        if index_column is not None:
            ids = ElementIdentifiers(name=index_column, data=df[index_column].values.tolist())
        else:
            index_name = df.index.name if df.index.name is not None else 'id'
            ids = ElementIdentifiers(name=index_name, data=df.index.values.tolist())

        columns = cls.__build_columns(columns, df=df)

        return cls(name=name, id=ids, columns=columns, description=table_description, **kwargs)

    def copy(self):
        """
        Return a copy of this DynamicTable.
        This is useful for linking.
        """
        kwargs = dict(name=self.name, id=self.id, columns=self.columns, description=self.description,
                      colnames=self.colnames)
        return self.__class__(**kwargs)


@register_class('DynamicTableRegion')
class DynamicTableRegion(VectorData):
    """
    DynamicTableRegion provides a link from one table to an index or region of another. The `table`
    attribute is another `DynamicTable`, indicating which table is referenced. The data is int(s)
    indicating the row(s) (0-indexed) of the target array. `DynamicTableRegion`s can be used to
    associate multiple rows with the same meta-data without data duplication. They can also be used to
    create hierarchical relationships between multiple `DynamicTable`s. `DynamicTableRegion` objects
    may be paired with a `VectorIndex` object to create ragged references, so a single cell of a
    `DynamicTable` can reference many rows of another `DynamicTable`.
    """

    __fields__ = (
        'table',
        'description'
    )

    @docval({'name': 'name', 'type': str, 'doc': 'the name of this VectorData'},
            {'name': 'data', 'type': ('array_data', 'data'),
             'doc': 'a dataset where the first dimension is a concatenation of multiple vectors'},
            {'name': 'description', 'type': str, 'doc': 'a description of what this region represents'},
            {'name': 'table', 'type': DynamicTable,
             'doc': 'the DynamicTable this region applies to', 'default': None})
    def __init__(self, **kwargs):
        t = popargs('table', kwargs)
        call_docval_func(super().__init__, kwargs)
        self.table = t

    @property
    def table(self):
        """The DynamicTable this DynamicTableRegion is pointing to"""
        return self.fields.get('table')

    @table.setter
    def table(self, val):
        """
        Set the table this DynamicTableRegion should be pointing to

        :param val: The DynamicTable this DynamicTableRegion should be pointing to

        :raises: AttributeError if table is already in fields
        :raises: IndexError if the current indices are out of bounds for the new table given by val
        """
        if val is None:
            return
        if 'table' in self.fields:
            msg = "can't set attribute 'table' -- already set"
            raise AttributeError(msg)
        dat = self.data
        if isinstance(dat, DataIO):
            dat = dat.data
        self.fields['table'] = val

    def __getitem__(self, key):
        """
        Subset the DynamicTableRegion

        :param key: 1) tuple consisting of (str, int) where the string defines the column to select
                       and the int selects the row, 2) int or slice to select a subset of rows

        :return: Result from self.table[....] with the approbritate selection based on the
                 rows selected by this DynamicTableRegion
        """
        # treat the list of indices as data that can be indexed. then pass the
        # result to the table to get the data
        if isinstance(key, tuple):
            arg1 = key[0]
            arg2 = key[1]
            return self.table[self.data[arg1], arg2]
        elif isinstance(key, slice) or np.issubdtype(type(key), np.integer):
            if np.issubdtype(type(key), np.integer) and key >= len(self.data):
                raise IndexError('index {} out of bounds for data of length {}'.format(key, len(self.data)))
            return self.table[self.data[key]]
        else:
            raise ValueError("unrecognized argument: '%s'" % key)

    def to_dataframe(self, **kwargs):
        """
        Convert the whole DynamicTableRegion to a pandas dataframe.

        Keyword arguments are passed through to the to_dataframe method of DynamicTable that
        is being referenced (i.e., self.table). This allows specification of the 'exclude'
        parameter and any other parameters of DynamicTable.to_dataframe.
        """
        return self.table.to_dataframe(**kwargs).iloc[self.data[:]]

    @property
    def shape(self):
        """
        Define the shape, i.e., (num_rows, num_columns) of the selected table region
        :return: Shape tuple with two integers indicating the number of rows and number of columns
        """
        return (len(self.data), len(self.table.columns))

    def __repr__(self):
        """
        :return: Human-readable string representation of the DynamicTableRegion
        """
        cls = self.__class__
        template = "%s %s.%s at 0x%d\n" % (self.name, cls.__module__, cls.__name__, id(self))
        template += "    Target table: %s %s.%s at 0x%d\n" % (self.table.name,
                                                              self.table.__class__.__module__,
                                                              self.table.__class__.__name__,
                                                              id(self.table))
        return template<|MERGE_RESOLUTION|>--- conflicted
+++ resolved
@@ -95,33 +95,29 @@
         """
         self.add_vector(arg)
 
-<<<<<<< HEAD
     def __getitem_helper(self, arg, **kwargs):
-=======
-    def __getitem_helper(self, arg):
         """
         Internal helper function used by __getitem__ to retrieve a data value from self.target
 
         :param arg: Integer index into this VectorIndex indicating the element we want to retrieve from the target
-        """
->>>>>>> 712a5001
+        :param kwargs: any additional arguments to *get* method of the self.target VectorData
+        :return: Scalar or list of values retrieved
+        """
         start = 0 if arg == 0 else self.data[arg-1]
         end = self.data[arg]
         return self.target.get(slice(start, end), **kwargs)
 
     def __getitem__(self, arg):
-<<<<<<< HEAD
         return self.get(arg)
 
     def get(self, arg, **kwargs):
-=======
         """
         Select elements in this VectorIndex and retrieve the corrsponding data from the self.target VectorData
 
         :param arg: slice or integer index indicating the elements we want to select in this VectorIndex
+        :param kwargs: any additional arguments to *get* method of the self.target VectorData
         :return: Scalar or list of values retrieved
         """
->>>>>>> 712a5001
         if isinstance(arg, slice):
             indices = list(range(*arg.indices(len(self.data))))
             ret = list()
