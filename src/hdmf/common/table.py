"""
Collection of Container classes for interacting with data types related to
the storage and use of dynamic data tables as part of the hdmf-common schema
"""

from h5py import Dataset
import numpy as np
import pandas as pd
import re
from collections import OrderedDict
from warnings import warn

from ..utils import docval, getargs, ExtenderMeta, call_docval_func, popargs, pystr
from ..data_utils import DataIO, AbstractDataChunkIterator
from ..container import Container, Data

from . import register_class


@register_class('VectorData')
class VectorData(Data):
    """
    A n-dimensional dataset representing a column of a DynamicTable.
    If used without an accompanying VectorIndex, first dimension is
    along the rows of the DynamicTable and each step along the first
    dimension is a cell of the larger table. VectorData can also be
    used to represent a ragged array if paired with a VectorIndex.
    This allows for storing arrays of varying length in a single cell
    of the DynamicTable by indexing into this VectorData. The first
    vector is at VectorData[0:VectorIndex(0)+1]. The second vector is at
    VectorData[VectorIndex(0)+1:VectorIndex(1)+1], and so on.
    """

    __fields__ = ("description",)

    @docval({'name': 'name', 'type': str, 'doc': 'the name of this VectorData'},
            {'name': 'description', 'type': str, 'doc': 'a description for this column'},
            {'name': 'data', 'type': ('array_data', 'data'),
             'doc': 'a dataset where the first dimension is a concatenation of multiple vectors', 'default': list()})
    def __init__(self, **kwargs):
        call_docval_func(super().__init__, kwargs)
        self.description = getargs('description', kwargs)

    @docval({'name': 'val', 'type': None, 'doc': 'the value to add to this column'})
    def add_row(self, **kwargs):
        """Append a data value to this VectorData column"""
        val = getargs('val', kwargs)
        self.append(val)

    def get(self, key, **kwargs):
        return super().get(key)


@register_class('VectorIndex')
class VectorIndex(VectorData):
    """
    When paired with a VectorData, this allows for storing arrays of varying
    length in a single cell of the DynamicTable by indexing into this VectorData.
    The first vector is at VectorData[0:VectorIndex(0)+1]. The second vector is at
    VectorData[VectorIndex(0)+1:VectorIndex(1)+1], and so on.
    """

    __fields__ = ("target",)

    @docval({'name': 'name', 'type': str, 'doc': 'the name of this VectorIndex'},
            {'name': 'data', 'type': ('array_data', 'data'),
             'doc': 'a 1D dataset containing indexes that apply to VectorData object'},
            {'name': 'target', 'type': VectorData,
             'doc': 'the target dataset that this index applies to'})
    def __init__(self, **kwargs):
        target = getargs('target', kwargs)
        kwargs['description'] = "Index for VectorData '%s'" % target.name
        call_docval_func(super().__init__, kwargs)
        self.target = target
        self.__uint = np.uint8
        self.__maxval = 255
        if isinstance(self.data, (list, np.ndarray)):
            if len(self.data) > 0:
                self.__check_precision(len(self.target))
            # adjust precision for types that we can adjust precision for
            self.__adjust_precision(self.__uint)

    def add_vector(self, arg):
        """
        Add the given data value to the target VectorData and append the corresponding index to this VectorIndex
        :param arg: The data value to be added to self.target
        """
        if isinstance(self.target, VectorIndex):
            for a in arg:
                self.target.add_vector(a)
        else:
            self.target.extend(arg)
        self.append(self.__check_precision(len(self.target)))

    def __check_precision(self, idx):
        """
        Check precision of current dataset and, if
        necessary, adjust precision to accommodate new value.

        Returns:
            unsigned integer encoding of idx
        """
        if idx > self.__maxval:
            nbits = (np.log2(self.__maxval + 1)*2)
            self.__uint = np.dtype('uint%d' % nbits).type
            self.__maxval = 2**nbits - 1
            self.__adjust_precision(self.__uint)
        return self.__uint(idx)

    def __adjust_precision(self, uint):
        """
        Adjust precision of data to specificied unsigned integer precision
        """
        if isinstance(self.data, list):
            for i in range(len(self.data)):
                self.data[i] = uint(self.data[i])
        elif isinstance(self.data, np.ndarray):
            self._VectorIndex__data = self.data.astype(uint)
        else:
            raise ValueError("cannot adjust precision of type %s to %s", (type(self.data), uint))

    def add_row(self, arg):
        """
        Convenience function. Same as :py:func:`add_vector`
        """
        self.add_vector(arg)

    def __getitem_helper(self, arg, **kwargs):
        """
        Internal helper function used by __getitem__ to retrieve a data value from self.target

        :param arg: Integer index into this VectorIndex indicating the element we want to retrieve from the target
        :param kwargs: any additional arguments to *get* method of the self.target VectorData
        :return: Scalar or list of values retrieved
        """
        start = 0 if arg == 0 else self.data[arg-1]
        end = self.data[arg]
        return self.target.get(slice(start, end), **kwargs)

    def __getitem__(self, arg):
        """
        Select elements in this VectorIndex and retrieve the corrsponding data from the self.target VectorData

        :param arg: slice or integer index indicating the elements we want to select in this VectorIndex
        :return: Scalar or list of values retrieved
        """
        return self.get(arg)

    def get(self, arg, **kwargs):
        """
        Select elements in this VectorIndex and retrieve the corrsponding data from the self.target VectorData

        :param arg: slice or integer index indicating the elements we want to select in this VectorIndex
        :param kwargs: any additional arguments to *get* method of the self.target VectorData
        :return: Scalar or list of values retrieved
        """
        if np.isscalar(arg):
            return self.__getitem_helper(arg, **kwargs)
        else:
            if isinstance(arg, slice):
                indices = list(range(*arg.indices(len(self.data))))
            else:
                if isinstance(arg[0], bool):
                    arg = np.where(arg)[0]
                indices = arg
            ret = list()
            for i in indices:
                ret.append(self.__getitem_helper(i, **kwargs))
            return ret


@register_class('ElementIdentifiers')
class ElementIdentifiers(Data):
    """
    Data container with a list of unique identifiers for values within a dataset, e.g. rows of a DynamicTable.
    """
    @docval({'name': 'name', 'type': str, 'doc': 'the name of this ElementIdentifiers'},
            {'name': 'data', 'type': ('array_data', 'data'), 'doc': 'a 1D dataset containing identifiers',
             'default': list()})
    def __init__(self, **kwargs):
        call_docval_func(super().__init__, kwargs)

    @docval({'name': 'other', 'type': (Data, np.ndarray, list, tuple, int),
             'doc': 'List of ids to search for in this ElementIdentifer object'},
            rtype=np.ndarray,
            returns='Array with the list of indices where the elements in the list where found.'
                    'Note, the elements in the returned list are ordered in increasing index'
                    'of the found elements, rather than in the order in which the elements'
                    'where given for the search. Also the length of the result may be different from the length'
                    'of the input array. E.g., if our ids are [1,2,3] and we are search for [3,1,5] the '
                    'result would be [0,2] and NOT [2,0,None]')
    def __eq__(self, other):
        """
        Given a list of ids return the indices in the ElementIdentifiers array where the indices are found.
        """
        # Determine the ids we want to find
        search_ids = other if not isinstance(other, Data) else other.data
        if isinstance(search_ids, int):
            search_ids = [search_ids]
        # Find all matching locations
        return np.in1d(self.data, search_ids).nonzero()[0]


@register_class('DynamicTable')
class DynamicTable(Container):
    r"""
    A column-based table. Columns are defined by the argument *columns*. This argument
    must be a list/tuple of :class:`~hdmf.common.table.VectorData` and :class:`~hdmf.common.table.VectorIndex` objects
    or a list/tuple of dicts containing the keys ``name`` and ``description`` that provide the name and description
    of each column in the table. Additionally, the keys ``index``, ``table``, ``vocab`` can be used for specifying
    additional structure to the table columns. Setting the key ``index`` to ``True`` can be used to indicate that the
    :class:`~hdmf.common.table.VectorData` column will store a ragged array (i.e. will be accompanied with a
    :class:`~hdmf.common.table.VectorIndex`). Setting the key ``table`` to ``True`` can be used to indicate that the
    column will store regions to another DynamicTable. Setting the key ``vocab`` to ``True`` can be used to indicate
    that the column data will come from a controlled vocabulary.

    Columns in DynamicTable subclasses can be statically defined by specifying the class attribute *\_\_columns\_\_*,
    rather than specifying them at runtime at the instance level. This is useful for defining a table structure
    that will get reused. The requirements for *\_\_columns\_\_* are the same as the requirements described above
    for specifying table columns with the *columns* argument to the DynamicTable constructor.
    """

    __fields__ = (
        {'name': 'id', 'child': True},
        {'name': 'columns', 'child': True},
        'colnames',
        'description'
    )

    __columns__ = tuple()

    @ExtenderMeta.pre_init
    def __gather_columns(cls, name, bases, classdict):
        r"""
        Gather columns from the *\_\_columns\_\_* class attribute and add them to the class.

        This classmethod will be called during class declaration in the metaclass to automatically
        include all columns declared in subclasses.
        """
        if not isinstance(cls.__columns__, tuple):
            msg = "'__columns__' must be of type tuple, found %s" % type(cls.__columns__)
            raise TypeError(msg)

        if (len(bases) and 'DynamicTable' in globals() and issubclass(bases[-1], Container)
                and bases[-1].__columns__ is not cls.__columns__):
            new_columns = list(cls.__columns__)
            new_columns[0:0] = bases[-1].__columns__  # prepend superclass columns to new_columns
            cls.__columns__ = tuple(new_columns)

    @docval({'name': 'name', 'type': str, 'doc': 'the name of this table'},  # noqa: C901
            {'name': 'description', 'type': str, 'doc': 'a description of what is in this table'},
            {'name': 'id', 'type': ('array_data', 'data', ElementIdentifiers), 'doc': 'the identifiers for this table',
             'default': None},
            {'name': 'columns', 'type': (tuple, list), 'doc': 'the columns in this table', 'default': None},
            {'name': 'colnames', 'type': 'array_data',
             'doc': 'the ordered names of the columns in this table. columns must also be provided.',
             'default': None})
    def __init__(self, **kwargs):  # noqa: C901
        id, columns, desc, colnames = popargs('id', 'columns', 'description', 'colnames', kwargs)
        call_docval_func(super().__init__, kwargs)
        self.description = desc

        # hold names of optional columns that are defined in __columns__ that are not yet initialized
        # map name to column specification
        self.__uninit_cols = dict()

        # All tables must have ElementIdentifiers (i.e. a primary key column)
        # Here, we figure out what to do for that
        if id is not None:
            if not isinstance(id, ElementIdentifiers):
                id = ElementIdentifiers('id', data=id)
        else:
            id = ElementIdentifiers('id')

        if columns is not None and len(columns) > 0:
            # If columns have been passed in, check them over and process accordingly
            if isinstance(columns[0], dict):
                columns = self.__build_columns(columns)
            elif not all(isinstance(c, VectorData) for c in columns):
                raise ValueError("'columns' must be a list of dict, VectorData, DynamicTableRegion, or VectorIndex")

            all_names = [c.name for c in columns]
            if len(all_names) != len(set(all_names)):
                raise ValueError("'columns' contains columns with duplicate names: %s" % all_names)

            all_targets = [c.target.name for c in columns if isinstance(c, VectorIndex)]
            if len(all_targets) != len(set(all_targets)):
                raise ValueError("'columns' contains index columns with the same target: %s" % all_targets)

            # TODO: check columns against __columns__
            # mismatches should raise an error (e.g., a VectorData cannot be passed in with the same name as a
            # prespecified table region column)

            # check column lengths against each other and id length
            # set ids if non-zero cols are provided and ids is empty
            colset = {c.name: c for c in columns}
            for c in columns:  # remove all VectorData objects that have an associated VectorIndex from colset
                if isinstance(c, VectorIndex):
                    if c.target.name in colset:
                        colset.pop(c.target.name)
                    else:
                        raise ValueError("Found VectorIndex '%s' but not its target '%s'" % (c.name, c.target.name))
                _data = c.data
                if isinstance(_data, DataIO):
                    _data = _data.data
                if isinstance(_data, AbstractDataChunkIterator):
                    colset.pop(c.name, None)
            lens = [len(c) for c in colset.values()]
            if not all(i == lens[0] for i in lens):
                raise ValueError("columns must be the same length")
            if len(lens) > 0 and lens[0] != len(id):
                # the first part of this conditional is needed in the
                # event that all columns are AbstractDataChunkIterators
                if len(id) > 0:
                    raise ValueError("must provide same number of ids as length of columns")
                else:  # set ids to: 0 to length of columns - 1
                    id.data.extend(range(lens[0]))

        self.id = id

        # NOTE: self.colnames and self.columns are always tuples
        # if kwarg colnames is an h5dataset, self.colnames is still a tuple
        if colnames is None or len(colnames) == 0:
            if columns is None:
                # make placeholder for columns if nothing was given
                self.colnames = tuple()
                self.columns = tuple()
            else:
                # Figure out column names if columns were given
                tmp = list()
                for col in columns:
                    if isinstance(col, VectorIndex):
                        continue
                    tmp.append(col.name)
                self.colnames = tuple(tmp)
                self.columns = tuple(columns)
        else:
            # Calculate the order of column names
            if columns is None:
                raise ValueError("Must supply 'columns' if specifying 'colnames'")
            else:
                # order the columns according to the column names, which does not include indices
                self.colnames = tuple(pystr(c) for c in colnames)
                col_dict = {col.name: col for col in columns}
                # map from vectordata name to list of vectorindex objects where target of last vectorindex is vectordata
                indices = dict()
                # determine which columns are indexed by another column
                for col in columns:
                    if isinstance(col, VectorIndex):
                        # loop through nested indices to get to non-index column
                        tmp_indices = [col]
                        curr_col = col
                        while isinstance(curr_col.target, VectorIndex):
                            curr_col = curr_col.target
                            tmp_indices.append(curr_col)
                        # make sure the indices values has the full index chain, so replace existing value if it is
                        # shorter
                        if len(tmp_indices) > len(indices.get(curr_col.target.name, [])):
                            indices[curr_col.target.name] = tmp_indices
                    else:
                        if col.name in indices:
                            continue
                        indices[col.name] = []
                # put columns in order of colnames, with indices before the target vectordata
                tmp = []
                for name in self.colnames:
                    tmp.extend(indices[name])
                    tmp.append(col_dict[name])
                self.columns = tuple(tmp)

        # to make generating DataFrames and Series easier
        col_dict = dict()
        self.__indices = dict()
        for col in self.columns:
            if isinstance(col, VectorData) and not isinstance(col, VectorIndex):
                # if we added this column using its index, ignore this column
                if col.name in col_dict:
                    continue
                else:
                    col_dict[col.name] = col
                    self.__set_table_attr(col)
            else:  # col is a vectorindex
                # if index has already been added because it is part of a nested index chain, ignore this column
                if col.name in self.__indices:
                    continue
                self.__indices[col.name] = col

                # loop through nested indices to get to non-index column
                curr_col = col
                self.__set_table_attr(curr_col)
                while isinstance(curr_col.target, VectorIndex):
                    curr_col = curr_col.target
                    # check if index has been added. if not, add it
                    if not hasattr(self, curr_col.name):
                        self.__set_table_attr(curr_col)
                        self.__indices[curr_col.name] = col

                # use target vectordata name at end of indexing chain as key to get to the top level index
                col_dict[curr_col.target.name] = col
                if not hasattr(self, curr_col.target.name):
                    self.__set_table_attr(curr_col.target)

        self.__df_cols = [self.id] + [col_dict[name] for name in self.colnames]

        # self.__colids maps the column name to an index starting at 1
        self.__colids = {name: i+1 for i, name in enumerate(self.colnames)}
        self._init_class_columns()

    def __set_table_attr(self, col):
        if hasattr(self, col.name) and col.name not in self.__uninit_cols:
            msg = ("An attribute '%s' already exists on %s '%s' so this column cannot be accessed as an attribute, "
                   "e.g., table.%s; it can only be accessed using other methods, e.g., table['%s']."
                   % (col.name, self.__class__.__name__, self.name, col.name, col.name))
            warn(msg)
        else:
            setattr(self, col.name, col)

    __reserved_colspec_keys = ['name', 'description', 'index', 'table', 'required', 'class']

    def _init_class_columns(self):
        """
        Process all predefined columns specified in class variable __columns__.
        Optional columns are not tracked but not added.
        """
        for col in self.__columns__:
            if col['name'] not in self.__colids:  # if column has not been added in __init__
                if col.get('required', False):
                    self.add_column(name=col['name'],
                                    description=col['description'],
                                    index=col.get('index', False),
                                    table=col.get('table', False),
                                    col_cls=col.get('class', VectorData),
                                    # Pass through extra kwargs for add_column that subclasses may have added
                                    **{k: col[k] for k in col.keys()
                                        if k not in DynamicTable.__reserved_colspec_keys})
                else:
                    # track the not yet initialized optional predefined columns
                    self.__uninit_cols[col['name']] = col

                    # set the table attributes for not yet init optional predefined columns
                    setattr(self, col['name'], None)
                    if col.get('index', False):
                        self.__uninit_cols[col['name'] + '_index'] = col
                        setattr(self, col['name'] + '_index', None)

    @staticmethod
    def __build_columns(columns, df=None):
        """
        Build column objects according to specifications
        """
        tmp = list()
        for d in columns:
            name = d['name']
            desc = d.get('description', 'no description')
            col_cls = d.get('class', VectorData)
            data = None
            if df is not None:
                data = list(df[name].values)
            if d.get('index', False):
                index_data = None
                if data is not None:
                    index_data = [len(data[0])]
                    for i in range(1, len(data)):
                        index_data.append(len(data[i]) + index_data[i-1])
                    # assume data came in through a DataFrame, so we need
                    # to concatenate it
                    tmp_data = list()
                    for d in data:
                        tmp_data.extend(d)
                    data = tmp_data
                vdata = col_cls(name, desc, data=data)
                vindex = VectorIndex("%s_index" % name, index_data, target=vdata)
                tmp.append(vindex)
                tmp.append(vdata)
            else:
                if data is None:
                    data = list()
                if d.get('table', False):
                    col_cls = DynamicTableRegion
                tmp.append(col_cls(name, desc, data=data))
        return tmp

    def __len__(self):
        """Number of rows in the table"""
        return len(self.id)

    @docval({'name': 'data', 'type': dict, 'doc': 'the data to put in this row', 'default': None},
            {'name': 'id', 'type': int, 'doc': 'the ID for the row', 'default': None},
            {'name': 'enforce_unique_id', 'type': bool, 'doc': 'enforce that the id in the table must be unique',
             'default': False},
            allow_extra=True)
    def add_row(self, **kwargs):
        """
        Add a row to the table. If *id* is not provided, it will auto-increment.
        """
        data, row_id, enforce_unique_id = popargs('data', 'id', 'enforce_unique_id', kwargs)
        data = data if data is not None else kwargs

        extra_columns = set(list(data.keys())) - set(list(self.__colids.keys()))
        missing_columns = set(list(self.__colids.keys())) - set(list(data.keys()))

        # check to see if any of the extra columns just need to be added
        if extra_columns:
            for col in self.__columns__:
                if col['name'] in extra_columns:
                    if data[col['name']] is not None:
                        self.add_column(col['name'], col['description'],
                                        index=col.get('index', False),
                                        table=col.get('table', False),
                                        col_cls=col.get('class', VectorData),
                                        # Pass through extra keyword arguments for add_column that
                                        # subclasses may have added
                                        **{k: col[k] for k in col.keys()
                                            if k not in DynamicTable.__reserved_colspec_keys})
                    extra_columns.remove(col['name'])

        if extra_columns or missing_columns:
            raise ValueError(
                '\n'.join([
                    'row data keys don\'t match available columns',
                    'you supplied {} extra keys: {}'.format(len(extra_columns), extra_columns),
                    'and were missing {} keys: {}'.format(len(missing_columns), missing_columns)
                ])
            )
        if row_id is None:
            row_id = data.pop('id', None)
        if row_id is None:
            row_id = len(self)
        if enforce_unique_id:
            if row_id in self.id:
                raise ValueError("id %i already in the table" % row_id)
        self.id.append(row_id)

        for colname, colnum in self.__colids.items():
            if colname not in data:
                raise ValueError("column '%s' missing" % colname)
            c = self.__df_cols[colnum]
            if isinstance(c, VectorIndex):
                c.add_vector(data[colname])
            else:
                c.add_row(data[colname])

    def __eq__(self, other):
        """
        Compare if the two DynamicTables contain the same data

        This implemented by converting the DynamicTables to a pandas dataframe and
        comparing the equality of the two tables.

        :param other: DynamicTable to compare to

        :raises: An error will be raised with to_dataframe is not defined or other

        :return: Bool indicating whether the two DynamicTables contain the same data
        """
        return self.to_dataframe().equals(other.to_dataframe())

    @docval({'name': 'name', 'type': str, 'doc': 'the name of this VectorData'},  # noqa: C901
            {'name': 'description', 'type': str, 'doc': 'a description for this column'},
            {'name': 'data', 'type': ('array_data', 'data'),
             'doc': 'a dataset where the first dimension is a concatenation of multiple vectors', 'default': list()},
            {'name': 'table', 'type': (bool, 'DynamicTable'),
             'doc': 'whether or not this is a table region or the table the region applies to', 'default': False},
            {'name': 'index', 'type': (bool, VectorIndex, 'array_data', int),
             'doc': 'False (default): do not generate a VectorIndex \n'
                    'True: generate one empty VectorIndex \n'
                    'VectorIndex: Use the supplied VectorIndex \n'
                    'array-like of ints: Create a VectorIndex and use these values as the data \n'
                    'int: Recursively create `n` VectorIndex objects for a multi-ragged array \n',
             'default': False},
            {'name': 'vocab', 'type': (bool, 'array_data'), 'default': False,
             'doc': ('whether or not this column contains data from a '
                     'controlled vocabulary or the controlled vocabulary')},
            {'name': 'col_cls', 'type': type, 'default': VectorData,
             'doc': ('class to use to represent the column data. If table=True, this field is ignored and a '
                     'DynamicTableRegion object is used. If vocab=True, this field is ignored and a VocabData '
                     'object is used.')},)
    def add_column(self, **kwargs):  # noqa: C901
        """
        Add a column to this table.

        If data is provided, it must contain the same number of rows as the current state of the table.

        :raises ValueError: if the column has already been added to the table
        """
        name, data = getargs('name', 'data', kwargs)
        index, table, vocab, col_cls = popargs('index', 'table', 'vocab', 'col_cls', kwargs)

        if isinstance(index, VectorIndex):
            warn("Passing a VectorIndex in for index may lead to unexpected behavior. This functionality will be "
                 "deprecated in a future version of HDMF.", FutureWarning)

        if name in self.__colids:  # column has already been added
            msg = "column '%s' already exists in %s '%s'" % (name, self.__class__.__name__, self.name)
            raise ValueError(msg)

        if name in self.__uninit_cols:  # column is a predefined optional column from the spec
            # check the given values against the predefined optional column spec. if they do not match, raise a warning
            # and ignore the given arguments. users should not be able to override these values
            table_bool = table or not isinstance(table, bool)
            spec_table = self.__uninit_cols[name].get('table', False)
            if table_bool != spec_table:
                msg = ("Column '%s' is predefined in %s with table=%s which does not match the entered "
                       "table argument. The predefined table spec will be ignored. "
                       "Please ensure the new column complies with the spec. "
                       "This will raise an error in a future version of HDMF."
                       % (name, self.__class__.__name__, spec_table))
                warn(msg)

            index_bool = index or not isinstance(index, bool)
            spec_index = self.__uninit_cols[name].get('index', False)
            if index_bool != spec_index:
                msg = ("Column '%s' is predefined in %s with index=%s which does not match the entered "
                       "index argument. The predefined index spec will be ignored. "
                       "Please ensure the new column complies with the spec. "
                       "This will raise an error in a future version of HDMF."
                       % (name, self.__class__.__name__, spec_index))
                warn(msg)

            spec_col_cls = self.__uninit_cols[name].get('class', VectorData)
            if col_cls != spec_col_cls:
                msg = ("Column '%s' is predefined in %s with class=%s which does not match the entered "
                       "col_cls argument. The predefined class spec will be ignored. "
                       "Please ensure the new column complies with the spec. "
                       "This will raise an error in a future version of HDMF."
                       % (name, self.__class__.__name__, spec_col_cls))
                warn(msg)

        ckwargs = dict(kwargs)

        # Add table if it's been specified
        if table and vocab:
            raise ValueError("column '%s' cannot be both a table region and come from a controlled vocabulary" % name)
        if table is not False:
            col_cls = DynamicTableRegion
            if isinstance(table, DynamicTable):
                ckwargs['table'] = table
        if vocab is not False:
            col_cls = VocabData
            if isinstance(vocab, (list, tuple, np.ndarray)):
                ckwargs['vocabulary'] = vocab

        col = col_cls(**ckwargs)
        col.parent = self
        columns = [col]
        self.__set_table_attr(col)
        if col in self.__uninit_cols:
            self.__uninit_cols.pop(col)

        # Add index if it's been specified
        if index is not False:
            if isinstance(index, VectorIndex):
                col_index = index
                self.__add_column_index_helper(col_index)
            elif isinstance(index, bool):        # make empty VectorIndex
                if len(col) > 0:
                    raise ValueError("cannot pass empty index with non-empty data to index")
                col_index = VectorIndex(name + "_index", list(), col)
                self.__add_column_index_helper(col_index)
            elif isinstance(index, int):
                assert index > 0, ValueError("integer index value must be greater than 0")
                assert len(col) == 0, ValueError("cannot pass empty index with non-empty data to index")
                index_name = name
                for i in range(index):
                    index_name = index_name + "_index"
                    col_index = VectorIndex(index_name, list(), col)
                    self.__add_column_index_helper(col_index)
                    if i < index - 1:
                        columns.insert(0, col_index)
                        col = col_index
            else:                                # make VectorIndex with supplied data
                if len(col) == 0:
                    raise ValueError("cannot pass non-empty index with empty data to index")
                col_index = VectorIndex(name + "_index", index, col)
                self.__add_column_index_helper(col_index)
            columns.insert(0, col_index)
            col = col_index

        if len(col) != len(self.id):
            raise ValueError("column must have the same number of rows as 'id'")
        self.__colids[name] = len(self.__df_cols)
        self.fields['colnames'] = tuple(list(self.colnames)+[name])
        self.fields['columns'] = tuple(list(self.columns)+columns)
        self.__df_cols.append(col)

    def __add_column_index_helper(self, col_index):
        if not isinstance(col_index.parent, Container):
            col_index.parent = self
        # else, the ObjectMapper will create a link from self (parent) to col_index (child with existing parent)
        self.__indices[col_index.name] = col_index
        self.__set_table_attr(col_index)
        if col_index in self.__uninit_cols:
            self.__uninit_cols.pop(col_index)

    @docval({'name': 'name', 'type': str, 'doc': 'the name of the DynamicTableRegion object'},
            {'name': 'region', 'type': (slice, list, tuple), 'doc': 'the indices of the table'},
            {'name': 'description', 'type': str, 'doc': 'a brief description of what the region is'})
    def create_region(self, **kwargs):
        """
        Create a DynamicTableRegion selecting a region (i.e., rows) in this DynamicTable.

        :raises: IndexError if the provided region contains invalid indices

        """
        region = getargs('region', kwargs)
        if isinstance(region, slice):
            if (region.start is not None and region.start < 0) or (region.stop is not None and region.stop > len(self)):
                msg = 'region slice %s is out of range for this DynamicTable of length %d' % (str(region), len(self))
                raise IndexError(msg)
            region = list(range(*region.indices(len(self))))
        else:
            for idx in region:
                if idx < 0 or idx >= len(self):
                    raise IndexError('The index ' + str(idx) +
                                     ' is out of range for this DynamicTable of length '
                                     + str(len(self)))
        desc = getargs('description', kwargs)
        name = getargs('name', kwargs)
        return DynamicTableRegion(name, region, desc, self)

    def __getitem__(self, key):
        ret = self.get(key)
        if ret is None:
            raise KeyError(key)
<<<<<<< HEAD
        return self.get(key)
=======
        return ret
>>>>>>> f4b82326

    def get(self, key, default=None, df=True, **kwargs):  # noqa: C901
        """
        Select a subset from the table

        :param key: Key defining which elements of the table to select. This may be one of the following:

            1) string with the name of the column to select
            2) a tuple consisting of (str, int) where the string identifies the column to select by name
               and the int selects the row
            3) int, list of ints, or slice selecting a set of full rows in the table

        :return: 1) If key is a string, then return array with the data of the selected column
                 2) If key is a tuple of (int, str), then return the scalar value of the selected cell
                 3) If key is an int, list or slice, then return pandas.DataFrame consisting of one or more rows

        :raises: KeyError
        """
        ret = None
        if isinstance(key, tuple):
            # index by row and column --> return specific cell
            arg1 = key[0]
            arg2 = key[1]
            if isinstance(arg2, str):
                arg2 = self.__colids[arg2]
            ret = self.__df_cols[arg2][arg1]
        elif isinstance(key, str):
            # index by one string --> return column
            if key == 'id':
                return self.id
            elif key in self.__colids:
                ret = self.__df_cols[self.__colids[key]]
            elif key in self.__indices:
                ret = self.__indices[key]
            else:
                return default
        else:
            # index by int, list, or slice --> return pandas Dataframe consisting of one or more rows
            # determine the key. If the key is an int, then turn it into a slice to reduce the number of cases below
            arg = key
            try:
                if np.issubdtype(type(arg), np.integer):
                    ret = OrderedDict()
                    ret['id'] = self.id.data[arg]
                    for name in self.colnames:
                        col = self.__df_cols[self.__colids[name]]
                        ret[name] = col.get(arg, df=df, **kwargs)
                # index with a python slice (or single integer) to select one or multiple rows
                elif isinstance(arg, slice):
                    ret = OrderedDict()
                    ret['id'] = self.id.data[arg]
                    for name in self.colnames:
                        col = self.__df_cols[self.__colids[name]]
<<<<<<< HEAD
                        if isinstance(col.data, (Dataset, np.ndarray)) and col.data.ndim > 1:
                            ret[name] = col.get(arg, df=df, **kwargs)
                        else:
                            currdata = col.get(arg, df=df, **kwargs)
                            ret[name] = currdata
                # index by a list of ints, return multiple rows
                elif isinstance(arg, (tuple, list, np.ndarray)):
=======
                        ret[name] = col.get(arg, df=df, **kwargs)
                # index by a list of ints, return multiple rows
                elif isinstance(arg, (list, np.ndarray)):
>>>>>>> f4b82326
                    if isinstance(arg, np.ndarray):
                        if len(arg.shape) != 1:
                            raise ValueError("cannot index DynamicTable with multiple dimensions")
                    ret = OrderedDict()
<<<<<<< HEAD
                    ret['id'] = (self.id.data[arg]
                                 if isinstance(self.id.data, np.ndarray)
                                 else [self.id.data[i] for i in arg])
                    for name in self.colnames:
                        col = self.__df_cols[self.__colids[name]]
                        if isinstance(col.data, (Dataset, np.ndarray)) and col.data.ndim > 1:
                            ret[name] = [x for x in col.get(arg, df=df, **kwargs)]
                        elif isinstance(col.data, (list, np.ndarray)):
                            ret[name] = col.get(arg, df=df, **kwargs)
                        else:
                            ret[name] = [col.get(arg, df=df, **kwargs) for i in arg]
=======
                    ret['id'] = self.id[arg]
                    for name in self.colnames:
                        col = self.__df_cols[self.__colids[name]]
                        ret[name] = col.get(arg, df=df, **kwargs)
>>>>>>> f4b82326
                else:
                    raise KeyError("Key type not supported by DynamicTable %s" % str(type(arg)))
            except ValueError as ve:
                x = re.match(r"^Index \((.*)\) out of range \(.*\)$", str(ve))
                if x:
                    msg = ("Row index %s out of range for %s '%s' (length %d)."
                           % (x.groups()[0], self.__class__.__name__, self.name, len(self)))
                    raise IndexError(msg)
                else:  # pragma: no cover
                    raise ve
            except IndexError as ie:
                if str(ie) == 'list index out of range':
                    msg = ("Row index out of range for %s '%s' (length %d)."
                           % (self.__class__.__name__, self.name, len(self)))
                    raise IndexError(msg)
                else:  # pragma: no cover
                    raise ie
<<<<<<< HEAD

=======
>>>>>>> f4b82326
            if df:
                # reformat objects to fit into a pandas DataFrame
                id_index = ret.pop('id')
                if np.isscalar(id_index):
                    id_index = [id_index]
                retdf = OrderedDict()
                for k in ret:
                    if isinstance(ret[k], np.ndarray):
                        if ret[k].ndim == 1:
                            if len(id_index) == 1:
                                # k is a multi-dimension column, and
                                # only one element has been selected
                                retdf[k] = [ret[k]]
                            else:
                                retdf[k] = ret[k]
                        else:
                            if len(id_index) == ret[k].shape[0]:
                                # k is a multi-dimension column, and
                                # more than one element has been selected
                                retdf[k] = list(ret[k])
                            else:
                                raise ValueError('unable to convert selection to DataFrame')
                    elif isinstance(ret[k], list):
                        if len(id_index) == 1:
                            # k is a multi-dimension column, and
                            # only one element has been selected
                            retdf[k] = [ret[k]]
                        else:
                            retdf[k] = ret[k]
                    elif isinstance(ret[k], pd.DataFrame):
                        retdf['%s_%s' % (k, ret[k].index.name)] = ret[k].index.values
                        for col in ret[k].columns:
                            newcolname = "%s_%s" % (k, col)
                            retdf[newcolname] = ret[k][col].values
                    else:
                        retdf[k] = ret[k]
<<<<<<< HEAD

=======
>>>>>>> f4b82326
                ret = pd.DataFrame(retdf, index=pd.Index(name=self.id.name, data=id_index))
            else:
                ret = list(ret.values())

        return ret

    def __contains__(self, val):
        """
        Check if the given value (i.e., column) exists in this table
        """
        return val in self.__colids or val in self.__indices

    @docval({'name': 'exclude', 'type': set, 'doc': ' Set of columns to exclude from the dataframe', 'default': None})
    def to_dataframe(self, **kwargs):
        """
        Produce a pandas DataFrame containing this table's data.
        """
        exclude = popargs('exclude', kwargs)
        if exclude is None:
            exclude = set([])
        data = OrderedDict()
        for name in self.colnames:
            if name in exclude:
                continue
            col = self.__df_cols[self.__colids[name]]

            if isinstance(col.data, (Dataset, np.ndarray)) and col.data.ndim > 1:
                data[name] = [x for x in col[:]]
            else:
                data[name] = col[:]

        return pd.DataFrame(data, index=pd.Index(name=self.id.name, data=self.id.data))

    @classmethod
    @docval(
        {'name': 'df', 'type': pd.DataFrame, 'doc': 'source DataFrame'},
        {'name': 'name', 'type': str, 'doc': 'the name of this table'},
        {
            'name': 'index_column',
            'type': str,
            'doc': 'if provided, this column will become the table\'s index',
            'default': None
        },
        {
            'name': 'table_description',
            'type': str,
            'doc': 'a description of what is in the resulting table',
            'default': ''
        },
        {
            'name': 'columns',
            'type': (list, tuple),
            'doc': 'a list/tuple of dictionaries specifying columns in the table',
            'default': None
        },
        allow_extra=True
    )
    def from_dataframe(cls, **kwargs):
        '''
        Construct an instance of DynamicTable (or a subclass) from a pandas DataFrame.

        The columns of the resulting table are defined by the columns of the
        dataframe and the index by the dataframe's index (make sure it has a
        name!) or by a column whose name is supplied to the index_column
        parameter. We recommend that you supply *columns* - a list/tuple of
        dictionaries containing the name and description of the column- to help
        others understand the contents of your table. See
        :py:class:`~hdmf.common.table.DynamicTable` for more details on *columns*.
        '''

        columns = kwargs.pop('columns')
        df = kwargs.pop('df')
        name = kwargs.pop('name')
        index_column = kwargs.pop('index_column')
        table_description = kwargs.pop('table_description')
        column_descriptions = kwargs.pop('column_descriptions', dict())

        supplied_columns = dict()
        if columns:
            supplied_columns = {x['name']: x for x in columns}

        class_cols = {x['name']: x for x in cls.__columns__}
        required_cols = set(x['name'] for x in cls.__columns__ if 'required' in x and x['required'])
        df_cols = df.columns
        if required_cols - set(df_cols):
            raise ValueError('missing required cols: ' + str(required_cols - set(df_cols)))
        if set(supplied_columns.keys()) - set(df_cols):
            raise ValueError('cols specified but not provided: ' + str(set(supplied_columns.keys()) - set(df_cols)))
        columns = []
        for col_name in df_cols:
            if col_name in class_cols:
                columns.append(class_cols[col_name])
            elif col_name in supplied_columns:
                columns.append(supplied_columns[col_name])
            else:
                columns.append({'name': col_name,
                                'description': column_descriptions.get(col_name, 'no description')})
                if hasattr(df[col_name].iloc[0], '__len__') and not isinstance(df[col_name].iloc[0], str):
                    lengths = [len(x) for x in df[col_name]]
                    if not lengths[1:] == lengths[:-1]:
                        columns[-1].update(index=True)

        if index_column is not None:
            ids = ElementIdentifiers(name=index_column, data=df[index_column].values.tolist())
        else:
            index_name = df.index.name if df.index.name is not None else 'id'
            ids = ElementIdentifiers(name=index_name, data=df.index.values.tolist())

        columns = cls.__build_columns(columns, df=df)

        return cls(name=name, id=ids, columns=columns, description=table_description, **kwargs)

    def copy(self):
        """
        Return a copy of this DynamicTable.
        This is useful for linking.
        """
        kwargs = dict(name=self.name, id=self.id, columns=self.columns, description=self.description,
                      colnames=self.colnames)
        return self.__class__(**kwargs)


@register_class('DynamicTableRegion')
class DynamicTableRegion(VectorData):
    """
    DynamicTableRegion provides a link from one table to an index or region of another. The `table`
    attribute is another `DynamicTable`, indicating which table is referenced. The data is int(s)
    indicating the row(s) (0-indexed) of the target array. `DynamicTableRegion`s can be used to
    associate multiple rows with the same meta-data without data duplication. They can also be used to
    create hierarchical relationships between multiple `DynamicTable`s. `DynamicTableRegion` objects
    may be paired with a `VectorIndex` object to create ragged references, so a single cell of a
    `DynamicTable` can reference many rows of another `DynamicTable`.
    """

    __fields__ = (
        'table',
    )

    @docval({'name': 'name', 'type': str, 'doc': 'the name of this VectorData'},
            {'name': 'data', 'type': ('array_data', 'data'),
             'doc': 'a dataset where the first dimension is a concatenation of multiple vectors'},
            {'name': 'description', 'type': str, 'doc': 'a description of what this region represents'},
            {'name': 'table', 'type': DynamicTable,
             'doc': 'the DynamicTable this region applies to', 'default': None})
    def __init__(self, **kwargs):
        t = popargs('table', kwargs)
        call_docval_func(super().__init__, kwargs)
        self.table = t

    @property
    def table(self):
        """The DynamicTable this DynamicTableRegion is pointing to"""
        return self.fields.get('table')

    @table.setter
    def table(self, val):
        """
        Set the table this DynamicTableRegion should be pointing to

        :param val: The DynamicTable this DynamicTableRegion should be pointing to

        :raises: AttributeError if table is already in fields
        :raises: IndexError if the current indices are out of bounds for the new table given by val
        """
        if val is None:
            return
        if 'table' in self.fields:
            msg = "can't set attribute 'table' -- already set"
            raise AttributeError(msg)
        dat = self.data
        if isinstance(dat, DataIO):
            dat = dat.data
        self.fields['table'] = val

    def __getitem__(self, arg):
        return self.get(arg)

<<<<<<< HEAD
    def get(self, arg, index=False, **kwargs):
=======
    def get(self, arg, index=False, df=True, **kwargs):
>>>>>>> f4b82326
        """
        Subset the DynamicTableRegion

        :param arg: 1) tuple consisting of (str, int) where the string defines the column to select
                       and the int selects the row, 2) int or slice to select a subset of rows

        :return: Result from self.table[....] with the appropritate selection based on the
                 rows selected by this DynamicTableRegion
        """
        # treat the list of indices as data that can be indexed. then pass the
        # result to the table to get the data
        if isinstance(arg, tuple):
            arg1 = arg[0]
            arg2 = arg[1]
            return self.table[self.data[arg1], arg2]
<<<<<<< HEAD
        elif isinstance(arg, slice) or np.issubdtype(type(arg), np.integer):
            if np.issubdtype(type(arg), np.integer) and arg >= len(self.data):
                raise IndexError('index {} out of bounds for data of length {}'.format(arg, len(self.data)))
            ret = self.data[arg]
            if not index:
                ret = self.table.get(ret, **kwargs)
            return ret
        else:
            raise ValueError("unrecognized argument: '%s'" % arg)
=======
        elif np.issubdtype(type(arg), np.integer):
            if arg >= len(self.data):
                raise IndexError('index {} out of bounds for data of length {}'.format(arg, len(self.data)))
            ret = self.data[arg]
            if not index:
                ret = self.table.get(ret, df=df, **kwargs)
            return ret
        elif isinstance(arg, (list, slice, np.ndarray)):
            idx = arg

            # get the data at the specified indices
            if isinstance(self.data, (tuple, list)) and isinstance(idx, list):
                ret = [self.data[i] for i in idx]
            else:
                ret = self.data[idx]

            # dereference them if necessary
            if not index:
                # These lines are needed because indexing Dataset with a list/ndarray
                # of ints requires the list to be sorted.
                #
                # First get the unique elements, retrieve them from the table, and then
                # reorder the result according to the original index that the user passed in.
                #
                # When not returning a DataFrame, we need to recursively sort the subelements
                # of the list we are returning. This is carried out by the recursive method _index_lol
                uniq = np.unique(ret)
                lut = {val: i for i, val in enumerate(uniq)}
                values = self.table.get(uniq, df=df, **kwargs)
                if df:
                    ret = values.iloc[[lut[i] for i in ret]]
                else:
                    ret = self._index_lol(values, ret, lut)

            return ret
        else:
            raise ValueError("unrecognized argument: '%s'" % arg)

    def _index_lol(self, result, index, lut):
        """
        This is a helper function for indexing a list of lists/ndarrays. When not returning a
        DataFrame, indexing a DynamicTable will return a list of lists and ndarrays. To sort
        the result of a DynamicTable index according to the order of the indices passed in by the
        user, we have to recursively sort the sub-lists/sub-ndarrays.
        """
        ret = list()
        for col in result:
            if isinstance(col, list):
                if isinstance(col[0], list):
                    ret.append(self._index_lol(col, index, lut))
                else:
                    ret.append([col[lut[i]] for i in index])
            elif isinstance(col, np.ndarray):
                ret.append(np.array([col[lut[i]] for i in index], dtype=col.dtype))
            else:
                raise ValueError('unrecognized column type: %s. Expected list or np.ndarray' % type(col))
        return ret
>>>>>>> f4b82326

    def to_dataframe(self, **kwargs):
        """
        Convert the whole DynamicTableRegion to a pandas dataframe.

        Keyword arguments are passed through to the to_dataframe method of DynamicTable that
        is being referenced (i.e., self.table). This allows specification of the 'exclude'
        parameter and any other parameters of DynamicTable.to_dataframe.
        """
        return self.table.to_dataframe(**kwargs).iloc[self.data[:]]

    @property
    def shape(self):
        """
        Define the shape, i.e., (num_rows, num_columns) of the selected table region
        :return: Shape tuple with two integers indicating the number of rows and number of columns
        """
        return (len(self.data), len(self.table.columns))

    def __repr__(self):
        """
        :return: Human-readable string representation of the DynamicTableRegion
        """
        cls = self.__class__
        template = "%s %s.%s at 0x%d\n" % (self.name, cls.__module__, cls.__name__, id(self))
        template += "    Target table: %s %s.%s at 0x%d\n" % (self.table.name,
                                                              self.table.__class__.__module__,
                                                              self.table.__class__.__name__,
                                                              id(self.table))
        return template


@register_class('VocabData')
class VocabData(VectorData):
    """
    A n-dimensional dataset that can contain elements from a controlled
    vocabulary.
    """

    __fields__ = ('vocabulary',)

    @docval({'name': 'name', 'type': str, 'doc': 'the name of this VectorData'},
            {'name': 'description', 'type': str, 'doc': 'a description for this column'},
            {'name': 'data', 'type': ('array_data', 'data'),
             'doc': 'a dataset where the first dimension is a concatenation of multiple vectors', 'default': list()},
            {'name': 'vocabulary', 'type': ('array_data', 'data'), 'default': list(),
             'doc': 'the items in this vocabulary'})
    def __init__(self, **kwargs):
        vocab = popargs('vocabulary', kwargs)
        super().__init__(**kwargs)
        if len(vocab) > 0:
            self.vocabulary = np.asarray(vocab)
            self.__uint = self.__uint_precision(vocab)
            self.__revidx = self.__map_vocab(self.__uint, self.vocabulary)
        else:
            self.vocabulary = vocab
            self.__revidx = dict()  # a map from term to index
            self.__uint = None      # the precision needed to encode all terms

    @staticmethod
    def __uint_precision(vocab):
        """ Calculate the uint precision needed to encode the given vocabulary """
        return np.dtype('uint%d' % 8 * max(1, int((2 ** np.ceil((np.ceil(np.log2(len(vocab))) - 8)/8))))).type

    @staticmethod
    def __map_vocab(uint, vocab):
        """ Map CV terms to their uint index """
        return {t[1]: uint(t[0]) for t in enumerate(vocab)}

    def __add_term(self, term):
        """
        Add a new CV term, and return it's corresponding index

        Returns:
            The index of the term
        """
        if term not in self.__revidx:
            # get minimum uint precision needed for vocabulary
            self.vocabulary.append(term)
            uint = self.__uint_precision(self.vocabulary)
            if self.__uint is uint:
                # add the new term to the index-term map
                self.__revidx[term] = self.__uint(len(self.vocabulary)-1)
            else:
                # remap terms to their uint and bump the precision of existing data
                self.__uint = uint
                self.__revidx = self.__map_vocab(self.__uint, self.vocabulary)
                for i in range(len(self.data)):
                    self.data[i] = self.__uint(self.data[i])
        return self.__revidx[term]

    def __getitem__(self, arg):
        return self.get(arg, index=False)

    def _get_helper(self, idx, index=False, join=False, **kwargs):
        """
        A helper function for getting vocabulary elements

        This helper function contains the post-processing of retrieve indices. By separating this,
        it allows customizing processing of indices before resolving the vocabulary elements
        """
        if index:
            return idx
        if not np.isscalar(idx):
            orig_shape = idx.shape
            ret = self.vocabulary[idx.ravel()]
            ret = ret.reshape(orig_shape)
            if join:
                ret = ''.join(ret.ravel())
        else:
            ret = self.vocabulary[idx]
        return ret

    def get(self, arg, index=False, join=False, **kwargs):
        """
        Return vocabulary elements for the given argument.

        Args:
            index (bool):      Return indices, do not return CV elements
            join (bool):       Concatenate elements together into a single string

        Returns:
            CV elements if *join* is False or a concatenation of all selected
            elements if *join* is True.
        """
        idx = self.data[arg]
        return self._get_helper(idx, index=index, join=join, **kwargs)

    @docval({'name': 'val', 'type': None, 'doc': 'the value to add to this column'},
            {'name': 'index', 'type': bool, 'doc': 'whether or not the value being added is an index',
             'default': False})
    def add_row(self, **kwargs):
        """Append a data value to this VocabData column

        If a controlled-vocabulary is provided for *val* (i.e. *index* is False), the correct
        index value will be determined. Otherwise, *val* will be added as provided.
        """
        val, index = getargs('val', 'index', kwargs)
        if not index:
            val = self.__add_term(val)
        super().append(val)<|MERGE_RESOLUTION|>--- conflicted
+++ resolved
@@ -722,11 +722,7 @@
         ret = self.get(key)
         if ret is None:
             raise KeyError(key)
-<<<<<<< HEAD
-        return self.get(key)
-=======
         return ret
->>>>>>> f4b82326
 
     def get(self, key, default=None, df=True, **kwargs):  # noqa: C901
         """
@@ -780,41 +776,17 @@
                     ret['id'] = self.id.data[arg]
                     for name in self.colnames:
                         col = self.__df_cols[self.__colids[name]]
-<<<<<<< HEAD
-                        if isinstance(col.data, (Dataset, np.ndarray)) and col.data.ndim > 1:
-                            ret[name] = col.get(arg, df=df, **kwargs)
-                        else:
-                            currdata = col.get(arg, df=df, **kwargs)
-                            ret[name] = currdata
-                # index by a list of ints, return multiple rows
-                elif isinstance(arg, (tuple, list, np.ndarray)):
-=======
                         ret[name] = col.get(arg, df=df, **kwargs)
                 # index by a list of ints, return multiple rows
                 elif isinstance(arg, (list, np.ndarray)):
->>>>>>> f4b82326
                     if isinstance(arg, np.ndarray):
                         if len(arg.shape) != 1:
                             raise ValueError("cannot index DynamicTable with multiple dimensions")
                     ret = OrderedDict()
-<<<<<<< HEAD
-                    ret['id'] = (self.id.data[arg]
-                                 if isinstance(self.id.data, np.ndarray)
-                                 else [self.id.data[i] for i in arg])
-                    for name in self.colnames:
-                        col = self.__df_cols[self.__colids[name]]
-                        if isinstance(col.data, (Dataset, np.ndarray)) and col.data.ndim > 1:
-                            ret[name] = [x for x in col.get(arg, df=df, **kwargs)]
-                        elif isinstance(col.data, (list, np.ndarray)):
-                            ret[name] = col.get(arg, df=df, **kwargs)
-                        else:
-                            ret[name] = [col.get(arg, df=df, **kwargs) for i in arg]
-=======
                     ret['id'] = self.id[arg]
                     for name in self.colnames:
                         col = self.__df_cols[self.__colids[name]]
                         ret[name] = col.get(arg, df=df, **kwargs)
->>>>>>> f4b82326
                 else:
                     raise KeyError("Key type not supported by DynamicTable %s" % str(type(arg)))
             except ValueError as ve:
@@ -832,10 +804,6 @@
                     raise IndexError(msg)
                 else:  # pragma: no cover
                     raise ie
-<<<<<<< HEAD
-
-=======
->>>>>>> f4b82326
             if df:
                 # reformat objects to fit into a pandas DataFrame
                 id_index = ret.pop('id')
@@ -872,10 +840,6 @@
                             retdf[newcolname] = ret[k][col].values
                     else:
                         retdf[k] = ret[k]
-<<<<<<< HEAD
-
-=======
->>>>>>> f4b82326
                 ret = pd.DataFrame(retdf, index=pd.Index(name=self.id.name, data=id_index))
             else:
                 ret = list(ret.values())
@@ -1053,11 +1017,7 @@
     def __getitem__(self, arg):
         return self.get(arg)
 
-<<<<<<< HEAD
-    def get(self, arg, index=False, **kwargs):
-=======
     def get(self, arg, index=False, df=True, **kwargs):
->>>>>>> f4b82326
         """
         Subset the DynamicTableRegion
 
@@ -1073,17 +1033,6 @@
             arg1 = arg[0]
             arg2 = arg[1]
             return self.table[self.data[arg1], arg2]
-<<<<<<< HEAD
-        elif isinstance(arg, slice) or np.issubdtype(type(arg), np.integer):
-            if np.issubdtype(type(arg), np.integer) and arg >= len(self.data):
-                raise IndexError('index {} out of bounds for data of length {}'.format(arg, len(self.data)))
-            ret = self.data[arg]
-            if not index:
-                ret = self.table.get(ret, **kwargs)
-            return ret
-        else:
-            raise ValueError("unrecognized argument: '%s'" % arg)
-=======
         elif np.issubdtype(type(arg), np.integer):
             if arg >= len(self.data):
                 raise IndexError('index {} out of bounds for data of length {}'.format(arg, len(self.data)))
@@ -1141,7 +1090,6 @@
             else:
                 raise ValueError('unrecognized column type: %s. Expected list or np.ndarray' % type(col))
         return ret
->>>>>>> f4b82326
 
     def to_dataframe(self, **kwargs):
         """
