<<<<<<< HEAD
"""Package with utility functions and classes to facilitate the creation of tests"""
from .testcase import TestCase, H5RoundTripMixin  # noqa: F401
from .utils import remove_test_file  # noqa: F401
=======
from .testcase import TestCase, H5RoundTripMixin
from .utils import remove_test_file
>>>>>>> 6d0be176
<|MERGE_RESOLUTION|>--- conflicted
+++ resolved
@@ -1,8 +1,3 @@
-<<<<<<< HEAD
 """Package with utility functions and classes to facilitate the creation of tests"""
-from .testcase import TestCase, H5RoundTripMixin  # noqa: F401
-from .utils import remove_test_file  # noqa: F401
-=======
 from .testcase import TestCase, H5RoundTripMixin
-from .utils import remove_test_file
->>>>>>> 6d0be176
+from .utils import remove_test_file