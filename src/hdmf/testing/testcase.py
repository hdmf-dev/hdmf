--- conflicted
+++ resolved
@@ -1,30 +1,17 @@
-<<<<<<< HEAD
-import re
-import unittest
-=======
-import h5py
->>>>>>> 680b68a1
 import numpy as np
 import os
 import re
 import unittest
 from abc import ABCMeta, abstractmethod
 
-<<<<<<< HEAD
-from ..container import Container, Data
-
-from ..common import validate as common_validate, get_manager
-from ..backends.hdf5 import HDF5IO
-from ..utils import __get_docval_macros as get_docval_macros
-from ..data_utils import AbstractDataChunkIterator
-=======
 from .utils import remove_test_file
 from ..backends.hdf5 import HDF5IO
 from ..build import Builder
 from ..common import validate as common_validate, get_manager
 from ..container import AbstractContainer, Container, Data
 from ..query import HDMFDataset
->>>>>>> 680b68a1
+from ..utils import __get_docval_macros as get_docval_macros
+from ..data_utils import AbstractDataChunkIterator
 
 
 class TestCase(unittest.TestCase):
@@ -53,17 +40,10 @@
         """
         Asserts that the two AbstractContainers have equal contents. This applies to both Container and Data types.
 
-<<<<<<< HEAD
-        :param ignore_name: - whether to ignore testing equality of name
+        :param ignore_name: whether to ignore testing equality of name of the top-level container
         :param ignore_hdmf_attrs: whether to ignore testing equality of HDMF container attributes, such as
                                   container_source and object_id
         :param ignore_string_to_byte: ignore conversion of str to bytes and compare as unicode instead
-
-=======
-        ignore_name - whether to ignore testing equality of name of the top-level container
-        ignore_hdmf_attrs - whether to ignore testing equality of HDMF container attributes, such as
-        container_source and object_id
->>>>>>> 680b68a1
         """
         self.assertTrue(isinstance(container1, AbstractContainer))
         self.assertTrue(isinstance(container2, AbstractContainer))
@@ -118,13 +98,14 @@
         else:
             self.assertEqual(f1, f2)
 
-<<<<<<< HEAD
     def _assert_data_equal(self, data1, data2, ignore_hdmf_attrs=False, ignore_string_to_byte=False):
-        self.assertEqual(type(data1), type(data2))
+        self.assertTrue(isinstance(data1, Data))
+        self.assertTrue(isinstance(data2, Data))
         self.assertEqual(len(data1), len(data2))
         self._assert_array_equal(data1.data, data2.data,
                                  ignore_hdmf_attrs=ignore_hdmf_attrs,
                                  ignore_string_to_byte=ignore_string_to_byte)
+        self.assertContainerEqual(data1, data2, ignore_hdmf_attrs=ignore_hdmf_attrs)
 
     def _assert_array_equal(self, arr1, arr2, ignore_hdmf_attrs=False, ignore_string_to_byte=False):
         array_data_types = tuple([i for i in get_docval_macros('array_data')
@@ -134,17 +115,6 @@
         # should never occur here. The effective value of array_data_types is then:
         # array_data_types = (np.ndarry, h5py.Dataset, zarr.core.Array, HDMFDataset)
         if isinstance(arr1, array_data_types):
-=======
-    def _assert_data_equal(self, data1, data2, ignore_hdmf_attrs=False):
-        self.assertTrue(isinstance(data1, Data))
-        self.assertTrue(isinstance(data2, Data))
-        self.assertEqual(len(data1), len(data2))
-        self._assert_array_equal(data1.data, data2.data, ignore_hdmf_attrs=ignore_hdmf_attrs)
-        self.assertContainerEqual(data1, data2, ignore_hdmf_attrs=ignore_hdmf_attrs)
-
-    def _assert_array_equal(self, arr1, arr2, ignore_hdmf_attrs=False):
-        if isinstance(arr1, (h5py.Dataset, HDMFDataset)):
->>>>>>> 680b68a1
             arr1 = arr1[()]
         if isinstance(arr2, array_data_types):
             arr2 = arr2[()]
@@ -152,18 +122,11 @@
             if isinstance(arr1, (float, np.floating)):
                 np.testing.assert_allclose(arr1, arr2)
             else:
-<<<<<<< HEAD
                 if ignore_string_to_byte:
                     if isinstance(arr1, bytes):
-                        arr1 = arr1.decode()
+                        arr1 = arr1.decode('utf-8')
                     if isinstance(arr2, bytes):
-                        arr2 = arr2.decode()
-=======
-                if isinstance(arr1, bytes):
-                    arr1 = arr1.decode('utf-8')
-                if isinstance(arr2, bytes):
-                    arr2 = arr2.decode('utf-8')
->>>>>>> 680b68a1
+                        arr2 = arr2.decode('utf-8')
                 self.assertEqual(arr1, arr2)  # scalar
         else:
             self.assertEqual(len(arr1), len(arr2))
