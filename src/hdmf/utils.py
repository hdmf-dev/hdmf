--- conflicted
+++ resolved
@@ -929,11 +929,7 @@
 
         Note: popitem returns a tuple (key, value) but the remove_callable will be called only on the value.
 
-<<<<<<< HEAD
-        Note: in Python 3.5, dictionaries and not ordered, so popitem removes an arbitrary item.
-=======
         Note: in Python 3.5 and earlier, dictionaries are not ordered, so popitem removes an arbitrary item.
->>>>>>> a3704916
         """
         ret = super().popitem()
         if self.__remove_callable:
