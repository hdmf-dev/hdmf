import copy
import math
from abc import ABCMeta, abstractmethod
from collections.abc import Iterable, Callable
from warnings import warn
from typing import Tuple
from itertools import product, chain

try:
    from zarr import Array as ZarrArray
    ZARR_INSTALLED = True
except ImportError:
    ZARR_INSTALLED = False

import h5py
import numpy as np

from .utils import docval, getargs, popargs, docval_macro, get_data_shape

def append_data(data, arg):
    from hdmf.backends.hdf5.h5_utils import HDMFDataset
<<<<<<< HEAD

=======
>>>>>>> 49a60df2
    if isinstance(data, (list, DataIO, HDMFDataset)):
        data.append(arg)
        return data
    elif type(data).__name__ == 'TermSetWrapper': # circular import
        data.append(arg)
        return data
    elif isinstance(data, np.ndarray):
        if len(data.dtype)>0: # data is a structured array
            return np.append(data, arg)
        else: # arg is a scalar or row vector
            return np.append(data,  np.expand_dims(arg, axis=0), axis=0)
    elif isinstance(data, h5py.Dataset):
        shape = list(data.shape)
        shape[0] += 1
        data.resize(shape)
        data[-1] = arg
        return data
    elif ZARR_INSTALLED and isinstance(data, ZarrArray):
        data.append([arg], axis=0)
        return data
    else:
        msg = "Data cannot append to object of type '%s'" % type(data)
        raise ValueError(msg)


def extend_data(data, arg):
    """Add all the elements of the iterable arg to the end of data.

    :param data: The array to extend
    :type data: list, DataIO, numpy.ndarray, h5py.Dataset
    """
    if isinstance(data, (list, DataIO)):
        data.extend(arg)
        return data
    elif type(data).__name__ == 'TermSetWrapper':
        data.extend(arg)
        return data
    elif isinstance(data, np.ndarray):
        return np.vstack((data, arg))
    elif isinstance(data, h5py.Dataset):
        shape = list(data.shape)
        shape[0] += len(arg)
        data.resize(shape)
        data[-len(arg):] = arg
        return data
    else:
        msg = "Data cannot extend object of type '%s'" % type(data)
        raise ValueError(msg)


@docval_macro('array_data')
class AbstractDataChunkIterator(metaclass=ABCMeta):
    """
    Abstract iterator class used to iterate over DataChunks.

    Derived classes must ensure that all abstract methods and abstract properties are implemented, in
    particular, dtype, maxshape, __iter__, ___next__, recommended_chunk_shape, and recommended_data_shape.

    Iterating over AbstractContainer objects is not yet supported.
    """

    @abstractmethod
    def __iter__(self):
        """Return the iterator object"""
        raise NotImplementedError("__iter__ not implemented for derived class")

    @abstractmethod
    def __next__(self):
        r"""
        Return the next data chunk or raise a StopIteration exception if all chunks have been retrieved.

        HINT: numpy.s\_ provides a convenient way to generate index tuples using standard array slicing. This
        is often useful to define the DataChunk.selection of the current chunk

        :returns: DataChunk object with the data and selection of the current chunk
        :rtype: DataChunk
        """
        raise NotImplementedError("__next__ not implemented for derived class")

    @abstractmethod
    def recommended_chunk_shape(self):
        """
        Recommend the chunk shape for the data array.

        :return: NumPy-style shape tuple describing the recommended shape for the chunks of the target
                 array or None. This may or may not be the same as the shape of the chunks returned in the
                 iteration process.
        """
        raise NotImplementedError("recommended_chunk_shape not implemented for derived class")

    @abstractmethod
    def recommended_data_shape(self):
        """
        Recommend the initial shape for the data array.

        This is useful in particular to avoid repeated resized of the target array when reading from
        this data iterator. This should typically be either the final size of the array or the known
        minimal shape of the array.

        :return: NumPy-style shape tuple indicating the recommended initial shape for the target array.
                 This may or may not be the final full shape of the array, i.e., the array is allowed
                 to grow. This should not be None.
        """
        raise NotImplementedError("recommended_data_shape not implemented for derived class")

    @property
    @abstractmethod
    def dtype(self):
        """
        Define the data type of the array

        :return: NumPy style dtype or otherwise compliant dtype string
        """
        raise NotImplementedError("dtype not implemented for derived class")

    @property
    @abstractmethod
    def maxshape(self):
        """
        Property describing the maximum shape of the data array that is being iterated over

        :return: NumPy-style shape tuple indicating the maximum dimensions up to which the dataset may be
                 resized. Axes with None are unlimited.
        """
        raise NotImplementedError("maxshape not implemented for derived class")


class GenericDataChunkIterator(AbstractDataChunkIterator):
    """DataChunkIterator that lets the user specify chunk and buffer shapes."""

    __docval_init = (
        dict(
            name="buffer_gb",
            type=(float, int),
            doc=(
                "If buffer_shape is not specified, it will be inferred as the smallest chunk "
                "below the buffer_gb threshold."
                "Defaults to 1GB."
            ),
            default=None,
        ),
        dict(
            name="buffer_shape",
            type=tuple,
            doc="Manually defined shape of the buffer.",
            default=None,
        ),
        dict(
            name="chunk_mb",
            type=(float, int),
            doc=(
                "If chunk_shape is not specified, it will be inferred as the smallest chunk "
                "below the chunk_mb threshold.",
                "Defaults to 10MB.",
            ),
            default=None,
        ),
        dict(
            name="chunk_shape",
            type=tuple,
            doc="Manually defined shape of the chunks.",
            default=None,
        ),
        dict(
            name="display_progress",
            type=bool,
            doc="Display a progress bar with iteration rate and estimated completion time.",
            default=False,
        ),
        dict(
            name="progress_bar_class",
            type=Callable,
            doc="The progress bar class to use. Defaults to tqdm.tqdm if the TQDM package is installed.",
            default=None,
        ),
        dict(
            name="progress_bar_options",
            type=dict,
            doc="Dictionary of keyword arguments to be passed directly to tqdm.",
            default=None,
        ),
    )

    @docval(*__docval_init)
    def __init__(self, **kwargs):
        """
        Break a dataset into buffers containing multiple chunks to be written into an HDF5 dataset.

        Basic users should set the buffer_gb argument to as much free RAM space as can be safely allocated.
        Advanced users are offered full control over the shape parameters for the buffer and the chunks; however,
        the chunk shape must perfectly divide the buffer shape along each axis.

        HDF5 recommends chunk size in the range of 2 to 16 MB for optimal cloud performance.
        https://youtu.be/rcS5vt-mKok?t=621
        """
        (
            buffer_gb,
            buffer_shape,
            chunk_mb,
            chunk_shape,
            self.display_progress,
            progress_bar_class,
            progress_bar_options,
        ) = getargs(
            "buffer_gb",
            "buffer_shape",
            "chunk_mb",
            "chunk_shape",
            "display_progress",
            "progress_bar_class",
            "progress_bar_options",
            kwargs,
        )
        self.progress_bar_options = progress_bar_options or dict()

        if buffer_gb is None and buffer_shape is None:
            buffer_gb = 1.0
        if chunk_mb is None and chunk_shape is None:
            chunk_mb = 10.0
        assert (buffer_gb is not None) != (
            buffer_shape is not None
        ), "Only one of 'buffer_gb' or 'buffer_shape' can be specified!"
        assert (chunk_mb is not None) != (
            chunk_shape is not None
        ), "Only one of 'chunk_mb' or 'chunk_shape' can be specified!"

        self._dtype = self._get_dtype()
        self._maxshape = tuple(int(x) for x in self._get_maxshape())
        chunk_shape = tuple(int(x) for x in chunk_shape) if chunk_shape else chunk_shape
        self.chunk_shape = chunk_shape or self._get_default_chunk_shape(chunk_mb=chunk_mb)
        buffer_shape = tuple(int(x) for x in buffer_shape) if buffer_shape else buffer_shape
        self.buffer_shape = buffer_shape or self._get_default_buffer_shape(buffer_gb=buffer_gb)

        # Shape assertions
        assert all(
            buffer_axis > 0 for buffer_axis in self.buffer_shape
        ), f"Some dimensions of buffer_shape ({self.buffer_shape}) are less than zero!"
        assert all(
            chunk_axis <= maxshape_axis for chunk_axis, maxshape_axis in zip(self.chunk_shape, self.maxshape)
        ), f"Some dimensions of chunk_shape ({self.chunk_shape}) exceed the data dimensions ({self.maxshape})!"
        assert all(
            buffer_axis <= maxshape_axis for buffer_axis, maxshape_axis in zip(self.buffer_shape, self.maxshape)
        ), f"Some dimensions of buffer_shape ({self.buffer_shape}) exceed the data dimensions ({self.maxshape})!"
        assert all(
            (chunk_axis <= buffer_axis for chunk_axis, buffer_axis in zip(self.chunk_shape, self.buffer_shape))
        ), f"Some dimensions of chunk_shape ({self.chunk_shape}) exceed the buffer shape ({self.buffer_shape})!"
        assert all(
            buffer_axis % chunk_axis == 0
            for chunk_axis, buffer_axis, maxshape_axis in zip(self.chunk_shape, self.buffer_shape, self.maxshape)
            if buffer_axis != maxshape_axis
        ), (
            f"Some dimensions of chunk_shape ({self.chunk_shape}) do not "
            f"evenly divide the buffer shape ({self.buffer_shape})!"
        )

        self.num_buffers = math.prod(
            [
                math.ceil(maxshape_axis / buffer_axis)
                for buffer_axis, maxshape_axis in zip(self.buffer_shape, self.maxshape)
            ],
        )
        self.buffer_selection_generator = (
            tuple(
                [
                    slice(lower_bound, upper_bound)
                    for lower_bound, upper_bound in zip(lower_bounds, upper_bounds)
                ]
            )
            for lower_bounds, upper_bounds in zip(
                product(
                    *[
                        range(0, max_shape_axis, buffer_shape_axis)
                        for max_shape_axis, buffer_shape_axis in zip(self.maxshape, self.buffer_shape)
                    ]
                ),
                product(
                    *[
                        chain(range(buffer_shape_axis, max_shape_axis, buffer_shape_axis), [max_shape_axis])
                        for max_shape_axis, buffer_shape_axis in zip(self.maxshape, self.buffer_shape)
                    ]
                ),
            )
        )

        if self.display_progress:
            try:
                from tqdm import tqdm

                progress_bar_class = progress_bar_class or tqdm

                if "total" in self.progress_bar_options:
                    warn("Option 'total' in 'progress_bar_options' is not allowed to be over-written! Ignoring.")
                    self.progress_bar_options.pop("total")

                self.progress_bar = progress_bar_class(total=self.num_buffers, **self.progress_bar_options)
            except ImportError:
                warn(
                    "You must install tqdm to use the progress bar feature (pip install tqdm)! "
                    "Progress bar is disabled."
                )
                self.display_progress = False

    @docval(
        dict(
            name="chunk_mb",
            type=(float, int),
            doc="Size of the HDF5 chunk in megabytes.",
            default=None,
        )
    )
    def _get_default_chunk_shape(self, **kwargs) -> Tuple[int, ...]:
        """
        Select chunk shape with size in MB less than the threshold of chunk_mb.

        Keeps the dimensional ratios of the original data.
        """
        chunk_mb = getargs("chunk_mb", kwargs)
        assert chunk_mb > 0, f"chunk_mb ({chunk_mb}) must be greater than zero!"

        n_dims = len(self.maxshape)
        itemsize = self.dtype.itemsize
        chunk_bytes = chunk_mb * 1e6

        min_maxshape = min(self.maxshape)
        v = tuple(math.floor(maxshape_axis / min_maxshape) for maxshape_axis in self.maxshape)
        prod_v = math.prod(v)
        while prod_v * itemsize > chunk_bytes and prod_v != 1:
            non_unit_min_v = min(x for x in v if x != 1)
            v = tuple(math.floor(x / non_unit_min_v) if x != 1 else x for x in v)
            prod_v = math.prod(v)
        k = math.floor((chunk_bytes / (prod_v * itemsize)) ** (1 / n_dims))
        return tuple([min(k * x, self.maxshape[dim]) for dim, x in enumerate(v)])

    @docval(
        dict(
            name="buffer_gb",
            type=(float, int),
            doc="Size of the data buffer in gigabytes. Recommended to be as much free RAM as safely available.",
            default=None,
        )
    )
    def _get_default_buffer_shape(self, **kwargs) -> Tuple[int, ...]:
        """
        Select buffer shape with size in GB less than the threshold of buffer_gb.

        Keeps the dimensional ratios of the original data.
        Assumes the chunk_shape has already been set.
        """
        buffer_gb = getargs("buffer_gb", kwargs)
        assert buffer_gb > 0, f"buffer_gb ({buffer_gb}) must be greater than zero!"
        assert all(chunk_axis > 0 for chunk_axis in self.chunk_shape), (
            f"Some dimensions of chunk_shape ({self.chunk_shape}) are less than zero!"
        )

        k = math.floor(
            (
                buffer_gb * 1e9 / (math.prod(self.chunk_shape) * self.dtype.itemsize)
            ) ** (1 / len(self.chunk_shape))
        )
        return tuple(
            [
                min(max(k * x, self.chunk_shape[j]), self.maxshape[j])
                for j, x in enumerate(self.chunk_shape)
            ]
        )

    def __iter__(self):
        return self

    def __next__(self):
        """
        Retrieve the next DataChunk object from the buffer, refilling the buffer if necessary.

        :returns: DataChunk object with the data and selection of the current buffer.
        :rtype: DataChunk
        """
        try:
            buffer_selection = next(self.buffer_selection_generator)

            # Only update after successful iteration
            if self.display_progress:
                self.progress_bar.update(n=1)

            return DataChunk(data=self._get_data(selection=buffer_selection), selection=buffer_selection)
        except StopIteration:
            # Allow text to be written to new lines after completion
            if self.display_progress:
                self.progress_bar.write("\n")
            raise StopIteration

    def __reduce__(self) -> Tuple[Callable, Iterable]:
        instance_constructor = self._from_dict
        initialization_args = (self._to_dict(),)
        return (instance_constructor, initialization_args)

    @abstractmethod
    def _get_data(self, selection: Tuple[slice]) -> np.ndarray:
        """
        Retrieve the data specified by the selection using minimal I/O.

        The developer of a new implementation of the GenericDataChunkIterator must ensure the data is actually
        loaded into memory, and not simply mapped.

        :param selection: tuple of slices, each indicating the selection indexed with respect to maxshape for that axis.
            Each axis of tuple is a slice of the full shape from which to pull data into the buffer.
        :type selection: Tuple[slice]

        :returns: Array of data specified by selection
        :rtype: numpy.ndarray
        """
        raise NotImplementedError("The data fetching method has not been built for this DataChunkIterator!")

    @abstractmethod
    def _get_maxshape(self) -> Tuple[int, ...]:
        """Retrieve the maximum bounds of the data shape using minimal I/O."""
        raise NotImplementedError("The setter for the maxshape property has not been built for this DataChunkIterator!")

    @abstractmethod
    def _get_dtype(self) -> np.dtype:
        """Retrieve the dtype of the data using minimal I/O."""
        raise NotImplementedError("The setter for the internal dtype has not been built for this DataChunkIterator!")

    def _to_dict(self) -> dict:
        """Optional method to add in child classes to enable pickling (required for multiprocessing)."""
        raise NotImplementedError(
            "The `._to_dict()` method for pickling has not been defined for this DataChunkIterator!"
        )

    @staticmethod
    def _from_dict(self) -> Callable:
        """Optional method to add in child classes to enable pickling (required for multiprocessing)."""
        raise NotImplementedError(
            "The `._from_dict()` method for pickling has not been defined for this DataChunkIterator!"
        )

    def recommended_chunk_shape(self) -> Tuple[int, ...]:
        return self.chunk_shape

    def recommended_data_shape(self) -> Tuple[int, ...]:
        return self.maxshape

    @property
    def maxshape(self) -> Tuple[int, ...]:
        return self._maxshape
    @property
    def dtype(self) -> np.dtype:
        return self._dtype


class DataChunkIterator(AbstractDataChunkIterator):
    """
    Custom iterator class used to iterate over chunks of data.

    This default implementation of AbstractDataChunkIterator accepts any iterable and assumes that we iterate over
    a single dimension of the data array (default: the first dimension). DataChunkIterator supports buffered read,
    i.e., multiple values from the input iterator can be combined to a single chunk. This is
    useful for buffered I/O operations, e.g., to improve performance by accumulating data
    in memory and writing larger blocks at once.

    .. note::

         DataChunkIterator assumes that the iterator that it wraps returns one element along the
         iteration dimension at a time. I.e., the iterator is expected to return chunks that are
         one dimension lower than the array itself. For example, when iterating over the first dimension
         of a dataset with shape (1000, 10, 10), then the iterator would return 1000 chunks of
         shape (10, 10) one-chunk-at-a-time. If this pattern does not match your use-case then
         using :py:class:`~hdmf.data_utils.GenericDataChunkIterator` or
         :py:class:`~hdmf.data_utils.AbstractDataChunkIterator` may be more appropriate.
    """

    __docval_init = (
        {'name': 'data', 'type': None, 'doc': 'The data object used for iteration', 'default': None},
        {'name': 'maxshape', 'type': tuple,
         'doc': 'The maximum shape of the full data array. Use None to indicate unlimited dimensions',
         'default': None},
        {'name': 'dtype', 'type': np.dtype, 'doc': 'The Numpy data type for the array', 'default': None},
        {'name': 'buffer_size', 'type': int, 'doc': 'Number of values to be buffered in a chunk', 'default': 1},
        {'name': 'iter_axis', 'type': int, 'doc': 'The dimension to iterate over', 'default': 0}
    )

    @docval(*__docval_init)
    def __init__(self, **kwargs):
        """Initialize the DataChunkIterator.
        If 'data' is an iterator and 'dtype' is not specified, then next is called on the iterator in order to determine
        the dtype of the data.
        """
        # Get the user parameters
        self.data, self.__maxshape, self.__dtype, self.buffer_size, self.iter_axis = getargs('data',
                                                                                             'maxshape',
                                                                                             'dtype',
                                                                                             'buffer_size',
                                                                                             'iter_axis',
                                                                                             kwargs)
        self.chunk_index = 0
        # Create an iterator for the data if possible
        if isinstance(self.data, Iterable):
            if self.iter_axis != 0 and isinstance(self.data, (list, tuple)):
                warn('Iterating over an axis other than the first dimension of list or tuple data '
                     'involves converting the data object to a numpy ndarray, which may incur a computational '
                     'cost.')
                self.data = np.asarray(self.data)
            if isinstance(self.data, np.ndarray):
                # iterate over the given axis by adding a new view on data (iter only works on the first dim)
                self.__data_iter = iter(np.moveaxis(self.data, self.iter_axis, 0))
            else:
                self.__data_iter = iter(self.data)
        else:
            self.__data_iter = None
        self.__next_chunk = DataChunk(None, None)
        self.__next_chunk_start = 0
        self.__first_chunk_shape = None
        # Determine the shape of the data if possible
        if self.__maxshape is None:
            # If the self.data object identifies its shape, then use it
            if hasattr(self.data, "shape"):
                self.__maxshape = self.data.shape
                # Avoid the special case of scalar values by making them into a 1D numpy array
                if len(self.__maxshape) == 0:
                    self.data = np.asarray([self.data, ])
                    self.__maxshape = self.data.shape
                    self.__data_iter = iter(self.data)
            # Try to get an accurate idea of __maxshape for other Python data structures if possible.
            # Don't just call get_data_shape for a generator as that would potentially trigger loading of all the data
            elif isinstance(self.data, list) or isinstance(self.data, tuple):
                self.__maxshape = get_data_shape(self.data, strict_no_data_load=True)

        # If we have a data iterator and do not know the dtype, then read the first chunk
        if self.__data_iter is not None and self.__dtype is None:
            self._read_next_chunk()

        # Determine the type of the data if possible
        if self.__next_chunk.data is not None:
            self.__dtype = self.__next_chunk.data.dtype
            self.__first_chunk_shape = get_data_shape(self.__next_chunk.data)

        # This should be done as a last resort only
        if self.__first_chunk_shape is None and self.__maxshape is not None:
            self.__first_chunk_shape = tuple(1 if i is None else i for i in self.__maxshape)

        if self.__dtype is None:
            raise Exception('Data type could not be determined. Please specify dtype in DataChunkIterator init.')

    @classmethod
    @docval(*__docval_init)
    def from_iterable(cls, **kwargs):
        return cls(**kwargs)

    def __iter__(self):
        """Return the iterator object"""
        return self

    def _read_next_chunk(self):
        """Read a single chunk from self.__data_iter and store the results in self.__next_chunk

        :returns: self.__next_chunk, i.e., the DataChunk object describing the next chunk
        """
        from h5py import Dataset as H5Dataset
        if isinstance(self.data, H5Dataset):
            start_index = self.chunk_index * self.buffer_size
            stop_index = start_index + self.buffer_size
            iter_data_bounds = self.data.shape[self.iter_axis]
            if start_index >= iter_data_bounds:
                self.__next_chunk = DataChunk(None, None)
            else:
                if stop_index > iter_data_bounds:
                    stop_index = iter_data_bounds

                selection = [slice(None)] * len(self.maxshape)
                selection[self.iter_axis] = slice(start_index, stop_index)
                selection = tuple(selection)
                self.__next_chunk.data = self.data[selection]
                self.__next_chunk.selection = selection
        elif self.__data_iter is not None:
            # the pieces in the buffer - first dimension consists of individual calls to next
            iter_pieces = []
            # offset of where data begins - shift the selection of where to place this chunk by this much
            curr_chunk_offset = 0
            read_next_empty = False
            while len(iter_pieces) < self.buffer_size:
                try:
                    dat = next(self.__data_iter)
                    if dat is None and len(iter_pieces) == 0:
                        # Skip forward in our chunk until we find data
                        curr_chunk_offset += 1
                    elif dat is None and len(iter_pieces) > 0:
                        # Stop iteration if we hit empty data while constructing our block
                        # Buffer may not be full.
                        read_next_empty = True
                        break
                    else:
                        # Add pieces of data to our buffer
                        iter_pieces.append(np.asarray(dat))
                except StopIteration:
                    break

            if len(iter_pieces) == 0:
                self.__next_chunk = DataChunk(None, None)  # signal end of iteration
            else:
                # concatenate all the pieces into the chunk along the iteration axis
                piece_shape = list(get_data_shape(iter_pieces[0]))
                piece_shape.insert(self.iter_axis, 1)  # insert the missing axis
                next_chunk_shape = piece_shape.copy()
                next_chunk_shape[self.iter_axis] *= len(iter_pieces)
                next_chunk_size = next_chunk_shape[self.iter_axis]

                # use the piece dtype because the actual dtype may not have been determined yet
                # NOTE: this could be problematic if a generator returns e.g. floats first and ints later
                self.__next_chunk.data = np.empty(next_chunk_shape, dtype=iter_pieces[0].dtype)
                self.__next_chunk.data = np.stack(iter_pieces, axis=self.iter_axis)

                selection = [slice(None)] * len(self.maxshape)
                selection[self.iter_axis] = slice(self.__next_chunk_start + curr_chunk_offset,
                                                  self.__next_chunk_start + curr_chunk_offset + next_chunk_size)
                self.__next_chunk.selection = tuple(selection)

                # next chunk should start at self.__next_chunk.selection[self.iter_axis].stop
                # but if this chunk stopped because of reading empty data, then this should be adjusted by 1
                self.__next_chunk_start = self.__next_chunk.selection[self.iter_axis].stop
                if read_next_empty:
                    self.__next_chunk_start += 1
        else:
            self.__next_chunk = DataChunk(None, None)

        self.chunk_index += 1
        return self.__next_chunk

    def __next__(self):
        """
        Return the next data chunk or raise a StopIteration exception if all chunks have been retrieved.

        .. tip::

            :py:obj:`numpy.s_` provides a convenient way to generate index tuples using standard array slicing. This
            is often useful to define the DataChunk.selection of the current chunk

        :returns: DataChunk object with the data and selection of the current chunk
        :rtype: DataChunk

        """
        # If we have not already read the next chunk, then read it now
        if self.__next_chunk.data is None:
            self._read_next_chunk()
        # If we do not have any next chunk
        if self.__next_chunk.data is None:
            raise StopIteration
        # If this is the first time we see a chunk then remember the size of the first chunk
        if self.__first_chunk_shape is None:
            self.__first_chunk_shape = self.__next_chunk.data.shape
        # Keep the next chunk we need to return
        curr_chunk = DataChunk(self.__next_chunk.data,
                               self.__next_chunk.selection)
        # Remove the data for the next chunk from our list since we are returning it here.
        # This is to allow the GarbageCollector to remove the data when it goes out of scope and avoid
        # having 2 full chunks in memory if not necessary
        self.__next_chunk.data = None
        # Return the current next chunk
        return curr_chunk

    next = __next__

    @docval(returns='Tuple with the recommended chunk shape or None if no particular shape is recommended.')
    def recommended_chunk_shape(self):
        """Recommend a chunk shape.

        To optimize iterative write the chunk should be aligned with the common shape of chunks returned by __next__
        or if those chunks are too large, then a well-aligned subset of those chunks. This may also be
        any other value in case one wants to recommend chunk shapes to optimize read rather
        than write. The default implementation returns None, indicating no preferential chunking option."""
        return None

    @docval(returns='Recommended initial shape for the full data. This should be the shape of the full dataset' +
                    'if known beforehand or alternatively the minimum shape of the dataset. Return None if no ' +
                    'recommendation is available')
    def recommended_data_shape(self):
        """Recommend an initial shape of the data. This is useful when progressively writing data and
        we want to recommend an initial size for the dataset"""
        if self.maxshape is not None:
            if np.all([i is not None for i in self.maxshape]):
                return self.maxshape
        return self.__first_chunk_shape

    @property
    def maxshape(self):
        """
        Get a shape tuple describing the maximum shape of the array described by this DataChunkIterator.

        .. note::

            If an iterator is provided and no data has been read yet, then the first chunk will be read
            (i.e., next will be called on the iterator) in order to determine the maxshape. The iterator
            is expected to return single chunks along the iterator dimension, this means that maxshape will
            add an additional dimension along the iteration dimension. E.g., if we iterate over
            the first dimension and the iterator returns chunks of shape (10, 10), then the maxshape would
            be (None, 10, 10) or (len(self.data), 10, 10), depending on whether size of the
            iteration dimension is known.

        :return: Shape tuple. None is used for dimensions where the maximum shape is not known or unlimited.
        """
        if self.__maxshape is None:
            # If no data has been read from the iterator yet, read the first chunk and use it to determine the maxshape
            if self.__data_iter is not None and self.__next_chunk.data is None:
                self._read_next_chunk()

            # Determine maxshape from self.__next_chunk
            if self.__next_chunk.data is None:
                return None
            data_shape = get_data_shape(self.__next_chunk.data)
            self.__maxshape = list(data_shape)
            try:
                # Size of self.__next_chunk.data along self.iter_axis is not accurate for maxshape because it is just a
                # chunk. So try to set maxshape along the dimension self.iter_axis based on the shape of self.data if
                # possible. Otherwise, use None to represent an unlimited size
                if hasattr(self.data, '__len__') and self.iter_axis == 0:
                    # special case of 1-D array
                    self.__maxshape[0] = len(self.data)
                else:
                    self.__maxshape[self.iter_axis] = self.data.shape[self.iter_axis]
            except AttributeError:  # from self.data.shape
                self.__maxshape[self.iter_axis] = None
            self.__maxshape = tuple(self.__maxshape)

        return self.__maxshape

    @property
    def dtype(self):
        """
        Get the value data type

        :return: np.dtype object describing the datatype
        """
        return self.__dtype


class DataChunk:
    """
    Class used to describe a data chunk. Used in DataChunkIterator.
    """

    @docval({'name': 'data', 'type': np.ndarray,
             'doc': 'Numpy array with the data value(s) of the chunk', 'default': None},
            {'name': 'selection', 'type': None,
             'doc': 'Numpy index tuple describing the location of the chunk', 'default': None})
    def __init__(self, **kwargs):
        self.data, self.selection = getargs('data', 'selection', kwargs)

    def __len__(self):
        """Get the number of values in the data chunk"""
        if self.data is not None:
            return len(self.data)
        else:
            return 0

    def __getattr__(self, attr):
        """Delegate retrieval of attributes to the data in self.data"""
        return getattr(self.data, attr)

    def __copy__(self):
        newobj = DataChunk(data=self.data,
                           selection=self.selection)
        return newobj

    def __deepcopy__(self, memo):
        result = DataChunk(data=copy.deepcopy(self.data),
                           selection=copy.deepcopy(self.selection))
        memo[id(self)] = result
        return result

    def astype(self, dtype):
        """Get a new DataChunk with the self.data converted to the given type"""
        return DataChunk(data=self.data.astype(dtype),
                         selection=self.selection)

    @property
    def dtype(self):
        """
        Data type of the values in the chunk

        :returns: np.dtype of the values in the DataChunk
        """
        return self.data.dtype

    def get_min_bounds(self):
        """
        Helper function to compute the minimum dataset size required to fit the selection of this chunk.

        :raises TypeError: If the the selection is not a single int, slice, or tuple of slices.

        :return: Tuple with the minimum shape required to store the selection
        """
        if isinstance(self.selection, tuple):
            # Determine the minimum array dimensions to fit the chunk selection
            max_bounds = tuple([x.stop or 0 if isinstance(x, slice) else x+1 for x in self.selection])
        elif isinstance(self.selection, int):
            max_bounds = (self.selection+1, )
        elif isinstance(self.selection, slice):
            max_bounds = (self.selection.stop or 0, )
        else:
            # Note: Technically any numpy index tuple would be allowed, but h5py is not as general and this case
            #       only implements the selections supported by h5py. We could add more cases to support a
            #       broader range of valid numpy selection types
            msg = ("Chunk selection %s must be a single int, single slice, or tuple of slices "
                   "and/or integers") % str(self.selection)
            raise TypeError(msg)
        return max_bounds


def assertEqualShape(data1,
                     data2,
                     axes1=None,
                     axes2=None,
                     name1=None,
                     name2=None,
                     ignore_undetermined=True):
    """
    Ensure that the shape of data1 and data2 match along the given dimensions

    :param data1: The first input array
    :type data1: List, Tuple, numpy.ndarray, DataChunkIterator
    :param data2: The second input array
    :type data2: List, Tuple, numpy.ndarray, DataChunkIterator
    :param name1: Optional string with the name of data1
    :param name2: Optional string with the name of data2
    :param axes1: The dimensions of data1 that should be matched to the dimensions of data2. Set to None to
                  compare all axes in order.
    :type axes1: int, Tuple(int), List(int), None
    :param axes2: The dimensions of data2 that should be matched to the dimensions of data1. Must have
                  the same length as axes1. Set to None to compare all axes in order.
    :type axes1: int, Tuple(int), List(int), None
    :param ignore_undetermined: Boolean indicating whether non-matching unlimited dimensions should be ignored,
               i.e., if two dimension don't match because we can't determine the shape of either one, then
               should we ignore that case or treat it as no match

    :return: Bool indicating whether the check passed and a string with a message about the matching process
    """
    # Create the base return object
    response = ShapeValidatorResult()
    # Determine the shape of the datasets
    response.shape1 = get_data_shape(data1)
    response.shape2 = get_data_shape(data2)
    # Determine the number of dimensions of the datasets
    num_dims_1 = len(response.shape1) if response.shape1 is not None else None
    num_dims_2 = len(response.shape2) if response.shape2 is not None else None
    # Determine the string names of the datasets
    n1 = name1 if name1 is not None else ("data1 at " + str(hex(id(data1))))
    n2 = name2 if name2 is not None else ("data2 at " + str(hex(id(data2))))
    # Determine the axes we should compare
    response.axes1 = list(range(num_dims_1)) if axes1 is None else ([axes1] if isinstance(axes1, int) else axes1)
    response.axes2 = list(range(num_dims_2)) if axes2 is None else ([axes2] if isinstance(axes2, int) else axes2)
    # Validate the array shape
    # 1) Check the number of dimensions of the arrays
    if (response.axes1 is None and response.axes2 is None) and num_dims_1 != num_dims_2:
        response.result = False
        response.error = 'NUM_DIMS_ERROR'
        response.message = response.SHAPE_ERROR[response.error]
        response.message += " %s is %sD and %s is %sD" % (n1, num_dims_1, n2, num_dims_2)
    # 2) Check that we have the same number of dimensions to compare on both arrays
    elif len(response.axes1) != len(response.axes2):
        response.result = False
        response.error = 'NUM_AXES_ERROR'
        response.message = response.SHAPE_ERROR[response.error]
        response.message += " Cannot compare axes %s with %s" % (str(response.axes1), str(response.axes2))
    # 3) Check that the datasets have sufficient number of dimensions
    elif np.max(response.axes1) >= num_dims_1 or np.max(response.axes2) >= num_dims_2:
        response.result = False
        response.error = 'AXIS_OUT_OF_BOUNDS'
        response.message = response.SHAPE_ERROR[response.error]
        if np.max(response.axes1) >= num_dims_1:
            response.message += "Insufficient number of dimensions for %s -- Expected %i found %i" % \
                                (n1, np.max(response.axes1) + 1, num_dims_1)
        elif np.max(response.axes2) >= num_dims_2:
            response.message += "Insufficient number of dimensions for %s -- Expected %i found %i" % \
                                (n2, np.max(response.axes2) + 1, num_dims_2)
    # 4) Compare the length of the dimensions we should validate
    else:
        unmatched = []
        ignored = []
        for ax in zip(response.axes1, response.axes2):
            if response.shape1[ax[0]] != response.shape2[ax[1]]:
                if ignore_undetermined and (response.shape1[ax[0]] is None or response.shape2[ax[1]] is None):
                    ignored.append(ax)
                else:
                    unmatched.append(ax)
        response.unmatched = unmatched
        response.ignored = ignored

        # Check if everything checked out
        if len(response.unmatched) == 0:
            response.result = True
            response.error = None
            response.message = response.SHAPE_ERROR[response.error]
            if len(response.ignored) > 0:
                response.message += " Ignored undetermined axes %s" % str(response.ignored)
        else:
            response.result = False
            response.error = 'AXIS_LEN_ERROR'
            response.message = response.SHAPE_ERROR[response.error]
            response.message += "Axes %s with size %s of %s did not match dimensions %s with sizes %s of %s." % \
                                (str([un[0] for un in response.unmatched]),
                                 str([response.shape1[un[0]] for un in response.unmatched]),
                                 n1,
                                 str([un[1] for un in response.unmatched]),
                                 str([response.shape2[un[1]] for un in response.unmatched]),
                                 n2)
            if len(response.ignored) > 0:
                response.message += " Ignored undetermined axes %s" % str(response.ignored)
    return response


class ShapeValidatorResult:
    """Class for storing results from validating the shape of multi-dimensional arrays.

    This class is used to store results generated by ShapeValidator

    :ivar result: Boolean indicating whether results matched or not
    :type result: bool
    :ivar message: Message indicating the result of the matching procedure
    :type messaage: str, None
    """
    SHAPE_ERROR = {None: 'All required axes matched',
                   'NUM_DIMS_ERROR': 'Unequal number of dimensions.',
                   'NUM_AXES_ERROR': "Unequal number of axes for comparison.",
                   'AXIS_OUT_OF_BOUNDS': "Axis index for comparison out of bounds.",
                   'AXIS_LEN_ERROR': "Unequal length of axes."}
    """
    Dict where the Keys are the type of errors that may have occurred during shape comparison and the
    values are strings with default error messages for the type.
    """

    @docval({'name': 'result', 'type': bool, 'doc': 'Result of the shape validation', 'default': False},
            {'name': 'message', 'type': str,
             'doc': 'Message describing the result of the shape validation', 'default': None},
            {'name': 'ignored', 'type': tuple,
             'doc': 'Axes that have been ignored in the validation process', 'default': tuple(), 'shape': (None,)},
            {'name': 'unmatched', 'type': tuple,
             'doc': 'List of axes that did not match during shape validation', 'default': tuple(), 'shape': (None,)},
            {'name': 'error', 'type': str, 'doc': 'Error that may have occurred. One of ERROR_TYPE', 'default': None},
            {'name': 'shape1', 'type': tuple,
             'doc': 'Shape of the first array for comparison', 'default': tuple(), 'shape': (None,)},
            {'name': 'shape2', 'type': tuple,
             'doc': 'Shape of the second array for comparison', 'default': tuple(), 'shape': (None,)},
            {'name': 'axes1', 'type': tuple,
             'doc': 'Axes for the first array that should match', 'default': tuple(), 'shape': (None,)},
            {'name': 'axes2', 'type': tuple,
             'doc': 'Axes for the second array that should match', 'default': tuple(), 'shape': (None,)},
            )
    def __init__(self, **kwargs):
        self.result, self.message, self.ignored, self.unmatched, \
            self.error, self.shape1, self.shape2, self.axes1, self.axes2 = getargs(
                'result', 'message', 'ignored', 'unmatched', 'error', 'shape1', 'shape2', 'axes1', 'axes2', kwargs)

    def __setattr__(self, key, value):
        """
        Overwrite to ensure that, e.g., error_message is not set to an illegal value.
        """
        if key == 'error':
            if value not in self.SHAPE_ERROR.keys():
                raise ValueError("Illegal error type. Error must be one of ShapeValidatorResult.SHAPE_ERROR: %s"
                                 % str(self.SHAPE_ERROR))
            else:
                super().__setattr__(key, value)
        elif key in ['shape1', 'shape2', 'axes1', 'axes2', 'ignored', 'unmatched']:  # Make sure we sore tuples
            super().__setattr__(key, tuple(value))
        else:
            super().__setattr__(key, value)

    def __getattr__(self, item):
        """
        Overwrite to allow dynamic retrieval of the default message
        """
        if item == 'default_message':
            return self.SHAPE_ERROR[self.error]
        return self.__getattribute__(item)


@docval_macro('data')
class DataIO:
    """
    Base class for wrapping data arrays for I/O. Derived classes of DataIO are typically
    used to pass dataset-specific I/O parameters to the particular HDMFIO backend.
    """

    @docval({'name': 'data',
             'type': 'array_data',
             'doc': 'the data to be written',
             'default': None},
            {'name': 'dtype',
             'type': (type, np.dtype),
             'doc': 'the data type of the dataset. Not used if data is specified.',
             'default': None},
            {'name': 'shape',
             'type': tuple,
             'doc': 'the shape of the dataset. Not used if data is specified.',
             'default': None})
    def __init__(self, **kwargs):
        data, dtype, shape = popargs('data', 'dtype', 'shape', kwargs)
        if data is None:
            if (dtype is None) ^ (shape is None):
                raise ValueError("Must specify 'dtype' and 'shape' if not specifying 'data'")
        else:
            if dtype is not None:
                warn("Argument 'dtype' is ignored when 'data' is specified")
                dtype = None
            if shape is not None:
                warn("Argument 'shape' is ignored when 'data' is specified")
                shape = None
        self.__data = data
        self.__dtype = dtype
        self.__shape = shape

    def get_io_params(self):
        """
        Returns a dict with the I/O parameters specified in this DataIO.
        """
        return dict()

    @property
    def data(self):
        """Get the wrapped data object"""
        return self.__data

    @data.setter
    def data(self, val):
        """Set the wrapped data object"""
        if self.__data is not None:
            raise ValueError("cannot overwrite 'data' on DataIO")
        if not (self.__dtype is None and self.__shape is None):
            raise ValueError("Setting data when dtype and shape are not None is not supported")
        self.__data = val

    @property
    def dtype(self):
        """Get the wrapped data object"""
        return self.__dtype or self.__getattr__("dtype")

    @property
    def shape(self):
        """Get the wrapped data object"""
        return self.__shape or self.__getattr__("shape")

    def __copy__(self):
        """
        Define a custom copy method for shallow copy..

        This is needed due to delegation of __getattr__ to the data to
        ensure proper copy.

        :return: Shallow copy of self, ie., a new instance of DataIO wrapping the same self.data object
        """
        newobj = DataIO(data=self.data)
        return newobj

    def append(self, arg):
        self.__data = append_data(self.__data, arg)

    def extend(self, arg):
        self.__data = extend_data(self.__data, arg)

    def __deepcopy__(self, memo):
        """
        Define a custom copy method for deep copy.

        This is needed due to delegation of __getattr__ to the data to
        ensure proper copy.

        :param memo:
        :return: Deep copy of self, i.e., a new instance of DataIO wrapping a deepcopy of the
        self.data object.
        """
        result = DataIO(data=copy.deepcopy(self.__data))
        memo[id(self)] = result
        return result

    def __len__(self):
        """Number of values in self.data"""
        if self.__shape is not None:
            return self.__shape[0]
        if not self.valid:
            raise InvalidDataIOError("Cannot get length of data. Data is not valid.")
        if isinstance(self.data, AbstractDataChunkIterator):
            return self.data.maxshape[0]
        return len(self.data)

    def __bool__(self):
        if self.valid:
            if isinstance(self.data, AbstractDataChunkIterator):
                return True
            return len(self) > 0
        return False

    def __getattr__(self, attr):
        """Delegate attribute lookup to data object"""
        if attr == '__array_struct__' and not self.valid:
            # np.array() checks __array__ or __array_struct__ attribute dep. on numpy version
            raise InvalidDataIOError("Cannot convert data to array. Data is not valid.")
        if not self.valid:
            raise InvalidDataIOError("Cannot get attribute '%s' of data. Data is not valid." % attr)
        return getattr(self.data, attr)

    def __getitem__(self, item):
        """Delegate slicing to the data object"""
        if not self.valid:
            raise InvalidDataIOError("Cannot get item from data. Data is not valid.")
        return self.data[item]

    def __array__(self):
        """
        Support conversion of DataIO.data to a numpy array. This function is
        provided to improve transparent interoperability of DataIO with numpy.

        :return: An array instance of self.data
        """
        if not self.valid:
            raise InvalidDataIOError("Cannot convert data to array. Data is not valid.")
        if hasattr(self.data, '__array__'):
            return self.data.__array__()
        elif isinstance(self.data, DataChunkIterator):
            raise NotImplementedError("Conversion of DataChunkIterator to array not supported")
        else:
            # NOTE this may result in a copy of the array
            return np.asarray(self.data)

    def __next__(self):
        """Delegate iteration interface to data object"""
        if not self.valid:
            raise InvalidDataIOError("Cannot iterate on data. Data is not valid.")
        return self.data.__next__()

    def __iter__(self):
        """Delegate iteration interface to the data object"""
        if not self.valid:
            raise InvalidDataIOError("Cannot iterate on data. Data is not valid.")
        return self.data.__iter__()

    @property
    def valid(self):
        """bool indicating if the data object is valid"""
        return self.data is not None


class InvalidDataIOError(Exception):
    pass<|MERGE_RESOLUTION|>--- conflicted
+++ resolved
@@ -19,10 +19,6 @@
 
 def append_data(data, arg):
     from hdmf.backends.hdf5.h5_utils import HDMFDataset
-<<<<<<< HEAD
-
-=======
->>>>>>> 49a60df2
     if isinstance(data, (list, DataIO, HDMFDataset)):
         data.append(arg)
         return data
