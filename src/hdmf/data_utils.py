import copy
from abc import ABCMeta, abstractmethod
from collections.abc import Iterable
from warnings import warn
from typing import Tuple
from itertools import product, chain

import h5py
import numpy as np

from .utils import docval, getargs, popargs, docval_macro, get_data_shape


def append_data(data, arg):
    if isinstance(data, (list, DataIO)):
        data.append(arg)
        return data
    elif isinstance(data, np.ndarray):
        return np.append(data,  np.expand_dims(arg, axis=0), axis=0)
    elif isinstance(data, h5py.Dataset):
        shape = list(data.shape)
        shape[0] += 1
        data.resize(shape)
        data[-1] = arg
        return data
    else:
        msg = "Data cannot append to object of type '%s'" % type(data)
        raise ValueError(msg)


def extend_data(data, arg):
    """Add all the elements of the iterable arg to the end of data.

    :param data: The array to extend
    :type data: list, DataIO, np.ndarray, h5py.Dataset
    """
    if isinstance(data, (list, DataIO)):
        data.extend(arg)
        return data
    elif isinstance(data, np.ndarray):
        return np.vstack((data, arg))
    elif isinstance(data, h5py.Dataset):
        shape = list(data.shape)
        shape[0] += len(arg)
        data.resize(shape)
        data[-len(arg):] = arg
        return data
    else:
        msg = "Data cannot extend object of type '%s'" % type(data)
        raise ValueError(msg)


@docval_macro('array_data')
class AbstractDataChunkIterator(metaclass=ABCMeta):
    """
    Abstract iterator class used to iterate over DataChunks.

    Derived classes must ensure that all abstract methods and abstract properties are implemented, in
    particular, dtype, maxshape, __iter__, ___next__, recommended_chunk_shape, and recommended_data_shape.

    Iterating over AbstractContainer objects is not yet supported.
    """

    @abstractmethod
    def __iter__(self):
        """Return the iterator object"""
        raise NotImplementedError("__iter__ not implemented for derived class")

    @abstractmethod
    def __next__(self):
        r"""
        Return the next data chunk or raise a StopIteration exception if all chunks have been retrieved.

        HINT: numpy.s\_ provides a convenient way to generate index tuples using standard array slicing. This
        is often useful to define the DataChunk.selection of the current chunk

        :returns: DataChunk object with the data and selection of the current chunk
        :rtype: DataChunk
        """
        raise NotImplementedError("__next__ not implemented for derived class")

    @abstractmethod
    def recommended_chunk_shape(self):
        """
        Recommend the chunk shape for the data array.

        :return: NumPy-style shape tuple describing the recommended shape for the chunks of the target
                 array or None. This may or may not be the same as the shape of the chunks returned in the
                 iteration process.
        """
        raise NotImplementedError("recommended_chunk_shape not implemented for derived class")

    @abstractmethod
    def recommended_data_shape(self):
        """
        Recommend the initial shape for the data array.

        This is useful in particular to avoid repeated resized of the target array when reading from
        this data iterator. This should typically be either the final size of the array or the known
        minimal shape of the array.

        :return: NumPy-style shape tuple indicating the recommended initial shape for the target array.
                 This may or may not be the final full shape of the array, i.e., the array is allowed
                 to grow. This should not be None.
        """
        raise NotImplementedError("recommended_data_shape not implemented for derived class")

    @property
    @abstractmethod
    def dtype(self):
        """
        Define the data type of the array

        :return: NumPy style dtype or otherwise compliant dtype string
        """
        raise NotImplementedError("dtype not implemented for derived class")

    @property
    @abstractmethod
    def maxshape(self):
        """
        Property describing the maximum shape of the data array that is being iterated over

        :return: NumPy-style shape tuple indicating the maxiumum dimensions up to which the dataset may be
                 resized. Axes with None are unlimited.
        """
        raise NotImplementedError("maxshape not implemented for derived class")


class GenericDataChunkIterator(AbstractDataChunkIterator):
    """DataChunkIterator that lets the user specify chunk and buffer shapes."""

    __docval_init = (
        dict(
            name="buffer_gb",
            type=(float, int),
            doc=(
                "If buffer_shape is not specified, it will be inferred as the smallest chunk "
                "below the buffer_gb threshold."
                "Defaults to 1GB."
            ),
            default=None,
        ),
        dict(
            name="buffer_shape",
            type=tuple,
            doc="Manually defined shape of the buffer.",
            default=None,
        ),
        dict(
            name="chunk_mb",
            type=(float, int),
            doc=(
                "If chunk_shape is not specified, it will be inferred as the smallest chunk "
                "below the chunk_mb threshold.",
                "Defaults to 1MB."
            ),
            default=None,
        ),
        dict(
            name="chunk_shape",
            type=tuple,
            doc="Manually defined shape of the chunks.",
            default=None,
        ),
        dict(
            name="display_progress",
            type=bool,
            doc="Display a progress bar with iteration rate and estimated completion time.",
            default=False,
        ),
        dict(
            name="progress_bar_options",
            type=None,
            doc="Dictionary of keyword arguments to be passed directly to tqdm.",
            default=None,
        ),
    )

    @docval(*__docval_init)
    def __init__(self, **kwargs):
        """
        Break a dataset into buffers containing multiple chunks to be written into an HDF5 dataset.

        Basic users should set the buffer_gb argument to as much free RAM space as can be safely allocated.
        Advanced users are offered full control over the shape paramters for the buffer and the chunks; however,
        the chunk shape must perfectly divide the buffer shape along each axis.

        HDF5 also recommends not setting chunk_mb greater than 1 MB for optimal caching speeds.
        See https://support.hdfgroup.org/HDF5/doc/TechNotes/TechNote-HDF5-ImprovingIOPerformanceCompressedDatasets.pdf
        for more details.
        """
        buffer_gb, buffer_shape, chunk_mb, chunk_shape, self.display_progress, self.progress_bar_options = getargs(
            "buffer_gb", "buffer_shape", "chunk_mb", "chunk_shape", "display_progress", "progress_bar_options", kwargs
        )

        if buffer_gb is None and buffer_shape is None:
            buffer_gb = 1.0
        if chunk_mb is None and chunk_shape is None:
            chunk_mb = 1.0
        assert (buffer_gb is not None) != (
            buffer_shape is not None
        ), "Only one of 'buffer_gb' or 'buffer_shape' can be specified!"
        assert (chunk_mb is not None) != (
            chunk_shape is not None
        ), "Only one of 'chunk_mb' or 'chunk_shape' can be specified!"

        self._maxshape = self._get_maxshape()
        self._dtype = self._get_dtype()
        if chunk_shape is None:
            self.chunk_shape = self._get_default_chunk_shape(chunk_mb=chunk_mb)
        else:
            self.chunk_shape = chunk_shape
        if buffer_shape is None:
            self.buffer_shape = self._get_default_buffer_shape(buffer_gb=buffer_gb)
        else:
            self.buffer_shape = buffer_shape
            buffer_gb = np.prod(self.buffer_shape) * np.dtype(self._dtype).itemsize / 1e9

        array_chunk_shape = np.array(self.chunk_shape)
        array_buffer_shape = np.array(self.buffer_shape)
        array_maxshape = np.array(self.maxshape)
        assert all(array_buffer_shape > 0), f"Some dimensions of buffer_shape ({self.buffer_shape}) are less than zero!"
        assert all(
            array_buffer_shape <= array_maxshape
        ), f"Some dimensions of buffer_shape ({self.buffer_shape}) exceed the data dimensions ({self.maxshape})!"
        assert all(
            array_chunk_shape <= array_buffer_shape
        ), f"Some dimensions of chunk_shape ({self.chunk_shape}) exceed the manual buffer shape ({self.buffer_shape})!"
        assert all((array_buffer_shape % array_chunk_shape == 0)[array_buffer_shape != array_maxshape]), (
            f"Some dimensions of chunk_shape ({self.chunk_shape}) do not "
            f"evenly divide the buffer shape ({self.buffer_shape})!"
        )

        self.num_buffers = np.prod(np.ceil(array_maxshape / array_buffer_shape))
        self.buffer_selection_generator = (
            tuple([slice(lower_bound, upper_bound) for lower_bound, upper_bound in zip(lower_bounds, upper_bounds)])
            for lower_bounds, upper_bounds in zip(
                product(
                    *[
                        range(0, max_shape_axis, buffer_shape_axis)
                        for max_shape_axis, buffer_shape_axis in zip(self.maxshape, self.buffer_shape)
                    ]
                ),
                product(
                    *[
                        chain(range(buffer_shape_axis, max_shape_axis, buffer_shape_axis), [max_shape_axis])
                        for max_shape_axis, buffer_shape_axis in zip(self.maxshape, self.buffer_shape)
                    ]
                ),
            )
        )

        if self.display_progress:
            if self.progress_bar_options is None:
                self.progress_bar_options = dict()

            try:
                from tqdm import tqdm

                if "total" in self.progress_bar_options:
                    warn("Option 'total' in 'progress_bar_options' is not allowed to be over-written! Ignoring.")
                    self.progress_bar_options.pop("total")
                self.progress_bar = tqdm(total=self.num_buffers, **self.progress_bar_options)
            except ImportError:
                warn(
                    "You must install tqdm to use the progress bar feature (pip install tqdm)! "
                    "Progress bar is disabled."
                )
                self.display_progress = False

    @docval(
        dict(
            name="chunk_mb",
            type=(float, int),
            doc="Size of the HDF5 chunk in megabytes. Recommended to be less than 1MB.",
            default=None,
        )
    )
    def _get_default_chunk_shape(self, **kwargs):
        """
        Select chunk shape with size in MB less than the threshold of chunk_mb.

        Keeps the dimensional ratios of the original data.
        """
        chunk_mb = getargs('chunk_mb', kwargs)
        assert chunk_mb > 0, f"chunk_mb ({chunk_mb}) must be greater than zero!"

        n_dims = len(self.maxshape)
        itemsize = self.dtype.itemsize
        chunk_bytes = chunk_mb * 1e6
        v = np.floor(np.array(self.maxshape) / np.min(self.maxshape))
        prod_v = np.prod(v)
        while prod_v * itemsize > chunk_bytes and prod_v != 1:
            v_ind = v != 1
            next_v = v[v_ind]
            v[v_ind] = np.floor(next_v / np.min(next_v))
            prod_v = np.prod(v)
        k = np.floor((chunk_bytes / (prod_v * itemsize)) ** (1 / n_dims))
        return tuple([min(int(x), self.maxshape[dim]) for dim, x in enumerate(k * v)])

    @docval(
        dict(
           name="buffer_gb",
           type=(float, int),
           doc="Size of the data buffer in gigabytes. Recommended to be as much free RAM as safely available.",
           default=None,
        )
    )
    def _get_default_buffer_shape(self, **kwargs):
        """
        Select buffer shape with size in GB less than the threshold of buffer_gb.

        Keeps the dimensional ratios of the original data.
        Assumes the chunk_shape has already been set.
        """
        buffer_gb = getargs('buffer_gb', kwargs)
        assert buffer_gb > 0, f"buffer_gb ({buffer_gb}) must be greater than zero!"
        assert all(np.array(self.chunk_shape) > 0), (
            f"Some dimensions of chunk_shape ({self.chunk_shape}) are less than zero!"
        )

        k = np.floor(
            (buffer_gb * 1e9 / (np.prod(self.chunk_shape) * self.dtype.itemsize)) ** (1 / len(self.chunk_shape))
        )
        return tuple([
            min(max(int(x), self.chunk_shape[j]), self.maxshape[j])
            for j, x in enumerate(k * np.array(self.chunk_shape))
        ])

    def recommended_chunk_shape(self) -> tuple:
        return self.chunk_shape

    def recommended_data_shape(self) -> tuple:
        return self.maxshape

    def __iter__(self):
        return self

    def __next__(self):
        """
        Retrieve the next DataChunk object from the buffer, refilling the buffer if necessary.

        :returns: DataChunk object with the data and selection of the current buffer.
        :rtype: DataChunk
        """
        if self.display_progress:
            self.progress_bar.update(n=1)
        try:
            buffer_selection = next(self.buffer_selection_generator)
            return DataChunk(data=self._get_data(selection=buffer_selection), selection=buffer_selection)
        except StopIteration:
            if self.display_progress:
                self.progress_bar.write("\n")  # Allows text to be written to new lines after completion
            raise StopIteration

    @abstractmethod
    def _get_data(self, selection: Tuple[slice]) -> np.ndarray:
        """
        Retrieve the data specified by the selection using minimal I/O.

        The developer of a new implementation of the GenericDataChunkIterator must ensure the data is actually
        loaded into memory, and not simply mapped.

        :param selection: Tuple of slices, each indicating the selection indexed with respect to maxshape for that axis
        :type selection: tuple of slices

        :returns: Array of data specified by selection
        :rtype: np.ndarray
        Parameters
        ----------
        selection : tuple of slices
            Each axis of tuple is a slice of the full shape from which to pull data into the buffer.
        """
        raise NotImplementedError("The data fetching method has not been built for this DataChunkIterator!")

    @property
    def maxshape(self):
        return self._maxshape

    @abstractmethod
    def _get_maxshape(self) -> tuple:
        """Retrieve the maximum bounds of the data shape using minimal I/O."""
        raise NotImplementedError("The setter for the maxshape property has not been built for this DataChunkIterator!")

    @property
    def dtype(self):
        return self._dtype

    @abstractmethod
    def _get_dtype(self) -> np.dtype:
        """Retrieve the dtype of the data using minimal I/O."""
        raise NotImplementedError("The setter for the internal dtype has not been built for this DataChunkIterator!")


class DataChunkIterator(AbstractDataChunkIterator):
    """
    Custom iterator class used to iterate over chunks of data.

    This default implementation of AbstractDataChunkIterator accepts any iterable and assumes that we iterate over
    a single dimension of the data array (default: the first dimension). DataChunkIterator supports buffered read,
    i.e., multiple values from the input iterator can be combined to a single chunk. This is
    useful for buffered I/O operations, e.g., to improve performance by accumulating data
    in memory and writing larger blocks at once.
    """

    __docval_init = (
        {'name': 'data', 'type': None, 'doc': 'The data object used for iteration', 'default': None},
        {'name': 'maxshape', 'type': tuple,
         'doc': 'The maximum shape of the full data array. Use None to indicate unlimited dimensions',
         'default': None},
        {'name': 'dtype', 'type': np.dtype, 'doc': 'The Numpy data type for the array', 'default': None},
        {'name': 'buffer_size', 'type': int, 'doc': 'Number of values to be buffered in a chunk', 'default': 1},
        {'name': 'iter_axis', 'type': int, 'doc': 'The dimension to iterate over', 'default': 0}
    )

    @docval(*__docval_init)
    def __init__(self, **kwargs):
        """Initialize the DataChunkIterator.
        If 'data' is an iterator and 'dtype' is not specified, then next is called on the iterator in order to determine
        the dtype of the data.
        """
        # Get the user parameters
        self.data, self.__maxshape, self.__dtype, self.buffer_size, self.iter_axis = getargs('data',
                                                                                             'maxshape',
                                                                                             'dtype',
                                                                                             'buffer_size',
                                                                                             'iter_axis',
                                                                                             kwargs)
        self.chunk_index = 0
        # Create an iterator for the data if possible
        if isinstance(self.data, Iterable):
            if self.iter_axis != 0 and isinstance(self.data, (list, tuple)):
                warn('Iterating over an axis other than the first dimension of list or tuple data '
                     'involves converting the data object to a numpy ndarray, which may incur a computational '
                     'cost.')
                self.data = np.asarray(self.data)
            if isinstance(self.data, np.ndarray):
                # iterate over the given axis by adding a new view on data (iter only works on the first dim)
                self.__data_iter = iter(np.moveaxis(self.data, self.iter_axis, 0))
            else:
                self.__data_iter = iter(self.data)
        else:
            self.__data_iter = None
        self.__next_chunk = DataChunk(None, None)
        self.__next_chunk_start = 0
        self.__first_chunk_shape = None
        # Determine the shape of the data if possible
        if self.__maxshape is None:
            # If the self.data object identifies its shape, then use it
            if hasattr(self.data, "shape"):
                self.__maxshape = self.data.shape
                # Avoid the special case of scalar values by making them into a 1D numpy array
                if len(self.__maxshape) == 0:
                    self.data = np.asarray([self.data, ])
                    self.__maxshape = self.data.shape
                    self.__data_iter = iter(self.data)
            # Try to get an accurate idea of __maxshape for other Python data structures if possible.
            # Don't just call get_data_shape for a generator as that would potentially trigger loading of all the data
            elif isinstance(self.data, list) or isinstance(self.data, tuple):
                self.__maxshape = get_data_shape(self.data, strict_no_data_load=True)

        # If we have a data iterator and do not know the dtype, then read the first chunk
        if self.__data_iter is not None and self.__dtype is None:
            self._read_next_chunk()

        # Determine the type of the data if possible
        if self.__next_chunk.data is not None:
            self.__dtype = self.__next_chunk.data.dtype
            self.__first_chunk_shape = get_data_shape(self.__next_chunk.data)

        # This should be done as a last resort only
        if self.__first_chunk_shape is None and self.__maxshape is not None:
            self.__first_chunk_shape = tuple(1 if i is None else i for i in self.__maxshape)

        if self.__dtype is None:
            raise Exception('Data type could not be determined. Please specify dtype in DataChunkIterator init.')

    @classmethod
    @docval(*__docval_init)
    def from_iterable(cls, **kwargs):
        return cls(**kwargs)

    def __iter__(self):
        """Return the iterator object"""
        return self

    def _read_next_chunk(self):
        """Read a single chunk from self.__data_iter and store the results in self.__next_chunk

        :returns: self.__next_chunk, i.e., the DataChunk object describing the next chunk
        """
        from h5py import Dataset as H5Dataset
        if isinstance(self.data, H5Dataset):
            start_index = self.chunk_index * self.buffer_size
            stop_index = start_index + self.buffer_size
            iter_data_bounds = self.data.shape[self.iter_axis]
            if start_index >= iter_data_bounds:
                self.__next_chunk = DataChunk(None, None)
            else:
                if stop_index > iter_data_bounds:
                    stop_index = iter_data_bounds

                selection = [slice(None)] * len(self.maxshape)
                selection[self.iter_axis] = slice(start_index, stop_index)
                selection = tuple(selection)
                self.__next_chunk.data = self.data[selection]
                self.__next_chunk.selection = selection
        elif self.__data_iter is not None:
            # the pieces in the buffer - first dimension consists of individual calls to next
            iter_pieces = []
            # offset of where data begins - shift the selection of where to place this chunk by this much
            curr_chunk_offset = 0
            read_next_empty = False
            while len(iter_pieces) < self.buffer_size:
                try:
                    dat = next(self.__data_iter)
                    if dat is None and len(iter_pieces) == 0:
                        # Skip forward in our chunk until we find data
                        curr_chunk_offset += 1
                    elif dat is None and len(iter_pieces) > 0:
                        # Stop iteration if we hit empty data while constructing our block
                        # Buffer may not be full.
                        read_next_empty = True
                        break
                    else:
                        # Add pieces of data to our buffer
                        iter_pieces.append(np.asarray(dat))
                except StopIteration:
                    break

            if len(iter_pieces) == 0:
                self.__next_chunk = DataChunk(None, None)  # signal end of iteration
            else:
                # concatenate all the pieces into the chunk along the iteration axis
                piece_shape = list(get_data_shape(iter_pieces[0]))
                piece_shape.insert(self.iter_axis, 1)  # insert the missing axis
                next_chunk_shape = piece_shape.copy()
                next_chunk_shape[self.iter_axis] *= len(iter_pieces)
                next_chunk_size = next_chunk_shape[self.iter_axis]

                # use the piece dtype because the actual dtype may not have been determined yet
                # NOTE: this could be problematic if a generator returns e.g. floats first and ints later
                self.__next_chunk.data = np.empty(next_chunk_shape, dtype=iter_pieces[0].dtype)
                self.__next_chunk.data = np.stack(iter_pieces, axis=self.iter_axis)

                selection = [slice(None)] * len(self.maxshape)
                selection[self.iter_axis] = slice(self.__next_chunk_start + curr_chunk_offset,
                                                  self.__next_chunk_start + curr_chunk_offset + next_chunk_size)
                self.__next_chunk.selection = tuple(selection)

                # next chunk should start at self.__next_chunk.selection[self.iter_axis].stop
                # but if this chunk stopped because of reading empty data, then this should be adjusted by 1
                self.__next_chunk_start = self.__next_chunk.selection[self.iter_axis].stop
                if read_next_empty:
                    self.__next_chunk_start += 1
        else:
            self.__next_chunk = DataChunk(None, None)

        self.chunk_index += 1
        return self.__next_chunk

    def __next__(self):
        r"""Return the next data chunk or raise a StopIteration exception if all chunks have been retrieved.

        HINT: numpy.s\_ provides a convenient way to generate index tuples using standard array slicing. This
        is often useful to define the DataChunk.selection of the current chunk

        :returns: DataChunk object with the data and selection of the current chunk
        :rtype: DataChunk

        """
        # If we have not already read the next chunk, then read it now
        if self.__next_chunk.data is None:
            self._read_next_chunk()
        # If we do not have any next chunk
        if self.__next_chunk.data is None:
            raise StopIteration
        # If this is the first time we see a chunk then remember the size of the first chunk
        if self.__first_chunk_shape is None:
            self.__first_chunk_shape = self.__next_chunk.data.shape
        # Keep the next chunk we need to return
        curr_chunk = DataChunk(self.__next_chunk.data,
                               self.__next_chunk.selection)
        # Remove the data for the next chunk from our list since we are returning it here.
        # This is to allow the GarbageCollector to remmove the data when it goes out of scope and avoid
        # having 2 full chunks in memory if not necessary
        self.__next_chunk.data = None
        # Return the current next chunk
        return curr_chunk

    next = __next__

    @docval(returns='Tuple with the recommended chunk shape or None if no particular shape is recommended.')
    def recommended_chunk_shape(self):
        """Recommend a chunk shape.

        To optimize iterative write the chunk should be aligned with the common shape of chunks returned by __next__
        or if those chunks are too large, then a well-aligned subset of those chunks. This may also be
        any other value in case one wants to recommend chunk shapes to optimize read rather
        than write. The default implementation returns None, indicating no preferential chunking option."""
        return None

    @docval(returns='Recommended initial shape for the full data. This should be the shape of the full dataset' +
                    'if known beforehand or alternatively the minimum shape of the dataset. Return None if no ' +
                    'recommendation is available')
    def recommended_data_shape(self):
        """Recommend an initial shape of the data. This is useful when progressively writing data and
        we want to recommend an initial size for the dataset"""
        if self.maxshape is not None:
            if np.all([i is not None for i in self.maxshape]):
                return self.maxshape
        return self.__first_chunk_shape

    @property
    def maxshape(self):
        """
        Get a shape tuple describing the maximum shape of the array described by this DataChunkIterator. If an iterator
        is provided and no data has been read yet, then the first chunk will be read (i.e., next will be called on the
        iterator) in order to determine the maxshape.

        :return: Shape tuple. None is used for dimenwions where the maximum shape is not known or unlimited.
        """
        if self.__maxshape is None:
            # If no data has been read from the iterator yet, read the first chunk and use it to determine the maxshape
            if self.__data_iter is not None and self.__next_chunk.data is None:
                self._read_next_chunk()

            # Determine maxshape from self.__next_chunk
            if self.__next_chunk.data is None:
                return None
            data_shape = get_data_shape(self.__next_chunk.data)
            self.__maxshape = list(data_shape)
            try:
                # Size of self.__next_chunk.data along self.iter_axis is not accurate for maxshape because it is just a
                # chunk. So try to set maxshape along the dimension self.iter_axis based on the shape of self.data if
                # possible. Otherwise, use None to represent an unlimited size
                if hasattr(self.data, '__len__') and self.iter_axis == 0:
                    # special case of 1-D array
                    self.__maxshape[0] = len(self.data)
                else:
                    self.__maxshape[self.iter_axis] = self.data.shape[self.iter_axis]
            except AttributeError:  # from self.data.shape
                self.__maxshape[self.iter_axis] = None
            self.__maxshape = tuple(self.__maxshape)

        return self.__maxshape

    @property
    def dtype(self):
        """
        Get the value data type

        :return: np.dtype object describing the datatype
        """
        return self.__dtype


class DataChunk:
    """
    Class used to describe a data chunk. Used in DataChunkIterator.
    """

    @docval({'name': 'data', 'type': np.ndarray,
             'doc': 'Numpy array with the data value(s) of the chunk', 'default': None},
            {'name': 'selection', 'type': None,
             'doc': 'Numpy index tuple describing the location of the chunk', 'default': None})
    def __init__(self, **kwargs):
        self.data, self.selection = getargs('data', 'selection', kwargs)

    def __len__(self):
        """Get the number of values in the data chunk"""
        if self.data is not None:
            return len(self.data)
        else:
            return 0

    def __getattr__(self, attr):
        """Delegate retrival of attributes to the data in self.data"""
        return getattr(self.data, attr)

    def __copy__(self):
        newobj = DataChunk(data=self.data,
                           selection=self.selection)
        return newobj

    def __deepcopy__(self, memo):
        result = DataChunk(data=copy.deepcopy(self.data),
                           selection=copy.deepcopy(self.selection))
        memo[id(self)] = result
        return result

    def astype(self, dtype):
        """Get a new DataChunk with the self.data converted to the given type"""
        return DataChunk(data=self.data.astype(dtype),
                         selection=self.selection)

    @property
    def dtype(self):
        """
        Data type of the values in the chunk

        :returns: np.dtype of the values in the DataChunk
        """
        return self.data.dtype

    def get_min_bounds(self):
        """
<<<<<<< HEAD
        Helper function to compute the minimum datset size required to fit the selection of this chunk
=======
        Helper function to compute the minimum dataset size required to fit the selection of this chunk.
>>>>>>> 1df24154

        :raises TypeError: If the the selection is not a single int, slice, or tuple of slices.

        :return: Tuple with the minimum shape required to store the selection
        """
        if isinstance(self.selection, tuple):
            # Determine the minimum array dimensions to fit the chunk selection
            max_bounds = tuple([x.stop or 0 if isinstance(x, slice) else x+1 for x in self.selection])
        elif isinstance(self.selection, int):
            max_bounds = (self.selection+1, )
        elif isinstance(self.selection, slice):
            max_bounds = (self.selection.stop or 0, )
        else:
            # Note: Technically any numpy index tuple would be allowed, but h5py is not as general and this case
            #       only implements the selections supported by h5py. We could add more cases to support a
            #       broader range of valid numpy selection types
            msg = ("Chunk selection %s must be a single int, single slice, or tuple of slices "
                   "and/or integers") % str(self.selection)
            raise TypeError(msg)
        return max_bounds


def assertEqualShape(data1,
                     data2,
                     axes1=None,
                     axes2=None,
                     name1=None,
                     name2=None,
                     ignore_undetermined=True):
    """
    Ensure that the shape of data1 and data2 match along the given dimensions

    :param data1: The first input array
    :type data1: List, Tuple, np.ndarray, DataChunkIterator etc.
    :param data2: The second input array
    :type data2: List, Tuple, np.ndarray, DataChunkIterator etc.
    :param name1: Optional string with the name of data1
    :param name2: Optional string with the name of data2
    :param axes1: The dimensions of data1 that should be matched to the dimensions of data2. Set to None to
                  compare all axes in order.
    :type axes1: int, Tuple of ints, List of ints, or None
    :param axes2: The dimensions of data2 that should be matched to the dimensions of data1. Must have
                  the same length as axes1. Set to None to compare all axes in order.
    :type axes1: int, Tuple of ints, List of ints, or None
    :param ignore_undetermined: Boolean indicating whether non-matching unlimited dimensions should be ignored,
               i.e., if two dimension don't match because we can't determine the shape of either one, then
               should we ignore that case or treat it as no match

    :return: Bool indicating whether the check passed and a string with a message about the matching process
    """
    # Create the base return object
    response = ShapeValidatorResult()
    # Determine the shape of the datasets
    response.shape1 = get_data_shape(data1)
    response.shape2 = get_data_shape(data2)
    # Determine the number of dimensions of the datasets
    num_dims_1 = len(response.shape1) if response.shape1 is not None else None
    num_dims_2 = len(response.shape2) if response.shape2 is not None else None
    # Determine the string names of the datasets
    n1 = name1 if name1 is not None else ("data1 at " + str(hex(id(data1))))
    n2 = name2 if name2 is not None else ("data2 at " + str(hex(id(data2))))
    # Determine the axes we should compare
    response.axes1 = list(range(num_dims_1)) if axes1 is None else ([axes1] if isinstance(axes1, int) else axes1)
    response.axes2 = list(range(num_dims_2)) if axes2 is None else ([axes2] if isinstance(axes2, int) else axes2)
    # Validate the array shape
    # 1) Check the number of dimensions of the arrays
    if (response.axes1 is None and response.axes2 is None) and num_dims_1 != num_dims_2:
        response.result = False
        response.error = 'NUM_DIMS_ERROR'
        response.message = response.SHAPE_ERROR[response.error]
        response.message += " %s is %sD and %s is %sD" % (n1, num_dims_1, n2, num_dims_2)
    # 2) Check that we have the same number of dimensions to compare on both arrays
    elif len(response.axes1) != len(response.axes2):
        response.result = False
        response.error = 'NUM_AXES_ERROR'
        response.message = response.SHAPE_ERROR[response.error]
        response.message += " Cannot compare axes %s with %s" % (str(response.axes1), str(response.axes2))
    # 3) Check that the datasets have sufficient numner of dimensions
    elif np.max(response.axes1) >= num_dims_1 or np.max(response.axes2) >= num_dims_2:
        response.result = False
        response.error = 'AXIS_OUT_OF_BOUNDS'
        response.message = response.SHAPE_ERROR[response.error]
        if np.max(response.axes1) >= num_dims_1:
            response.message += "Insufficient number of dimensions for %s -- Expected %i found %i" % \
                                (n1, np.max(response.axes1) + 1, num_dims_1)
        elif np.max(response.axes2) >= num_dims_2:
            response.message += "Insufficient number of dimensions for %s -- Expected %i found %i" % \
                                (n2, np.max(response.axes2) + 1, num_dims_2)
    # 4) Compare the length of the dimensions we should validate
    else:
        unmatched = []
        ignored = []
        for ax in zip(response.axes1, response.axes2):
            if response.shape1[ax[0]] != response.shape2[ax[1]]:
                if ignore_undetermined and (response.shape1[ax[0]] is None or response.shape2[ax[1]] is None):
                    ignored.append(ax)
                else:
                    unmatched.append(ax)
        response.unmatched = unmatched
        response.ignored = ignored

        # Check if everything checked out
        if len(response.unmatched) == 0:
            response.result = True
            response.error = None
            response.message = response.SHAPE_ERROR[response.error]
            if len(response.ignored) > 0:
                response.message += " Ignored undetermined axes %s" % str(response.ignored)
        else:
            response.result = False
            response.error = 'AXIS_LEN_ERROR'
            response.message = response.SHAPE_ERROR[response.error]
            response.message += "Axes %s with size %s of %s did not match dimensions %s with sizes %s of %s." % \
                                (str([un[0] for un in response.unmatched]),
                                 str([response.shape1[un[0]] for un in response.unmatched]),
                                 n1,
                                 str([un[1] for un in response.unmatched]),
                                 str([response.shape2[un[1]] for un in response.unmatched]),
                                 n2)
            if len(response.ignored) > 0:
                response.message += " Ignored undetermined axes %s" % str(response.ignored)
    return response


class ShapeValidatorResult:
    """Class for storing results from validating the shape of multi-dimensional arrays.

    This class is used to store results generated by ShapeValidator

    :ivar result: Boolean indicating whether results matched or not
    :type result: bool
    :ivar message: Message indicating the result of the matching procedure
    :type messaage: str, None
    """
    SHAPE_ERROR = {None: 'All required axes matched',
                   'NUM_DIMS_ERROR': 'Unequal number of dimensions.',
                   'NUM_AXES_ERROR': "Unequal number of axes for comparison.",
                   'AXIS_OUT_OF_BOUNDS': "Axis index for comparison out of bounds.",
                   'AXIS_LEN_ERROR': "Unequal length of axes."}
    """
    Dict where the Keys are the type of errors that may have occurred during shape comparison and the
    values are strings with default error messages for the type.
    """

    @docval({'name': 'result', 'type': bool, 'doc': 'Result of the shape validation', 'default': False},
            {'name': 'message', 'type': str,
             'doc': 'Message describing the result of the shape validation', 'default': None},
            {'name': 'ignored', 'type': tuple,
             'doc': 'Axes that have been ignored in the validaton process', 'default': tuple(), 'shape': (None,)},
            {'name': 'unmatched', 'type': tuple,
             'doc': 'List of axes that did not match during shape validation', 'default': tuple(), 'shape': (None,)},
            {'name': 'error', 'type': str, 'doc': 'Error that may have occurred. One of ERROR_TYPE', 'default': None},
            {'name': 'shape1', 'type': tuple,
             'doc': 'Shape of the first array for comparison', 'default': tuple(), 'shape': (None,)},
            {'name': 'shape2', 'type': tuple,
             'doc': 'Shape of the second array for comparison', 'default': tuple(), 'shape': (None,)},
            {'name': 'axes1', 'type': tuple,
             'doc': 'Axes for the first array that should match', 'default': tuple(), 'shape': (None,)},
            {'name': 'axes2', 'type': tuple,
             'doc': 'Axes for the second array that should match', 'default': tuple(), 'shape': (None,)},
            )
    def __init__(self, **kwargs):
        self.result, self.message, self.ignored, self.unmatched, \
            self.error, self.shape1, self.shape2, self.axes1, self.axes2 = getargs(
                'result', 'message', 'ignored', 'unmatched', 'error', 'shape1', 'shape2', 'axes1', 'axes2', kwargs)

    def __setattr__(self, key, value):
        """
        Overwrite to ensure that, e.g., error_message is not set to an illegal value.
        """
        if key == 'error':
            if value not in self.SHAPE_ERROR.keys():
                raise ValueError("Illegal error type. Error must be one of ShapeValidatorResult.SHAPE_ERROR: %s"
                                 % str(self.SHAPE_ERROR))
            else:
                super().__setattr__(key, value)
        elif key in ['shape1', 'shape2', 'axes1', 'axes2', 'ignored', 'unmatched']:  # Make sure we sore tuples
            super().__setattr__(key, tuple(value))
        else:
            super().__setattr__(key, value)

    def __getattr__(self, item):
        """
        Overwrite to allow dynamic retrival of the default message
        """
        if item == 'default_message':
            return self.SHAPE_ERROR[self.error]
        return self.__getattribute__(item)


@docval_macro('data')
class DataIO:
    """
    Base class for wrapping data arrays for I/O. Derived classes of DataIO are typically
    used to pass dataset-specific I/O parameters to the particular HDMFIO backend.
    """

    @docval({'name': 'data', 'type': 'array_data', 'doc': 'the data to be written', 'default': None})
    def __init__(self, **kwargs):
        data = popargs('data', kwargs)
        self.__data = data

    def get_io_params(self):
        """
        Returns a dict with the I/O parameters specified in this DataIO.
        """
        return dict()

    @property
    def data(self):
        """Get the wrapped data object"""
        return self.__data

    @data.setter
    def data(self, val):
        """Set the wrapped data object"""
        if self.__data is not None:
            raise ValueError("cannot overwrite 'data' on DataIO")
        self.__data = val

    def __copy__(self):
        """
        Define a custom copy method for shallow copy..

        This is needed due to delegation of __getattr__ to the data to
        ensure proper copy.

        :return: Shallow copy of self, ie., a new instance of DataIO wrapping the same self.data object
        """
        newobj = DataIO(data=self.data)
        return newobj

    def append(self, arg):
        self.__data = append_data(self.__data, arg)

    def extend(self, arg):
        self.__data = extend_data(self.__data, arg)

    def __deepcopy__(self, memo):
        """
        Define a custom copy method for deep copy.

        This is needed due to delegation of __getattr__ to the data to
        ensure proper copy.

        :param memo:
        :return: Deep copy of self, i.e., a new instance of DataIO wrapping a deepcopy of the
        self.data object.
        """
        result = DataIO(data=copy.deepcopy(self.__data))
        memo[id(self)] = result
        return result

    def __len__(self):
        """Number of values in self.data"""
        if not self.valid:
            raise InvalidDataIOError("Cannot get length of data. Data is not valid.")
        return len(self.data)

    def __bool__(self):
        if self.valid:
            if isinstance(self.data, AbstractDataChunkIterator):
                return True
            return len(self) > 0
        return False

    def __getattr__(self, attr):
        """Delegate attribute lookup to data object"""
        if attr == '__array_struct__' and not self.valid:
            # np.array() checks __array__ or __array_struct__ attribute dep. on numpy version
            raise InvalidDataIOError("Cannot convert data to array. Data is not valid.")
        if not self.valid:
            raise InvalidDataIOError("Cannot get attribute '%s' of data. Data is not valid." % attr)
        return getattr(self.data, attr)

    def __getitem__(self, item):
        """Delegate slicing to the data object"""
        if not self.valid:
            raise InvalidDataIOError("Cannot get item from data. Data is not valid.")
        return self.data[item]

    def __array__(self):
        """
        Support conversion of DataIO.data to a numpy array. This function is
        provided to improve transparent interoperability of DataIO with numpy.

        :return: An array instance of self.data
        """
        if not self.valid:
            raise InvalidDataIOError("Cannot convert data to array. Data is not valid.")
        if hasattr(self.data, '__array__'):
            return self.data.__array__()
        elif isinstance(self.data, DataChunkIterator):
            raise NotImplementedError("Conversion of DataChunkIterator to array not supported")
        else:
            # NOTE this may result in a copy of the array
            return np.asarray(self.data)

    def __next__(self):
        """Delegate iteration interface to data object"""
        if not self.valid:
            raise InvalidDataIOError("Cannot iterate on data. Data is not valid.")
        return self.data.__next__()

    def __iter__(self):
        """Delegate iteration interface to the data object"""
        if not self.valid:
            raise InvalidDataIOError("Cannot iterate on data. Data is not valid.")
        return self.data.__iter__()

    @property
    def valid(self):
        """bool indicating if the data object is valid"""
        return self.data is not None


class InvalidDataIOError(Exception):
    pass<|MERGE_RESOLUTION|>--- conflicted
+++ resolved
@@ -706,11 +706,7 @@
 
     def get_min_bounds(self):
         """
-<<<<<<< HEAD
-        Helper function to compute the minimum datset size required to fit the selection of this chunk
-=======
         Helper function to compute the minimum dataset size required to fit the selection of this chunk.
->>>>>>> 1df24154
 
         :raises TypeError: If the the selection is not a single int, slice, or tuple of slices.
 
